--- conflicted
+++ resolved
@@ -22,7 +22,7 @@
 datatype IsVar : (g:ctx){M:[g |- tm A]} ctype =
 | IsVar : {#p:[g |- tm A]} IsVar [g |- #p ..];
 
-datatype IsVarSub : {g:ctx} (h:ctx) {#S: h |- g}ctype =
+datatype IsVarSub : {g:ctx} (h:ctx) {#S : h |- g} ctype =
 | Nil : IsVarSub [] [h |- ^ ]
 | Cons :  IsVarSub [g] [h |- #S[..]] -> IsVar [h |- M ..]
          -> IsVarSub [g,x:tm A] [h |- #S[..] (M ..)];
@@ -69,14 +69,8 @@
 mlam S => fn r => let (r : Reduce [ |- A] [g |- M' ..]) = r in  case r of
 | Base ha => Base (haltsMstep2  [g |- S ..] ha)
 | Arr [g |- M ..] f => Arr [g |- _]
-<<<<<<< HEAD
-  (mlam h => mlam #W => mlam N => fn iv => fn rn => 
-    closed2 [h |- stepapp (S #W[..]) refl] (f [h] [h $ #W[..]] [h |- N ..] iv rn)
-);
-=======
   (mlam h => mlam #W => mlam N => fn iv => fn rn =>
     closed2 [h |- stepapp (S #W[..]) refl] (f [h] [h |- #W[..]] [h |- N ..] iv rn));
->>>>>>> f3be9451
 
 rec wknVarSub : IsVarSub [g] [h |- #S[..]] -> IsVarSub [g] [h,x:tm A |- #S[..] ] =
 fn r => case r of
