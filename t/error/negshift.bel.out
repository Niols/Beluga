--- conflicted
+++ resolved
@@ -1,10 +1,3 @@
-<<<<<<< HEAD
-Ill-typed substitution.
-    Substitution:  
-    does not take context: g
-    to context: 
-=======
 Ill-typed expression.
     Expected type: pred ?Y[^0] 
-    Actual type: pred (N ..)
->>>>>>> 6ff57a19
+    Actual type: pred (N ..)