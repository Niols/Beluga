
atomic_tp : type.
tp : type.                %name tp T.
atomic : atomic_tp -> tp.
arr: tp -> tp -> tp.

tm : tp -> type.          %name tm E.
app : tm (arr T S) -> tm T -> tm S.
lam : (tm T -> tm S) -> tm (arr T S).

schema tctx = tm T;

neut : tp -> type.       %name neut R.
norm : tp -> type.       %name norm M.
nlam : (neut T -> norm S) -> norm (arr T S).
rapp : neut (arr T S) -> norm T -> neut S.
embed : neut (atomic P) -> norm (atomic P).

schema ctx = neut T;

nat : type.


datatype NeutVar : {g:ctx} [ |- tp] -> ctype  =
| NeutVar : {#p:[g |- neut T]} NeutVar [g] [ |- T]
;

datatype TmVar : {g:tctx} [ |- tp] -> ctype  =
| TmVar : {#p:[g |- tm T]} TmVar [g] [ |- T]
;

<<<<<<< HEAD
datatype Hello : ctype =
;

datatype Extends : {g:ctx} {h:ctx} ctype #stratify 0=
% | Zero : Extends [g] [g]
| Succ :  Hello -> ({h:ctx}
          Extends [g] [h] ->    Extends [g,x:neut A] [h, x: neut A] )
;

datatype Sem : {g:ctx} [ |- tp] -> ctype #stratify 1 =
  | Syn :  [g |- neut (atomic P)] -> Sem [g] [ |- atomic P]
  | Slam : ({h:ctx}Extends [h] [h]  -> Sem [g] [ |- A] -> Sem [g] [ |-  A])
           -> Sem [g] [ |- arr C (arr A B)]
;

% rec weak_neut : (g:ctx)(h:ctx) Extends [g] [h] -> [g |- neut A] -> [h |- neut A] =
% fn e => fn r => case e of
% | Zero => r
% | Succ [h] e' => let [h |- R ..] = weak_neut e' r in [h,x:neut _ |-  R ..]
% ;

% rec extendsTrans : Extends [g] [h] -> Extends [h] [h'] -> Extends [g] [h'] =
% fn e => fn f => case f of
% | Zero => e
% | Succ [h'] f' => Succ [h'] (extendsTrans e f')
% ;

% rec weaken : (g:ctx)(h:ctx) Extends [g] [h] -> Sem [g] [ |- A] -> Sem [h] [ |- A] =
% fn e => fn x => case x of
% | Syn r => Syn (weak_neut e r)
% | Slam f => Slam (mlam h' => fn e' => fn x => f [h'] (extendsTrans e e') x)
% ;

% rec extend : (g:tctx)(h:ctx)
%   ({T:[ |- tp]} TmVar [g] [ |- T] -> Sem [h] [ |- T]) -> Sem [h] [ |- S]
% -> ({T:[ |- tp]} TmVar [g, x:tm S] [ |- T] ->  Sem [h] [ |- T]) =
% fn s => fn e => mlam T => fn x => case x of
% | TmVar [g,x:tm S |-  x] => e
% | TmVar [g,x:tm S |-  #q .. ] => s [ |- T ] (TmVar [g |- #q ..])
% ;

% rec eval : (g:tctx)(h:ctx)
%            ({T:[ |- tp]} TmVar [g] [ |- T] -> Sem [h] [ |- T])
%            -> [g |- tm S] -> Sem [h] [ |- S]  =
% fn s => fn t =>
% let (s : ({T:[ |- tp]} TmVar [g] [ |- T] -> Sem [h] [ |- T])) = s in
% case t of
% | [g |- #p .. ]           : [g |- tm S] =>  s [ |- S] (TmVar [g |- #p .. ])
% | [g |- lam (\x. E .. x) ] : [g |- tm (arr A B)] =>
%   Slam  (mlam h' => fn s' => fn e =>
%          eval (extend (mlam T => fn x => weaken s' (s [ |- T] x))  e)
%               [g,x:tm A |-  E .. x])

% | [g |- app (E1 ..) (E2 ..) ] =>
%   let (Slam f ) : Sem [h] [ |- arr A B] =  eval s [g |- E1 ..] in
%     f [h] Zero (eval s [g |- E2 ..])
% ;


% rec reflect : (g:ctx) [g |- neut A] ->  Sem [g] [ |- A] =
% fn r => let [g |- R .. ] : [g |- neut A] = r in
% case [ |- A] of
% | [ |- atomic P ] => Syn [g |- R ..]
% | [ |- arr T S ] =>  Slam (extendSem r)

% % Lesson: FACTORIZATION OF CODE HELPS TYPE RECONSTRUCTION!!!
% and extendSem : [g |- neut (arr A B)] ->
%                 ({h:ctx} Extends [g] [h] ->
%                  Sem [h] [ |- A] -> Sem [h] [ |- B])
% =
% fn r => mlam h => fn s => fn e =>
% let [h |- N .. ] = reify e in
% let [h |- R' .. ] = weak_neut s r in
%   reflect [h |- rapp (R' ..) (N ..)]

% and reify : Sem [g] [ |- A] -> [g |- norm A] =
% fn e => let (e : Sem [g] [ |- A]) = e in case [ |- A] of
% | [ |- atomic P ] =>  (case e of Syn [g |- R ..] => [g |- embed (R ..)])
% | [ |- arr T S ] =>
%   (case e of
%    | (Slam f)  =>
%      let s = (f [g,x:neut T ] (Succ [g] Zero) (reflect [g ,x:neut T |-  x])) in
%      let [g,x:neut T |-  E .. x] = reify s
%      in [g |- nlam (\x. E .. x)])
% ;


% rec initialMap :  {T:[ |- tp]} TmVar [ ] [ |- T] -> Sem [ ] [ |- T] =
% mlam T => fn y => let TmVar [ |- #p] = y in impossible [ |- #p] in [ ];

% rec nbe : [ |- tm A] -> [ |- norm A] =
% fn t => reify  (eval initialMap t)
% ;
=======
datatype Extends : {g:ctx} {h:ctx} ctype  =
| Zero : Extends [g] [g]
| Succ :  {h:ctx}
          Extends [g] [h] -> Extends [g] [h,x:neut A]
;

datatype Sem : {g:ctx} [ |- tp] -> ctype =
| Syn :  [g |- neut (atomic P)] -> Sem [g] [ |- atomic P]
| Slam : ({h:ctx} Extends [g] [h] -> Sem [h] [ |- A] -> Sem [h] [ |- B])
           -> Sem [g] [ |- arr A B]
;

rec weak_neut : (g:ctx)(h:ctx) Extends [g] [h] -> [g |- neut A] -> [h |- neut A] =
/ total e (weak_neut g h a e) /
fn e => fn r => case e of
| Zero => r
| Succ [h] e' => let [h |- R ..] = weak_neut e' r in [h,x:neut _ |-  R ..]
;

rec extendsTrans : Extends [g] [h] -> Extends [h] [h'] -> Extends [g] [h'] =
/ total f (extendsTrans g h h' e f) /
fn e => fn f => case f of
| Zero => e
| Succ [h'] f' => Succ [h'] (extendsTrans e f')
;

rec weaken : (g:ctx)(h:ctx) Extends [g] [h] -> Sem [g] [ |- A] -> Sem [h] [ |- A] =
/ total x (weaken g h a e x) /
fn e => fn x => case x of
| Syn r => Syn (weak_neut e r)
| Slam f => Slam (mlam h' => fn e' => fn x => f [h'] (extendsTrans e e') x)
;

rec extend : (g:tctx)(h:ctx)
  ({T:[ |- tp]} TmVar [g] [ |- T] -> Sem [h] [ |- T]) -> Sem [h] [ |- S]
-> ({T:[ |- tp]} TmVar [g, x:tm S] [ |- T] ->  Sem [h] [ |- T]) =
/ total x (extend g h s e t x) /
fn s => fn e => mlam T => fn x => case x of
| TmVar [g,x:tm S |-  x] => e
| TmVar [g,x:tm S |-  #q .. ] => s [ |- T ] (TmVar [g |- #q ..])
;

rec eval : (g:tctx)(h:ctx)
           [g |- tm S] ->
           ({T:[ |- tp]} TmVar [g] [ |- T] -> Sem [h] [ |- T])
           -> Sem [h] [ |- S]  =
/ total t (eval g h s t) / 
fn t => fn s =>
let (s : ({T:[ |- tp]} TmVar [g] [ |- T] -> Sem [h] [ |- T])) = s in
case t of
| [g |- #p .. ]            : [g |- tm S] =>  s [ |- S] (TmVar [g |- #p .. ])
| [g |- lam (\x. E .. x) ] : [g |- tm (arr A B)] =>
  Slam  (mlam h' => fn s' => fn e =>
         eval [g,x:tm A |-  E .. x]
              (extend (mlam T => fn x => weaken s' (s [ |- T] x))  e))

| [g |- app (E1 ..) (E2 ..) ] =>
  let (Slam f ) : Sem [h] [ |- arr A B] =  eval [g |- E1 ..] s in
    f [h] Zero (eval [g |- E2 ..] s)
;


rec reflect : (g:ctx) [g |- neut A] ->  Sem [g] [ |- A] =
/ total a (reflect g a) /
fn r => let [g |- R .. ] : [g |- neut A] = r in
case [ |- A] of
| [ |- atomic P ] => Syn [g |- R ..]
| [ |- arr T S ] =>  Slam (extendSem r)

% Lesson: FACTORIZATION OF CODE HELPS TYPE RECONSTRUCTION!!!
and extendSem : [g |- neut (arr A B)] ->
                ({h:ctx} Extends [g] [h] ->
                 Sem [h] [ |- A] -> Sem [h] [ |- B])
=
/ total  (extendSem) /
fn r => mlam h => fn s => fn e =>
let [h |- N .. ] = reify e in
let [h |- R' .. ] = weak_neut s r in
  reflect [h |- rapp (R' ..) (N ..)]

and reify : Sem [g] [ |- A] -> [g |- norm A] =
/ total a (reify g a) /
fn e => let (e : Sem [g] [ |- A]) = e in case [ |- A] of
| [ |- atomic P ] =>  (case e of Syn [g |- R ..] => [g |- embed (R ..)])
| [ |- arr T S ] =>
  (case e of
   | (Slam f)  =>
     let s = (f [g,x:neut T ] (Succ [g] Zero) (reflect [g ,x:neut T |-  x])) in
     let [g,x:neut T |-  E .. x] = reify s
     in [g |- nlam (\x. E .. x)])
;


rec initialMap :  {T:[ |- tp]} TmVar [ ] [ |- T] -> Sem [ ] [ |- T] =
/ total (initialMap) /
mlam T => fn y => let TmVar [ |- #p] = y in impossible [ |- #p] in [ ];

rec nbe : [ |- tm A] -> [ |- norm A] =
/ total (nbe) /
fn t => reify  (eval t initialMap)
;
>>>>>>> aa61abc4
<|MERGE_RESOLUTION|>--- conflicted
+++ resolved
@@ -29,108 +29,14 @@
 | TmVar : {#p:[g |- tm T]} TmVar [g] [ |- T]
 ;
 
-<<<<<<< HEAD
-datatype Hello : ctype =
-;
 
-datatype Extends : {g:ctx} {h:ctx} ctype #stratify 0=
-% | Zero : Extends [g] [g]
-| Succ :  Hello -> ({h:ctx}
-          Extends [g] [h] ->    Extends [g,x:neut A] [h, x: neut A] )
-;
-
-datatype Sem : {g:ctx} [ |- tp] -> ctype #stratify 1 =
-  | Syn :  [g |- neut (atomic P)] -> Sem [g] [ |- atomic P]
-  | Slam : ({h:ctx}Extends [h] [h]  -> Sem [g] [ |- A] -> Sem [g] [ |-  A])
-           -> Sem [g] [ |- arr C (arr A B)]
-;
-
-% rec weak_neut : (g:ctx)(h:ctx) Extends [g] [h] -> [g |- neut A] -> [h |- neut A] =
-% fn e => fn r => case e of
-% | Zero => r
-% | Succ [h] e' => let [h |- R ..] = weak_neut e' r in [h,x:neut _ |-  R ..]
-% ;
-
-% rec extendsTrans : Extends [g] [h] -> Extends [h] [h'] -> Extends [g] [h'] =
-% fn e => fn f => case f of
-% | Zero => e
-% | Succ [h'] f' => Succ [h'] (extendsTrans e f')
-% ;
-
-% rec weaken : (g:ctx)(h:ctx) Extends [g] [h] -> Sem [g] [ |- A] -> Sem [h] [ |- A] =
-% fn e => fn x => case x of
-% | Syn r => Syn (weak_neut e r)
-% | Slam f => Slam (mlam h' => fn e' => fn x => f [h'] (extendsTrans e e') x)
-% ;
-
-% rec extend : (g:tctx)(h:ctx)
-%   ({T:[ |- tp]} TmVar [g] [ |- T] -> Sem [h] [ |- T]) -> Sem [h] [ |- S]
-% -> ({T:[ |- tp]} TmVar [g, x:tm S] [ |- T] ->  Sem [h] [ |- T]) =
-% fn s => fn e => mlam T => fn x => case x of
-% | TmVar [g,x:tm S |-  x] => e
-% | TmVar [g,x:tm S |-  #q .. ] => s [ |- T ] (TmVar [g |- #q ..])
-% ;
-
-% rec eval : (g:tctx)(h:ctx)
-%            ({T:[ |- tp]} TmVar [g] [ |- T] -> Sem [h] [ |- T])
-%            -> [g |- tm S] -> Sem [h] [ |- S]  =
-% fn s => fn t =>
-% let (s : ({T:[ |- tp]} TmVar [g] [ |- T] -> Sem [h] [ |- T])) = s in
-% case t of
-% | [g |- #p .. ]           : [g |- tm S] =>  s [ |- S] (TmVar [g |- #p .. ])
-% | [g |- lam (\x. E .. x) ] : [g |- tm (arr A B)] =>
-%   Slam  (mlam h' => fn s' => fn e =>
-%          eval (extend (mlam T => fn x => weaken s' (s [ |- T] x))  e)
-%               [g,x:tm A |-  E .. x])
-
-% | [g |- app (E1 ..) (E2 ..) ] =>
-%   let (Slam f ) : Sem [h] [ |- arr A B] =  eval s [g |- E1 ..] in
-%     f [h] Zero (eval s [g |- E2 ..])
-% ;
-
-
-% rec reflect : (g:ctx) [g |- neut A] ->  Sem [g] [ |- A] =
-% fn r => let [g |- R .. ] : [g |- neut A] = r in
-% case [ |- A] of
-% | [ |- atomic P ] => Syn [g |- R ..]
-% | [ |- arr T S ] =>  Slam (extendSem r)
-
-% % Lesson: FACTORIZATION OF CODE HELPS TYPE RECONSTRUCTION!!!
-% and extendSem : [g |- neut (arr A B)] ->
-%                 ({h:ctx} Extends [g] [h] ->
-%                  Sem [h] [ |- A] -> Sem [h] [ |- B])
-% =
-% fn r => mlam h => fn s => fn e =>
-% let [h |- N .. ] = reify e in
-% let [h |- R' .. ] = weak_neut s r in
-%   reflect [h |- rapp (R' ..) (N ..)]
-
-% and reify : Sem [g] [ |- A] -> [g |- norm A] =
-% fn e => let (e : Sem [g] [ |- A]) = e in case [ |- A] of
-% | [ |- atomic P ] =>  (case e of Syn [g |- R ..] => [g |- embed (R ..)])
-% | [ |- arr T S ] =>
-%   (case e of
-%    | (Slam f)  =>
-%      let s = (f [g,x:neut T ] (Succ [g] Zero) (reflect [g ,x:neut T |-  x])) in
-%      let [g,x:neut T |-  E .. x] = reify s
-%      in [g |- nlam (\x. E .. x)])
-% ;
-
-
-% rec initialMap :  {T:[ |- tp]} TmVar [ ] [ |- T] -> Sem [ ] [ |- T] =
-% mlam T => fn y => let TmVar [ |- #p] = y in impossible [ |- #p] in [ ];
-
-% rec nbe : [ |- tm A] -> [ |- norm A] =
-% fn t => reify  (eval initialMap t)
-% ;
-=======
-datatype Extends : {g:ctx} {h:ctx} ctype  =
+datatype Extends : {g:ctx} {h:ctx} ctype #stratify 1 =
 | Zero : Extends [g] [g]
 | Succ :  {h:ctx}
           Extends [g] [h] -> Extends [g] [h,x:neut A]
 ;
 
-datatype Sem : {g:ctx} [ |- tp] -> ctype =
+datatype Sem : {g:ctx} [ |- tp] -> ctype  #stratify 1  = 
 | Syn :  [g |- neut (atomic P)] -> Sem [g] [ |- atomic P]
 | Slam : ({h:ctx} Extends [g] [h] -> Sem [h] [ |- A] -> Sem [h] [ |- B])
            -> Sem [g] [ |- arr A B]
@@ -225,4 +131,3 @@
 / total (nbe) /
 fn t => reify  (eval t initialMap)
 ;
->>>>>>> aa61abc4
