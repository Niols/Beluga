tp: type.   %name tp T.
nat: tp.
arr: tp -> tp -> tp.

exp : tp -> type.   %name exp E x.

z : exp nat.
s  : exp nat -> exp nat.
lam : (exp T1 -> exp T2) -> exp (arr T1 T2).
<<<<<<< HEAD

=======
 
>>>>>>> 9690933f
coe : exp T -> exp T.

schema w = some [t:tp] exp t;

rec test : {g:(w)*} (exp (T ..))[g] -> (exp (T ..)) [g] =
FN g =>  
 fn x => 
  case x of

    [g] z          => [g] z

  | [g] (#p ..)    => [g] (#p ..)

  | [g] s (U ..)   => [g] s (U ..)

  | [g] coe (E ..) =>  [g] coe (E ..)

  | [g] lam (\x. (E .. x))  =>  
      [g] lam (\x. (E .. x))   


;<|MERGE_RESOLUTION|>--- conflicted
+++ resolved
@@ -7,11 +7,7 @@
 z : exp nat.
 s  : exp nat -> exp nat.
 lam : (exp T1 -> exp T2) -> exp (arr T1 T2).
-<<<<<<< HEAD
 
-=======
- 
->>>>>>> 9690933f
 coe : exp T -> exp T.
 
 schema w = some [t:tp] exp t;
