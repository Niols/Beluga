--- conflicted
+++ resolved
@@ -101,18 +101,9 @@
   FN g => % mlam TT => mlam RR => mlam SS =>
     fn e1 => fn e2 =>
       case e1 of
-<<<<<<< HEAD
-|
+% commented this next case out; it's not working for now. -bp
   {#p :: (block yy:exp. eq yy yy)[g]}
        [g] #p.2 .. => e2
-%{
-=======
-
-% commented this next case out; it's not working for now. -bp
-%|
-%  {#p :: (block yy:exp. eq yy yy)[g]}
-%       [g] #p.2 .. => e2
->>>>>>> 731647b4
 |
   {D1 :: (eq (TT ..) (RR ..))[g, b:block xx:exp. eq xx xx]}
    [g] eq_lam \x.\u. D1 .. <x, u> =>
