--- conflicted
+++ resolved
@@ -23,11 +23,11 @@
 o_if : oft E bool -> oft E1 T -> oft E2 T
     -> oft (if E E1 E2) T.
 
-o_lam: ({x:term}oft x T1 -> oft (E x) T2)
+o_lam: ({x:term} oft x T1 -> oft (E x) T2)
        -> oft (lam T1 (\x. E x)) (arr T1 T2).
 
 o_let: oft E1 T1 -> ({x:term} oft x T1 -> oft (E2 x) T2)
-    -> oft (letv E1 (\x . E2 x)) T2.
+    -> oft (letv E1 (\x. E2 x)) T2.
 
 cert: term -> type.
 
@@ -43,36 +43,23 @@
 
    | [g] tt    => [g] certify o_tt
 
-<<<<<<< HEAD
-  % | [g] #p.1 ..  => [g] certify (#p.2 ..)
+ | {T :: tp[g]}{#p::(block x:term. oft x (T ..))[g]}
+   [g] #p.1 ..  => [g] certify (#p.2 ..)
 
-   | [g] letv (E1 ..) \x. E2 .. x =>
+ | [g] lam (T ..) \x. E .. x => 
+    case infer [g, b: block x:term. oft x (T ..)] <g, b. E .. b.1> of   
+     {T2::tp[]}{T::tp[]}
+     {D::(oft (E .. b.1) T2)[g, b: block x:term. oft x T]}
+      [g, b: block x:term. oft x T] certify (D .. b)
+      => [g] certify (o_lam (\x.\u. D .. <x,u>))
+
+%{ 
+ | [g] letv (E1 ..) (\x. (E2 .. x)) => 
      let [g] certify (D1 ..) = infer [g] <g. E1 ..>  in 
-     let [g, b:block x:term. oft x S1] certify (D2 .. b) = 
-             infer [g, b: block x:term . oft x S1] <g, b. E2 .. b.1>
-     in 
-         [g] certify o_l (D1 ..) \x.\u. D2 .. <x, u>
-;
-=======
-
- | {T :: tp[g]}{#p::(block x:term . oft x (T ..))[g]}
-   [g] (#p.1 ..)  => [g] certify (#p.2 .. )
-
- | [g] lam (T ..) (\x. E .. x) => 
-  case ( infer [g, b: block x:term . oft x (T ..)] <g, b . (E .. b.1) > ) of
-   
-   {T2::tp[ ]}{T::tp[ ]}
-   {D::(oft (E .. b.1) T2 )[g, b: block x:term . oft x T]}
-    [g, b: block x:term . oft x T] certify (D .. b)  
-    => [g] certify (o_lam (\x.\u. D .. <x,u>))
-
-%{ | [g] letv (E1 ..) (\x. (E2 .. x)) => 
-   let [g] certify (D1 .. ) = infer [g] <g . (E1 ..)>  in 
-   let [g, b: block x:term . oft x (S1 ..)] certify (D2 .. b) = 
-           % We don't know the type of E1 so we can't give it in the next line
-	   % however writing _ leaves a free variable
-           infer [g, b: block x:term . oft x _ ] <g, b . (E2 .. b.1) > in 
-       [g]  certify o_let (D1 ..) (\x.\u. (D2 .. <x, u>))
+     let [g, b: block x:term. oft x (S1 ..)] certify (D2 .. b) = 
+             % We don't know the type of E1 so we can't give it in the next line,
+             %  but writing _ leaves a free variable
+             infer [g, b: block x:term. oft x _ ] <g, b. E2 .. b.1> in 
+         [g]  certify o_let (D1 ..) (\x.\u. D2 .. <x, u>)
 }%
- ;
->>>>>>> cca7d64e
+;