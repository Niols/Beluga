% Author: Brigitte Pientka
% Translating system F into deBruijn representation
%

% Expressions
exp   :  type.        %name exp E.
app   : exp -> exp -> exp.
lam   : (exp -> exp) -> exp.

% Translating to untyped deBruijn terms

exp'   : type.
one    : exp'.
shift  : exp' -> exp'.  % ^
lam'   : exp'  -> exp' .
app'   : exp'  -> exp'  -> exp'.

schema ctx = exp;

rec vhoas2db : {g:ctx}{#p:[g |- exp]}  [ |- exp'] =    
<<<<<<< HEAD
 / total p (vhoas2db g p ) /
% / total p (vhoas2db g p ) /
=======
% / total g (vhoas2db g _ ) /
 / total p (vhoas2db g p ) /
>>>>>>> 5dad1885
mlam g => mlam #p =>  case [g |- #p ..] of
   % f [h] _
 | [h,x:exp |- x] => [ |- one ]

 | % f [h] _
   [h,x:exp |- #p .. ] =>
   let [ |- Db] = vhoas2db [h] [h |- #p ..] in
     [ |- shift Db]
;


rec hoas2db : (g:ctx) [g |- exp] ->  [ |- exp' ] = / total e ( hoas2db _  e) /
 fn e =>  case e of
  | [g |- #p .. ] => vhoas2db [g] [g |- #p ..]

 | [g |- lam  (\x. E .. x)] =>
   let [ |- F] =  hoas2db  [g,x:exp |- E .. x ] in
     [ |- lam' F ]

 | [g |- app (E1 .. ) (E2 .. )] =>
   let [ |- F1] = hoas2db  [g |- E1 ..]  in
   let [ |- F2] = hoas2db  [g |- E2 ..]  in
     [ |- app' F1 F2]
;

<|MERGE_RESOLUTION|>--- conflicted
+++ resolved
@@ -18,13 +18,7 @@
 schema ctx = exp;
 
 rec vhoas2db : {g:ctx}{#p:[g |- exp]}  [ |- exp'] =    
-<<<<<<< HEAD
  / total p (vhoas2db g p ) /
-% / total p (vhoas2db g p ) /
-=======
-% / total g (vhoas2db g _ ) /
- / total p (vhoas2db g p ) /
->>>>>>> 5dad1885
 mlam g => mlam #p =>  case [g |- #p ..] of
    % f [h] _
  | [h,x:exp |- x] => [ |- one ]
