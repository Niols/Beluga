--- conflicted
+++ resolved
@@ -75,6 +75,8 @@
       | "#name"; w = SYMBOL ; mv = UPSYMBOL ; x = OPT [ y = SYMBOL -> y ]; "." -> 
             Sgn.Pragma (_loc, LF.NamePrag (Id.mk_name (Id.SomeString w), mv, x))
 
+      | "%name"; w = SYMBOL ; mv = UPSYMBOL ; x = OPT [ y = SYMBOL -> y ]; "." -> 
+            Sgn.Pragma (_loc, LF.NamePrag (Id.mk_name (Id.SomeString w), mv, x))
       ]
     ]
   ;
@@ -339,25 +341,16 @@
     [
       [
         "#"; k = INTEGER; p = SYMBOL; sigma = clf_sub_new ->
-                LF.ProjPVar (_loc, int_of_string k, (Id.mk_name (Some p), sigma))
+                LF.ProjPVar (_loc, int_of_string k, (Id.mk_name (Id.SomeString p), sigma))
       |
         "#"; p = SYMBOL;  sigma = clf_sub_new ->
-<<<<<<< HEAD
-                LF.PVar (_loc, Id.mk_name (Some p), sigma)
-      |
-        x = SYMBOL ->
-                LF.Name (_loc, Id.mk_name (Some x))
+                LF.PVar (_loc, Id.mk_name (Id.SomeString p), sigma)
       |
         "#"; k = INTEGER; x = SYMBOL ->
-                LF.ProjName (_loc, int_of_string k, Id.mk_name (Some x))
-=======
-                LF.PVar (_loc, Id.mk_name (Id.SomeString p), sigma)
-
+                LF.ProjName (_loc, int_of_string k, Id.mk_name (Id.SomeString x))
       |
         x = SYMBOL ->
                 LF.Name (_loc, Id.mk_name (Id.SomeString x))
-
->>>>>>> 49ad6dcf
       ]
     ]
   ;
