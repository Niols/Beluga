--- conflicted
+++ resolved
@@ -14,11 +14,7 @@
 
 let regexp sym       = [^ "!\\#%()*,.:;=[]{|}" ' ' '\n' '\t' ]
 
-<<<<<<< HEAD
 let regexp digit       = [ '0'-'9' ]
-=======
-
->>>>>>> 9690933f
 
 (**************************************************)
 (* Location Update and Token Generation Functions *)
@@ -68,10 +64,6 @@
   | "schema"
   | "some"
   | "type"
-<<<<<<< HEAD
-  | "#name"
-=======
->>>>>>> 9690933f
   | "%name"
   | [ "!\\#%()*,.:;=[]{|}" ]  -> mk_tok_of_lexeme mk_keyword loc lexbuf
   | eof                       -> mk_tok           Token.EOI  loc lexbuf
@@ -80,18 +72,11 @@
 
 (* Skip comments and advance the location reference. *)
 let skip_comment     loc = lexer
-<<<<<<< HEAD
-(*  | '%' [^ '\n' ]* '\n'   -> *)
-  | '%' ( [^ 'a'-'z' 'A'-'Z' ] [^ '\n']* )? '\n' ->
-        loc := Loc.shift     (Ulexing.lexeme_length lexbuf - 1) !loc
-      ; loc := Loc.move_line 1                                  !loc
-=======
 (*   | '%' [^ '\n' ]* '\n'   ->   *)
 (*    | '%' ( [^ 'a'-'z' 'A'-'Z' ] [^ '\n']* )? '\n'  -> *)
     | '%' ( [^ 'n'] [^ '\n']* )? '\n' ->
-       loc := Loc.shift     (Ulexing.lexeme_length lexbuf - 1) !loc
-       ; loc := Loc.move_line 1                                  !loc
->>>>>>> 9690933f
+        loc := Loc.shift     (Ulexing.lexeme_length lexbuf - 1) !loc
+      ; loc := Loc.move_line 1                                  !loc
 
 (* Skip non-newline whitespaces and advance the location reference. *)
 let skip_whitespaces loc = lexer
