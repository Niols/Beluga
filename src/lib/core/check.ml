(* -*- coding: utf-8; indent-tabs-mode: nil; -*- *)

(**
   @author Brigitte Pientka
   modified: Joshua Dunfield

*)

<<<<<<< HEAD
module P = Pretty.Int.DefaultPrinter
module R = Pretty.Int.DefaultCidRenderer
=======
let (dprint, dprnt) = Debug.makeFunctions (Debug.toFlags [1])
>>>>>>> 73276de3

module LF = struct 
  open Context
  open Store.Cid
  open Substitution
  open Syntax.Int.LF

  module Print = Pretty.Int.DefaultPrinter
  
  exception Error of string

  (* check cO cD cPsi (tM, s1) (tA, s2) = ()

     Invariant: 

     If   cO ; cD ; cPsi |- s1 <= cPsi1   
     and  cO ; cD ; cPsi |- s2 <= cPsi2    cPsi2 |- tA <= type
     returns () 
     if there exists an tA' s.t.    
     cO ; cD ; cPsi1 |- tM      <= tA' 
     and  cO ; cD ; cPsi  |- tA'[s1]  = tA [s2] : type
     and  cO ; cD ; cPsi  |- tM [s1] <= tA'[s1]
     otherwise exception Error is raised
  *)
  let rec checkW cO cD cPsi sM1 sA2 = match (sM1, sA2) with
    | ((Lam (_, tM), s1), (PiTyp ((TypDecl (_x, _tA) as tX), tB), s2))
      -> 
        check cO cD
        (DDec (cPsi, LF.decSub tX s2))
          (tM, LF.dot1 s1)
          (tB, LF.dot1 s2)

    | ((Root (h, tS), s (* id *)), (((Atom _), _s') as sP))
      -> (* cD ; cPsi |- [s]tA <= type  where sA = [s]tA *)
        let sA = Whnf.whnfTyp (inferHead cO cD cPsi h, LF.id) in
          checkSpine cO cD cPsi (tS, s) sA sP

    | _
      -> raise (Error "LF Term is ill-typed")
               (* IllTyped (cD, cPsi, sM1, sA2) *)

  and check cO cD cPsi sM1 sA2 = checkW cO cD cPsi (Whnf.whnf sM1) (Whnf.whnfTyp sA2)



  (* checkSpine cO cD cPsi (tS, s1) (tA, s2) sP = ()

     Invariant: 
     If   cO ;  cD ; cPsi  |- s1 <= cPsi1  
     and  cO ;  cD ; cPsi  |- s2 <= cPsi2
     and  cO ;  cD ; cPsi2 |- tA <= type      (tA, s2) in whnf  
     then succeeds if there exists tA', tP' such that
          cO ; cD ; cPsi1 |- tS : tA' > tP'
     and  cO ; cD ; cPsi  |- s' : cPsi'
     and  cO ; cD ; cPsi' |- tA' <= type
     and  cO ; cD ; cPsi  |- tA'[s'] = tA [s2] <= type
     and  cO ; cD ; cPsi  |- tP'[s'] = sP      <= type
  *)
  and checkSpine cO cD cPsi sS1 sA2 (sP : tclo) = match (sS1, sA2) with
    | ((Nil, _), sP') ->
        if Whnf.convTyp sP' sP then
          ()
        else
          let _ = Printf.printf "checkSpine: Expected type : %s \n Inferred type: %s\n\n"
            (Pretty.Int.DefaultPrinter.typToString (Whnf.normTyp sP))
            (Pretty.Int.DefaultPrinter.typToString (Whnf.normTyp sP')) in 
          raise (Error "Spine Type Mismatch")
            (* (TypMisMatch (cD, cPsi, sP', sP)) *)

    | ((SClo (tS, s'), s), sA) ->
        checkSpine cO cD cPsi (tS, LF.comp s' s) sA sP

    | ((App (tM, tS), s1), (PiTyp (TypDecl (_, tA1), tB2), s2)) ->
        check cO cD cPsi (tM, s1) (tA1, s2)
        ; (*     cD ; cPsi1        |- tM  <= tA1'
                 and cD ; cPsi         |- s1  <= cPsi1
                 and cD ; cPsi2, x:tA1 |- tB2 <= type
                 and [s1]tA1' = [s2]tA1
          *)
        let tB2 = Whnf.whnfTyp (tB2, Dot (Obj (Clo (tM, s1)), s2)) in
          checkSpine cO cD cPsi (tS, s1) tB2 sP

    | ((App (_tM, _tS), _), (_tA, _s)) ->
        (* tA <> (Pi x:tA1. tA2, s) *)
        raise (Error "Expression not a function")
                 (* ExpAppNotFun *)



  (* inferHead cO cD cPsi h = tA

     Invariant:

     returns tA if
     cO cD ; cPsi |- h -> tA
     where cO cD ; cPsi |- tA <= type
     else exception Error is raised. 
  *)
  and inferHead cO cD cPsi head = match head with
    | BVar k'                 ->
        let (_, _l) = dctxToHat cPsi in
        let TypDecl (_, tA) = ctxDec cPsi k' in
          tA

    | Proj (BVar k',  target) ->
        let SigmaDecl (_, recA) = ctxSigmaDec cPsi k' in
          (* getType traverses the type from left to right;
             target is relative to the remaining suffix of the type *)
        let rec getType s_recA target j = match (s_recA, target) with
          | ( (SigmaLast lastA, s), 1 )      -> TClo(lastA, s)

          | ( (SigmaElem(_x, tA, _recA), s), 1 )   -> TClo(tA, s)

          | ( (SigmaElem(_x, _tA, recA), s), target ) ->
              let tPj = Root (Proj (BVar k', j), Nil) in
                getType (recA, Dot (Obj tPj, s)) (target - 1) (j + 1)

        in
          getType (recA, LF.id) target 1

    (* Missing cases?  Tue Sep 30 22:09:27 2008 -bp 

       Proj (PVar(p,s), i) 
       Proj (MVar(p,s), i) 

       These cases are impossible at the moment.
    *)
    | Const c                 -> 
        (Term.get c).Term.typ

    | MVar (Offset u, s)      ->
        (* cD ; cPsi' |- tA <= type *)
        let (tA, cPsi') = Cwhnf.mctxMDec cD u in
        let _ = checkSub cO cD cPsi s cPsi'  in  
           TClo (tA, s)  

    | PVar(Offset p,s)        ->
        (* cD ; cPsi' |- tA <= type *)
        let (tA, cPsi') = Cwhnf.mctxPDec cD p in
          checkSub cO cD cPsi s cPsi'
          ; TClo (tA, s)

    | FVar _ -> 
        raise (Error "Encountered free variable\n")


  (* checkSub cO cD cPsi s cPsi' = ()

     Invariant:

     succeeds iff cO cD ; cPsi |- s : cPsi'
  *)
  and checkSub cO cD cPsi s cPsi' = match (cPsi, s, cPsi') with
    | (Null, Shift (NoCtxShift, 0), Null)               -> ()

    | (CtxVar psi, Shift (NoCtxShift, 0), CtxVar psi')  ->
        if psi = psi' then 
          ()
        else raise (Error "Context variable mismatch")
                      (* (CtxVarMisMatch (psi, psi')) *)

    | (CtxVar psi, Shift (CtxShift (psi'), 0), Null)  ->  
        if psi = psi' then 
          () 
        else 
          raise (Error "Substitution ill-typed" )


    | (Null , Shift (NegCtxShift (psi'), 0), CtxVar psi)  ->  
        if psi = psi' then 
          () 
        else 
          raise (Error "Substitution ill-typed" )

    (* SVar case to be added - bp *)

    | (DDec (cPsi, _tX), Shift (psi, k), Null)   ->
        if k > 0
        then checkSub cO cD cPsi (Shift (psi, k - 1)) Null
        else raise (Error "Substitution illtyped")
                      (* (SubIllTyped) *)

    | (DDec (cPsi, _tX), Shift (phi, k), CtxVar psi)   ->
        if k > 0
        then checkSub cO cD cPsi (Shift (phi, k - 1)) (CtxVar psi) 
        else raise (Error ("Substitution illtyped: k = %s" ^ (string_of_int k)))
                      (* (SubIllTyped) *)

    | (cPsi', Shift (psi, k), cPsi)              ->
        checkSub cO cD cPsi' (Dot (Head (BVar (k + 1)), Shift (psi, k + 1))) cPsi

    | (cPsi', Dot (Head h, s'), DDec (cPsi, (TypDecl (_, tA2)))) ->
        (* changed order of subgoals here Sun Dec  2 12:14:27 2001 -fp *)
        let _   = checkSub cO cD cPsi' s' cPsi
          (* ensures that s' is well-typed before comparing types tA1 =[s']tA2 *)
        and tA1 = inferHead cO cD cPsi' h
        in
          if Whnf.convTyp (tA1, LF.id) (tA2, s')
          then ()
          else 
            let _ = Printf.printf " Inferred type: %s \n Expected type: %s \n\n"
                    (Pretty.Int.DefaultPrinter.typToString (Whnf.normTyp (tA1, LF.id)))
                    (Pretty.Int.DefaultPrinter.typToString (Whnf.normTyp (tA2, s'))) in
          raise (Error "Substitution ill-typed")
          (* (TypIllTyped (cD, cPsi', (tA1, LF.id), (tA2, s'))) *)

    | (cPsi', Dot (Head (BVar w), t), SigmaDec (cPsi, (SigmaDecl (_, arec)))) ->
        (* other heads of type Sigma disallowed -bp *)
        let _ = checkSub cO cD cPsi' t cPsi
          (* ensures that t is well-typed before comparing types BRec = [t]ARec *)
        and SigmaDecl (_, brec) = ctxSigmaDec cPsi' w
        in
          if Whnf.convTypRec (brec, LF.id) (arec, t)
          then ()
          else raise (Error "Sigma-type illtyped")
                        (* (SigmaIllTyped (cD, cPsi', (brec, LF.id), (arec, t))) *)

    (* Add other cases for different heads -bp Fri Jan  9 22:53:45 2009 -bp *)


    | (cPsi', Dot (Obj tM, s'), DDec (cPsi, (TypDecl (_, tA2)))) ->
        (* changed order of subgoals here Sun Dec  2 12:15:53 2001 -fp *)
        let _ = checkSub cO cD cPsi' s' cPsi
          (* ensures that s' is well-typed and [s']tA2 is well-defined *)
        in
          check cO cD cPsi' (tM, LF.id) (tA2, s')

    | (cPsi1, s, cPsi2) -> 
        let _ = Printf.printf "\n Check substitution: %s   |-    %s    <= %s  \n\n"
          (Pretty.Int.DefaultPrinter.dctxToString (Whnf.normDCtx cPsi1))
          (Pretty.Int.DefaultPrinter.subToString (Whnf.normSub s)) 
          (Pretty.Int.DefaultPrinter.dctxToString (Whnf.normDCtx cPsi2)) in
          raise (Error "Substitution is ill-typed; This case should be impossible.\n")



  (*****************)
  (* Kind Checking *)
  (*****************)

  (* kind checking is only applied to type constants declared in
     the signature; 

     All constants declared in the signature do not contain any
     contextual variables, hence Delta = . 
  *)



  (* checkSpineK cD cPsi (tS, s1) (K, s2)

     Invariant:

     succeeds iff cD ; cPsi |- [s1]tS <= [s2]K
  *)
  and checkSpineK cO cD cPsi sS1 sK = match (sS1, sK) with
    | ((Nil, _), (Typ, _s))             -> ()

    | ((Nil, _), _)                     ->  
        raise (Error "Kind mismatch")
                 (* (KindMisMatch) *)

    | ((SClo (tS, s'), s), sK)          ->
        checkSpineK cO cD cPsi (tS, LF.comp s' s) sK

    | ((App (tM, tS), s1), (PiKind (TypDecl (_, tA1), kK), s2)) ->
        check cO cD cPsi (tM, s1) (tA1, s2)
        ; checkSpineK cO cD cPsi (tS, s1) (kK, Dot (Obj (Clo (tM, s1)), s2))

    | ((App (_tM , _tS), _), (_kK, _s)) ->
        raise  (Error "LF term not well-typed")
                  (* ExpAppNotFun *)



  (* checkTyp (cD, cPsi, (tA,s))

     Invariant:

     succeeds iff cD ; cPsi |- [s]tA <= type
  *)
  let rec checkTyp' cO cD cPsi (tA, s) = match (tA, s) with
    | (Atom (a, tS), s)                ->
        checkSpineK cO cD cPsi (tS, s) ((Typ.get a).Typ.kind, LF.id)

    | (PiTyp (TypDecl (x, tA), tB), s) ->
        checkTyp cO cD cPsi (tA, s) 
        ; checkTyp cO cD (DDec (cPsi, TypDecl(x, TClo (tA, s)))) (tB, LF.dot1 s)

  and checkTyp cO cD cPsi sA = checkTyp' cO cD cPsi (Whnf.whnfTyp sA)



  (* checkTypRec cO cD cPsi (recA, s)

     Invariant:

     succeeds iff cO cD ; cPsi |- [s]recA <= type
  *)
  let rec checkTypRec cO cD cPsi (typRec, s) = match typRec with
    | SigmaLast lastA         -> checkTyp cO cD cPsi (lastA, s)
    | SigmaElem(_x, tA, recA) ->
        checkTyp  cO  cD cPsi (tA, s)
        ; checkTypRec cO cD
          (DDec (cPsi, LF.decSub (TypDecl (Id.mk_name None, tA)) s))
          (recA, LF.dot1 s)



  (* checkKind cO cD cPsi K

     Invariant:

     succeeds iff cO cD ; cPsi |- K kind
  *)
  let rec checkKind cO cD cPsi kind = match kind with
    | Typ                            -> ()
    | PiKind (TypDecl (x, tA), kind) ->
        checkTyp cO cD cPsi (tA, LF.id)
        ; checkKind cO cD (DDec (cPsi, TypDecl (x, tA))) kind



  (* checkDec cO cD cPsi (x:tA, s)

     Invariant:

     succeeds iff cO ; cD ; cPsi |- [s]tA <= type
  *)
  and checkDec cO cD cPsi (decl, s) = match decl with
    | TypDecl (_, tA) -> checkTyp cO cD cPsi (tA, s)



  (* checkSigmaDec cO cD cPsi (x:recA, s)

     Invariant:

     succeeds iff cO ; cD ; cPsi |- [s]recA <= type
  *)
  and checkSigmaDec cO cD cPsi (sigma_decl, s) = match sigma_decl with
    | SigmaDecl (_, arec) -> checkTypRec cO cD cPsi (arec, s)



  (* checkDCtx cO cD cPsi

     Invariant:

     succeeds iff cO ; cD |- cPsi ctx
  *)
  and checkDCtx cO  cD cPsi = match cPsi with 
    | Null ->  ()
    | DDec (cPsi, tX)     ->
        checkDCtx cO cD cPsi
        ; checkDec cO cD cPsi (tX, LF.id)

    | SigmaDec (cPsi, tX) ->
        checkDCtx cO cD cPsi
        ; checkSigmaDec cO cD cPsi (tX, LF.id)

    | CtxVar (CtxOffset psi_offset)  -> 
        if psi_offset <= (Context.length cO) then ()
        else 
          raise (Error "Context variable out of scope")

    (* other cases should be impossible -bp *)

end (* struct LF *)

module Comp = struct

  module Unify = Unify.EmptyTrail
(* NOTES on handling context variables: -bp 

  - We should maybe put context variables into a context Omega (not Delta)
    It makes it difficult to deal with branches.

    Recall: Case(e, branches)  where branch 1 = Pi Delta1. box(psihat. tM1) : A1[Psi1] -> e1

    Note that any context variable occurring in Delta, psihat, A and Psi is bound OUTSIDE. 
    So if 
 
    D ; G |- Case (e, branches)  and ctxvar psi in D the branch 1 is actually well formed iff

    D, D1 ; Psi1 |- tM1 <= tA1  (where only psi declared in D is relevant to the rest.)

    Also, ctx variables are not subject to instantiations during unification / matching
    which is used in type checking and type reconstruction. 

    This has wider implications; 

   * revise indexing structure; the offset of ctxvar is with respect to 
   a context Omega

   * Applying substitution for context variables; does it make sense to
   deal with it lazily? – It seems complicated to handle lazy context substitutions
   AND lazy msubs. 

    If we keep them in Delta, we need to rewrite mctxToMSub for example; 

  

*)

  open Context
  open Store.Cid
  open Syntax.Int.Comp

  module S = Substitution
  module I = Syntax.Int.LF 
  module C = Cwhnf

  module Print = Pretty.Int.DefaultPrinter

(*  module Unif = Unify.UnifyNoTrail *)

(*  type error = 
    | CaseScrutineeMismatch
    | FunMismatch
    | CtxAbsMismatch
    | MLamMismatch
    | TypMismatch

  exception Error of error
*)

  exception Error of string 

  let rec length cD = match cD with
    | I.Empty -> 0
    | I.Dec(cD, _) -> 1 + length cD

  let rec lookup cG k = match (cG, k) with 
    | (I.Dec(_cG', (_,  tau)), 1) ->  tau
    | (I.Dec( cG', (_,  _tau)), k) ->  
        lookup cG' (k-1)

  let rec split tc d = match (tc, d) with
    | (tc, 0) -> tc
    | (MDot(_ft, t), d) -> split t (d-1)

  let rec mctxToMSub cD = match cD with
    | I.Empty -> C.id
    | I.Dec(cD', I.MDecl(_, tA, cPsi)) -> 
      let t = mctxToMSub cD' in 
      let cPsi' = Cwhnf.cnormDCtx (cPsi,t) in 
      let tA' = Cwhnf.cnormTyp (tA, t) in 
      let u = Whnf.newMVar (cPsi' , tA') in 
      let phat = Context.dctxToHat cPsi in 
        MDot(MObj(phat, I.Root(I.MVar(u, S.LF.id), I.Nil)) , t) 
    | I.Dec(cD', I.PDecl(_, tA, cPsi)) -> 
      let t = mctxToMSub cD' in  
      let p = Whnf.newPVar (Cwhnf.cnormDCtx (cPsi,t),  Cwhnf.cnormTyp (tA, t)) in
      let phat = Context.dctxToHat cPsi in  
        MDot(PObj(phat, I.PVar(p, S.LF.id)) , t)

(* ctxToSub cPsi:

  generates, based on cPsi, a substitution suitable for unification

 Currently broken: assumes all types in cPsi are atomic
*)
  let rec ctxToSub cPsi = match cPsi with
    | I.Null -> S.LF.id
    | I.DDec(cPsi', I.TypDecl(_, tA)) -> 
      let s = ((ctxToSub cPsi') : I.sub) in 
(* For the moment, assume tA atomic. *)
(* lower tA? *)
(* A = A_1 -> ... -> A_n -> P

 create cPhi = A_1, ..., A_n
    \x_1. ... \x_n. u[id]
    u::P[cPhi]

already done in reconstruct.ml
          let (_, d) = Context.dctxToHat cPsi in
          let tN     = etaExpandMV Int.LF.Null (tA, s) (Int.LF.Shift d) in
in elSpineIW
*)
(*      let (_, phat) = Context.dctxToHat cPsi' in *)
      let u = Whnf.newMVar (I.Null ,  I.TClo( tA, s)) in 
      let front = (I.Obj(I.Root(I.MVar(u, S.LF.id), I.Nil)) : I.front) in
      in
        I.Dot(front, s)




  (* extend t1 t2 = t
    
     Invariant: 
     If    . |- t1 <= cD1
       and . |- t2 <= cD2
       and FMV(cD1) intersect FMV(cD2) = {} 
       (i.e. no modal variable occurring in type declarations in cD1
        also occurs in a type declaration of cD2)
     then
           . |- t1,t2 <= cD1, cD2   and t = t1,t2
  *)
  let extend t1 t2 = 
    let rec ext t2 = match t2 with
    | MShift 0 -> t1
    (* other cases should be impossible *)
    | MDot(ft, t) -> MDot(ft, ext t)
    in ext t2


  let rec checkTyp cO cD tau = match tau with 
    | TypBox (tA, cPsi) -> 
        (LF.checkDCtx cO cD cPsi ; 
         LF.checkTyp  cO cD cPsi (tA, S.LF.id))

    | TypArr (tau1, tau2) -> 
        (checkTyp cO cD tau1 ;
         checkTyp cO cD tau2)

    | TypCtxPi ((psi_name, schema_cid), tau) -> 
        checkTyp (I.Dec(cO, I.CDecl(psi_name, schema_cid))) cD tau

    | TypPiBox ((cdecl, _ ), tau) -> 
        checkTyp cO (I.Dec(cD, cdecl)) tau        


  (* check cO cD cG e (tau, theta) = ()

     Invariant:

     If  cO ; cD ; cG |- e wf-exp
     and cO ; cD |- theta <= cD' 
     and cO ; cD'|- tau <= c_typ
     returns ()
     if  cO ; cD ; cG |- e <= [|t|]tau

     otherwise exception Error is raised
  *)

  let rec checkW cO cD cG e ttau = match (e , ttau) with 
    | (Rec(f, e), (tau, t)) ->  
        check cO cD (I.Dec (cG, (f, TypClo(tau,t)))) e ttau

    | (Fun(x, e), (TypArr(tau1, tau2), t)) -> 
        check cO cD (I.Dec (cG, (x, TypClo(tau1, t)))) e (tau2, t)

    | (CtxFun(psi, e) , (TypCtxPi ((_psi, schema), tau), t)) -> 
        check (I.Dec(cO, I.CDecl(psi, schema))) cD cG e (tau, t)

    | (MLam(u, e), (TypPiBox((I.MDecl(_u, tA, cPsi), _ ), tau), t)) -> 
        check cO (I.Dec(cD, I.MDecl(u, C.cnormTyp (tA, t), C.cnormDCtx (cPsi, t))))
              cG   e (tau, C.mvar_dot1 t)

    | (Box(_phat, tM), (TypBox (tA, cPsi), t)) -> 
      begin try 
        let cPsi' = C.cnormDCtx (cPsi, t) in 
        let tA'   = C.cnormTyp (tA, t) in 
          LF.check cO cD  cPsi' (tM, S.LF.id) (tA', S.LF.id)
      with Cwhnf.FreeMVar (I.FMVar(u, _ )) -> 
        raise (Error ("Free meta-variable " ^ (R.render_name u)))
      end 

        (* LF.check cO cD (C.cnormDCtx (cPsi, t)) (tM, S.LF.id) (C.cnormTyp (tA, t), S.LF.id) *)


    | (Case (e, branches), (tau, t)) -> 
        begin match C.cwhnfCTyp (syn cO cD cG e) with
          | (TypBox(tA, cPsi),  t') -> 
              checkBranches cO cD cG branches (C.cnormTyp (tA, t'), C.cnormDCtx (cPsi, t')) (tau,t)
          | _ -> raise (Error "Case scrutinee not of boxed type")
        end

    | (Syn e, (tau, t)) -> 
        if C.convCTyp (tau,t) (syn cO cD cG e) then ()
        else raise (Error "Type mismatch")

  and check cO cD cG e (tau, t) = 
    checkW cO cD cG e (C.cwhnfCTyp (tau, t))

  and syn cO cD cG e = match e with 
    | Var x  -> (lookup cG x, C.id) 
          (* !!!! MAY BE WRONG since only . |- ^0 : .   and not cD |- ^0 : cD !!! *)

    | Const prog  -> ((Comp.get prog).Comp.typ, C.id) 

    | Apply (e1, e2) -> 
        begin match C.cwhnfCTyp (syn cO cD cG e1) with 
          | (TypArr (tau2, tau), t) -> 
              (check cO cD cG e2 (tau2, t);
               (tau, t))
          | _ -> raise (Error "Function mismatch")
        end
    | CtxApp (e, cPsi) -> 
        begin match C.cwhnfCTyp (syn cO cD cG e) with
          | (TypCtxPi ((_psi, w) , tau), t) ->
              let _ = Printf.printf "\n Schema checking omitted \n" in 
              (* REVISIT: Sun Jan 11 17:48:52 2009 -bp *)
              (* let tau' =  Cwhnf.csub_ctyp cPsi 1 tau in 
                 let t'   = Cwhnf.csub_msub cPsi 1 t in   *)

              let tau1 = Cwhnf.csub_ctyp cPsi 1 (Cwhnf.cnormCTyp (tau,t)) in  

              (checkSchema cO cD cPsi ((Schema.get w).Schema.schema)  ;
               (* (tau', t') *)
               (tau1, Cwhnf.id)
              )
          | _ -> raise (Error "Context abstraction mismatch")
        end 
    | MApp (e, (phat, tM)) -> 
        begin match C.cwhnfCTyp (syn cO cD cG e) with
          | (TypPiBox ((I.MDecl(_, tA, cPsi), _ ), tau), t) -> 
                (LF.check cO cD (C.cnormDCtx (cPsi, t)) (tM, S.LF.id) (C.cnormTyp (tA, t), S.LF.id);
                 (tau, MDot(MObj (phat, tM), t))
                )
          | _ -> raise (Error "MLam mismatch")
        end

    | (Ann (e, tau)) -> 
        (check cO cD cG e (tau, C.id) ; 
         (tau, C.id))

  and checkBranches cO cD cG branches tAbox ttau = match branches with
    | [] -> ()
    | (branch::branches) -> 
        let _ = checkBranch cO cD cG branch tAbox ttau in 
          checkBranches cO cD cG branches tAbox ttau

(*  and checkBranch _cO _cD _cG _branch (_tA, _cPsi) (_tau, _t) = 
    Printf.printf "WARNING: BRANCH CHECKING NOT IMPLEMENTED!"
*)


  and checkBranch cO cD cG branch (tA, cPsi) (tau, t) = 
   match branch with
   | BranchBox (cD1, (_phat, tM1, (tA1, cPsi1)), e1) ->  

      let _ = LF.check cO cD1 cPsi1 (tM1, S.LF.id) (tA1, S.LF.id) in 

      let d1 = length cD1 in 
      let _d  = length cD in 
      let t1 = mctxToMSub cD1 in   (* {cD1} |- t1 <= cD1 *)
      let t' = mctxToMSub cD in    (* {cD}  |- t' <= cD *)
      let tc = extend t' t1 in     (* {cD1, cD} |- t', t1 <= cD, cD1 *) 
      let phat = dctxToHat cPsi in 

      let _    = Unify.unifyDCtx (I.Empty) 
                                 (C.cnormDCtx (cPsi, t')) (C.cnormDCtx (cPsi1, tc)) in 
      let _    = Unify.unifyTyp (I.Empty) 
                                (phat, (C.cnormTyp (tA, t'), S.LF.id), (C.cnormTyp (tA1, tc), S.LF.id))  in 

      let (tc', cD1'') = Abstract.abstractMSub tc in  (* cD1' |- tc' <= cD, cD1 *)


      let t'' = split tc' d1 in (* cD1' |- t'' <= cD  suffix *)


     (* let  _   = Printf.printf "Type of scrutinee: %s   |-    %s \n\n Type of Pattern in branch: %s   |-  %s \n\n"
         (Pretty.Int.DefaultPrinter.dctxToString (Cwhnf.cnormDCtx (cPsi, t'')))
         (Pretty.Int.DefaultPrinter.typToString (Cwhnf.cnormTyp (tA, t'')))
         (Pretty.Int.DefaultPrinter.dctxToString (Cwhnf.cnormDCtx (cPsi1, tc')))
         (Pretty.Int.DefaultPrinter.typToString (Cwhnf.cnormTyp (tA1, tc'))) in 
     *)
      let e1' = begin try Cwhnf.cnormExp (e1, tc')  
                 with Cwhnf.FreeMVar (I.FMVar(u, _ )) -> 
                   raise (Error ("Encountered free meta-variable " ^ (R.render_name u)))
                end  in

      let cG1 = C.cwhnfCtx (cG, t'') in   

      let tau' = (tau, C.mcomp t'' t)  in 

<<<<<<< HEAD
         check cO cD1'' cG1 e1' tau' 
          
=======

  (* checkTypeAgainstSchema cO cD cPsi tA (elements : sch_elem list)
  *)
  and checkTypeAgainstSchema cO cD cPsi tA =

    let rec projectCtxIntoDctx = function
         |  I.Empty -> I.Null
         |  I.Dec (rest, last) -> I.DDec (projectCtxIntoDctx rest, last)

    and checkAgainstElement (I.SchElem (some_part, block_part)) =
      match (some_part, block_part) with
        (cSomeCtx, I.SigmaDecl(_name, I.SigmaLast elem1)) ->
          let dctx = projectCtxIntoDctx cSomeCtx in 
          let ssss = ctxToSub dctx in
          let _ = dprint (fun () -> "checkAgainstElement  " ^ Print.subToString ssss) in
      let subD = mctxToMSub cD in   (* {cD} |- subD <= cD *)
          let normedA = Cwhnf.cnormTyp (tA, subD)
          and normedElem1 = Cwhnf.cnormTyp (elem1, subD) in
          
      let phat = dctxToHat cPsi in
            dprint (fun () -> "normedElem1 " ^ Print.typToString normedElem1 ^ ";\n" ^ "normedA " ^ Print.typToString normedA)
;
            dprint (fun () -> "***Unify.unifyTyp ("
                        ^ "\n   dctx = " ^ Print.dctxToString dctx
                        ^ "\n   " ^ Print.typToString normedA ^ " [ " ^ Print.subToString ssss ^ " ] "
                        ^ "\n== " ^ Print.typToString normedElem1 ^ " [ " ^Print.subToString ssss ^ " ] "
                        )
          ; try Unify.unifyTyp cD (phat, (normedA, S.LF.id), (normedElem1, ssss))
            with exn ->  (print_string ("Type " ^ Print.typToString tA ^ " doesn't unify with " ^ Print.typToString elem1 ^ "\n") ; flush_all()
                         ; raise exn)
    in
      function
        [] -> raise (Error ("Type " ^ Print.typToString tA ^ " doesn't check against schema"))
      | element :: elements ->
          try
            checkAgainstElement element
          with
            _ -> checkTypeAgainstSchema cO cD cPsi tA elements

  and checkSchema cO cD cPsi (I.Schema elements as schema) = 
     dprint (fun () -> "checkSchema " ^ Print.dctxToString cPsi ^ " against " ^ Print.schemaToString schema);
     print_string "\n WARNING: Schema checking not fully implemented\n" 
       ; 
     match cPsi with
     |  I.Null -> ()
     |  I.CtxVar _phi -> () (* WRONG *)
     |  I.DDec (cPsi', decl) ->
          begin
            checkSchema cO cD cPsi' schema;
            match decl with
               I.TypDecl (_x, tA) -> checkTypeAgainstSchema cO cD cPsi' tA elements
          end

>>>>>>> 73276de3
    
end 

module Sgn = struct


  let rec check_sgn_decls = function
    | []                       -> ()

    | Syntax.Int.Sgn.Typ   (_a, tK) :: decls ->
        let cD   = Syntax.Int.LF.Empty 
        and cO   = Syntax.Int.LF.Empty
        and cPsi = Syntax.Int.LF.Null
        in
            LF.checkKind cO cD cPsi tK
          ; check_sgn_decls decls

    | Syntax.Int.Sgn.Const (_c, tA) :: decls ->
        let cD   = Syntax.Int.LF.Empty
        and cO   = Syntax.Int.LF.Empty
        and cPsi = Syntax.Int.LF.Null
        in
            LF.checkTyp cO cD cPsi (tA, Substitution.LF.id)
          ; check_sgn_decls decls

    | Syntax.Int.Sgn.Schema (_w, schema) :: decls -> 
        let cD   = Syntax.Int.LF.Empty
        and cO   = Syntax.Int.LF.Empty
        and cPsi = Syntax.Int.LF.Null
        in 
          Comp.checkSchema cO cD cPsi schema
          ; check_sgn_decls decls

    | Syntax.Int.Sgn.Rec (_f, tau, e) :: decls ->
        let cD = Syntax.Int.LF.Empty  
        and cO   = Syntax.Int.LF.Empty
        and cG = Syntax.Int.LF.Empty in 
          Comp.checkTyp cO cD tau
          ; Comp.check cO cD cG e (tau, Cwhnf.id)
          ; check_sgn_decls decls


end<|MERGE_RESOLUTION|>--- conflicted
+++ resolved
@@ -6,12 +6,12 @@
 
 *)
 
-<<<<<<< HEAD
+
 module P = Pretty.Int.DefaultPrinter
 module R = Pretty.Int.DefaultCidRenderer
-=======
+
 let (dprint, dprnt) = Debug.makeFunctions (Debug.toFlags [1])
->>>>>>> 73276de3
+
 
 module LF = struct 
   open Context
@@ -681,10 +681,8 @@
 
       let tau' = (tau, C.mcomp t'' t)  in 
 
-<<<<<<< HEAD
          check cO cD1'' cG1 e1' tau' 
           
-=======
 
   (* checkTypeAgainstSchema cO cD cPsi tA (elements : sch_elem list)
   *)
@@ -738,7 +736,6 @@
                I.TypDecl (_x, tA) -> checkTypeAgainstSchema cO cD cPsi' tA elements
           end
 
->>>>>>> 73276de3
     
 end 
 
