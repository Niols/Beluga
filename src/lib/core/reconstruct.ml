--- conflicted
+++ resolved
@@ -1251,17 +1251,14 @@
         recTerm recT cO cD  cPsi' (tM, LF.dot1 s') (tB, LF.dot1 s)
 
   | ((Int.LF.Root (loc, _, _), _) as sR, (Int.LF.Atom _, _)) ->
-      begin
-<<<<<<< HEAD
-(*        try *)
-          let sP' = synTermW recT cO cD  cPsi sR in
-=======
-        try
->>>>>>> 18dc73f2
+      begin try
+
           let _ = dprint (fun () -> "recTerm: expected " ^ 
             (P.mctxToString cO cD) ^ "\n |- " ^ 
             (P.normalToString cO cD cPsi sR) ^ "\n of type " ^ 
             (P.typToString cO cD cPsi sA) ^ "\n\n"  ) in 
+
+          let sP' = synTermW recT cO cD  cPsi sR in
 
           let _ = dprint (fun () -> "\n recTerm: synthesized " ^
             (P.mctxToString cO cD) ^ "\n |- " ^ 
@@ -1383,14 +1380,9 @@
   | ((Int.LF.SClo (tS, s), s'), sA) ->
       synSpine recT cO cD  cPsi (tS, LF.comp s s') sA
 
-<<<<<<< HEAD
-  | ((Int.LF.App (_tM, _tS), _s') , ((Int.LF.Atom _), _s)) ->
-      (Printf.printf "synSpineW: Type mismatch";
-      raise NotImplemented )(* TODO should raise typmismatch *)
-=======
   | ((Int.LF.App _, _), (Int.LF.Atom _, _)) ->
+     Printf.printf "synSpineW: Type mismatch";
       raise SpineMismatch
->>>>>>> 18dc73f2
 
 
 and recSub recT cO cD cPsi s cPhi = match (cPsi, s, cPhi) with
@@ -2205,12 +2197,14 @@
   | Int.Comp.CtxApp (e, cPsi) ->
       let (i, tau) = syn cO cD cG e in
         begin match C.cwhnfCTyp tau with
-          | (Int.Comp.TypCtxPi ((_psi, _sW) , tau), t) ->
+          | (Int.Comp.TypCtxPi ((_psi, sW) , tau), t) ->
               let _ = Printf.printf "\n Schema checking omitted \n" in
                 (* REVISIT: Sun Jan 11 17:48:52 2009 -bp *)
                 (* let tau' =  Cwhnf.csub_ctyp cPsi 1 tau in
                    let t'   = Cwhnf.csub_msub cPsi 1 t in   *)
               let tau1 = Cwhnf.csub_ctyp cPsi 1 (Cwhnf.cnormCTyp (tau,t)) in
+              let _ = recDCtx PiboxRecon cO cD cPsi in 
+              let _ = Check.Comp.checkSchema cO cD cPsi (Schema.get_schema sW) in 
                 (Int.Comp.CtxApp (i, cPsi) , (tau1, Cwhnf.id))
 
           | _ -> 
@@ -2335,7 +2329,9 @@
 
 (* ------------------------------------------------------------------- *)
 
-let recSgnDecl d = match d with
+let recSgnDecl d = 
+    let _        = reset_fvarCnstr () in 
+    match d with
   | Ext.Sgn.Typ (_, a, extK)   ->
       let _        = dprint (fun () -> "\n Indexing type constant " ^ a.string_of_name ^ "\n") in
       let apxK     = index_kind (CVar.create ()) (BVar.create ()) extK in
