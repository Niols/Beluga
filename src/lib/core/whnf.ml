(* -*- coding: utf-8; indent-tabs-mode: nil; -*- *)

(**

   @author Brigitte Pientka
   modified:  Joshua Dunfield

*)

(* Weak Head Normalization,
 * Normalization, and alpha-conversion
 *)

open Context
open Substitution
open Syntax.Int.LF
open Error

exception Error of error

let rec raiseType cPsi tA = match cPsi with
  | Null -> tA
  | DDec (cPsi', decl) ->
      raiseType cPsi' (PiTyp (decl, tA))

let rec emptySpine tS = match tS with
  | Nil -> true
  | SClo(tS, _s) -> emptySpine tS


(*************************************)
(* Creating new contextual variables *)
(*************************************)

(* newPVar (cPsi, tA) = p
 *
 * Invariant:
 *
 *       tA =   Atom (a, S)
 *   or  tA =   Pi (x:tB, tB')
 *   but tA =/= TClo (_, _)
 *)
let newPVar (cPsi, tA) = PInst (ref None, cPsi, tA, ref [])


(* newMVar (cPsi, tA) = newMVarCnstr (cPsi, tA, [])
 *
 * Invariant:
 *
 *       tA =   Atom (a, S)
 *   or  tA =   Pi (x:tB, tB')
 *   but tA =/= TClo (_, _)
 *)
let newMVar (cPsi, tA) = Inst (ref None, cPsi, tA, ref [])


(******************************)
(* Lowering of Meta-Variables *)
(******************************)

(* lowerMVar' cPsi tA[s] = (u, tM), see lowerMVar *)
let rec lowerMVar' cPsi sA' = match sA' with
  | (PiTyp (cD', tA'), s') ->
      let (u', tM) = lowerMVar' (DDec (cPsi, LF.decSub cD' s')) (tA', LF.dot1 s') in
        (u', Lam (Id.mk_name None, tM))

  | (TClo (tA, s), s') ->
      lowerMVar' cPsi (tA, LF.comp s s')

  | (Atom (a, tS), s') ->
      let u' = newMVar (cPsi, Atom (a, SClo (tS, s'))) in
        (u', Root (MVar (u', LF.id), Nil)) (* cvar * normal *)


(* lowerMVar1 (u, tA[s]), tA[s] in whnf, see lowerMVar *)
and lowerMVar1 u sA = match (u, sA) with
  | (Inst (r, cPsi, _, _), (PiTyp _, _)) ->
      let (u', tM) = lowerMVar' cPsi sA in
        r := Some tM; (* [| tM / u |] *)
        u'            (* this is the new lowered meta-variable of atomic type *)

  | (_, (TClo (tA, s), s')) ->
      lowerMVar1 u (tA, LF.comp s s')

  | (_, (Atom _, _s)) ->
      u


(* lowerMVar (u:cvar) = u':cvar
 *
 * Invariant:
 *
 *   If    cD = D1, u::tA[cPsi], D2
 *   where tA = PiTyp x1:B1 ... xn:tBn. tP
 *   and   u not subject to any constraints
 *
 *   then cD' = D1, u'::tP[cPsi, x1:B1, ... xn:tBn], [|t|]D2
 *   where  [| lam x1 ... xn. u'[id(cPsi), x1 ... xn] / u |] = t
 *
 *   Effect: u is instantiated to lam x1 ... xn.u'[id(cPsi), x1 ... xn]
 *           if n = 0, u = u' and no effect occurs.
 *
 * FIXME MVar spine is not elaborated consistently with lowering
 *   –- Tue Dec 16 00:19:06 EST 2008
 *)
and lowerMVar = function
  | Inst (_r, _cPsi, tA, { contents = [] }) as u ->
      lowerMVar1 u (tA, LF.id)

  | _ ->
      (* It is not clear if it can happen that cnstr =/= nil *)
      raise (Error ConstraintsLeft)

(* ------------------------------------------------------------ *)
(* Normalization = applying simultaneous hereditary substitution
 *
 * Applying the substitution ss to an LF term tM yields again
 * a normal term. This corresponds to normalizing the term [s]tM.
 *
 * We assume that the LF term tM does not contain any closures
 * MClo (tN,t), TMClo(tA, t), SMClo(tS, t); this means we must
 * first call contextual normalization and then call ordinary
 * normalization.
 *)
(*
 * norm (tM,s) = [s]tM
 *
 * Invariant:
 * if cD ; cPsi  |- tM <= tA
 *    cD ; cPsi' |- s <= cPsi
 * then
 *    cD ; cPsi' |- [s]tM <= [s]tA
 *
 * Similar invariants for norm, normSpine.
 *)
let rec norm (tM, sigma) = match tM with
  | Lam (y, tN) ->
      Lam (y, norm (tN, LF.dot1 sigma))

  | Clo (tN, s) ->
      norm (tN, LF.comp s sigma)

  | Root (BVar i, tS) ->
      begin match LF.bvarSub i sigma with
        | Obj tM        -> reduce (tM, LF.id) (normSpine (tS, sigma))
        | Head (BVar k) -> Root (BVar k, normSpine (tS, sigma))
        | Head head     -> norm (Root (head, normSpine (tS, sigma)), LF.id)
            (* Undef should not happen ! *)
      end

  (* Meta-variables *)

  | Root (MVar (Offset _ as u, r), tS) ->
      Root (MVar (u, normSub (LF.comp r sigma)), normSpine (tS, sigma))

  | Root (MVar (Inst ({ contents = Some tM}, _, _, _), r), tS) ->
      (* constraints associated with u must be in solved form *)
      reduce (tM, LF.comp r sigma) (normSpine (tS, sigma))

  | Root (MVar (Inst ({contents = None}, _, Atom _, _) as u, r), tS) ->
      (* meta-variable is of atomic type; tS = Nil *)
      Root (MVar (u, normSub (LF.comp r sigma)), normSpine (tS, sigma))

  | Root (MVar (Inst ({contents = None} as r, cPsi, TClo (tA, s'), cnstr), s), tS) ->
      norm (Root (MVar (Inst (r, cPsi, normTyp (tA, s'), cnstr), s), tS), sigma)

  | Root (MVar (Inst ({contents = None}, _, _tA, _) as u, _r), _tS) ->
      (* Meta-variable is not atomic and tA = Pi x:B1.B2
       * lower u, and normalize the lowered meta-variable
       *)
      let _ = lowerMVar u in
        norm (tM, sigma)

  (* Parameter variables *)
  | Root (FMVar (u, r), tS) ->
      Root (FMVar (u, normSub (LF.comp r sigma)), normSpine (tS, sigma))

  (* Parameter variables *)
  | Root (PVar (Offset _ as p, r), tS) ->
      Root (PVar (p, normSub (LF.comp r sigma)), normSpine (tS, sigma))


  (* Parameter variables *)
  | Root (FPVar (p, r), tS) ->
      Root (FPVar (p, normSub (LF.comp r sigma)), normSpine (tS, sigma))

  | Root (PVar (PInst ({ contents = Some (BVar i)}, _, _, _), r), tS) ->
      begin match LF.bvarSub i r with
        | Obj tM        -> reduce (tM, LF.id) (normSpine (tS, sigma))
        | Head (BVar x) -> Root (BVar x, normSpine (tS, sigma))
        | Head (head)   -> norm (Root (head, normSpine (tS, sigma)), LF.id)
      end

  | Root (PVar (PInst ({ contents = Some (PVar (q, r')) }, _, _, _) as _p, r), tS) ->
      norm (Root (PVar (q, LF.comp r' r), tS), sigma)
      (* where p::tA[cPsi]
       * and  cD; cPsi' |- r : cPsi
       * and  cD; cPsi' |- p[r]      -> [r]tA
       * and  cD; cPsi  |- q[r']     ->    tA
       * and  cD; cPsi' |- q[r' o r] -> [r]tA
       *)
  | Root (PVar (PInst ({ contents = None}, _, _, _) as p, r), tS) ->
      Root (PVar (p, normSub (LF.comp r sigma)), normSpine (tS, sigma))

  (* Constants *)
  | Root (Const c, tS) ->
      Root (Const c, normSpine (tS, sigma))

  (* Projections *)
  | Root (Proj (BVar i, k), tS) ->
      begin match LF.bvarSub i sigma with
        | Head (BVar j)      -> Root (Proj (BVar j, k), normSpine (tS, sigma))
        | Head (PVar (p, s)) -> Root (PVar (p, s)     , normSpine (tS, sigma))
            (* other cases are impossible -- at least for now -bp *)
      end

  | Root (Proj (PVar (Offset _i as q, s), k), tS) ->
      Root (Proj (PVar (q, LF.comp s sigma), k), normSpine (tS, sigma))

  | Root (Proj (PVar (PInst ({contents = Some (PVar (q, r'))}, _, _, _), s), k), tS) ->
      norm (Root (Proj (PVar (q, LF.comp r' s), k), tS), sigma)

  | Root (Proj (PVar (PInst ({contents = None}, _, _, _) as q, s), k), tS) ->
      Root (Proj (PVar (q, normSub (LF.comp s sigma)), k), normSpine (tS, sigma))

  | Root (FVar x, tS) ->
      Root(FVar x, normSpine (tS, sigma))


and normSpine (tS, sigma) = match tS with
  | Nil           -> Nil
  | App  (tN, tS) -> App (norm (tN, sigma), normSpine (tS, sigma))
  | SClo (tS, s)  -> normSpine (tS, LF.comp s sigma)

(*  reduce(sM, tS) = M'
 *
 *  cPsi | tS > tA' <= tP
 *  cPsi |  s  : cPsi''      cPsi'' |- tM <= tA''       [s]tA'' = tA'
 *)
and reduce sM spine = match (sM, spine) with
  | ((Root (_, _) as root, s), Nil)    -> norm (root, s)
  | ((Lam (_y, tM'), s), App (tM, tS)) -> reduce (tM', Dot (Obj tM, s)) tS
  | ((Clo (tM, s'), s), tS)            -> reduce (tM , LF.comp s' s) tS
      (* other cases are impossible *)


and normSub s = match s with
  | Shift _      -> s
  | Dot (ft, s') -> Dot(normFt ft, normSub s')

and normFt ft = match ft with
  | Obj tM ->
      begin match norm (tM, LF.id) with
        | Root(BVar k, Nil) -> Head (BVar k)
        | tN                -> Obj (tN)
      end
  | Head (BVar _k)                -> ft
  | Head (FVar _k)                -> ft
  | Head (MVar (u, s'))           -> Head (MVar (u, normSub s'))
  | Head (FMVar (u, s'))          -> Head (FMVar (u, normSub s'))
  | Head (PVar (p, s'))           -> Head (PVar (p, normSub s'))
  | Head (FPVar (p, s'))          -> Head (FPVar (p, normSub s'))
  | Head (Proj (PVar (p, s'), k)) -> Head (Proj (PVar (p, normSub s'), k))
  | Head h                        -> Head h
  | Undef                         -> Undef  (* -bp Tue Dec 23 2008 : DOUBLE CHECK *)

(* normType (tA, sigma) = tA'
 *
 * If cD ; G |- tA <= type
 *    cD ; G' |- sigma <= G
 * then
 *    tA' = [sigma]tA
 *    cD ; G' |- tA' <= type   and tA' is in normal form
 *)
and normTyp (tA, sigma) = match tA with
  | Atom (a, tS) ->
      Atom (a, normSpine (tS, sigma))

  | PiTyp (TypDecl (_x, _tA) as decl, tB) ->
      PiTyp (normDecl (decl, sigma), normTyp (tB, LF.dot1 sigma))

  | TClo (tA, s) ->
      normTyp (tA, LF.comp s sigma)

and normTypRec (recA, sigma) = match recA with
  | SigmaLast lastA ->
      SigmaLast (normTyp(lastA, sigma))

  | SigmaElem (x, tA, recA') ->
      let tA = normTyp (tA, sigma) in
        SigmaElem(x, tA, normTypRec (recA', LF.dot1 sigma))

and normDecl (decl, sigma) = match decl with
  | TypDecl (x, tA) ->
      TypDecl (x, normTyp (tA, sigma))

let rec normKind tK = match tK with
  | Typ ->
      Typ

  | PiKind (decl, tK) ->
      PiKind (normDecl (decl, LF.id), normKind tK)

let rec normDCtx cPsi = match cPsi with
  | Null ->
      Null

  | CtxVar psi ->
      CtxVar psi

  | DDec (cPsi1, decl) ->
      DDec (normDCtx cPsi1, normDecl (decl, LF.id))

  | SigmaDec (cPsi1, SigmaDecl (x, typrec)) ->
      SigmaDec (normDCtx cPsi1, SigmaDecl (x, normTypRec (typrec, LF.id)))


(* ---------------------------------------------------------- *)
(* Weak head normalization = applying simultaneous hereditary
 * substitution lazily
 *
 * Instead of fully applying the substitution sigma to an
 * LF term tM, we apply it incrementally, and delay its application
 * where appropriate using Clo, SClo.
 *
 * We assume that the LF term tM does not contain any closures
 * MClo (tN,t), TMClo(tA, t), SMClo(tS, t); this means we must
 * first call contextual normalization (or whnf) and then call
 * ordinary normalization, if these two substitutions interact.
 *)
(*
 * whnf(tM,s) = (tN,s')
 *
 * Invariant:
 * if cD ; cPsi'  |- tM <= tA
 *    cD ; cPsi   |- s <= cPsi'
 * then
 *    cD ; cPsi  |- s' <= cPsi''
 *    cD ; cPsi''  |- tN  <= tB
 *
 *    cD ; cPsi |- [s]tM = tN[s'] <= tA''
 *    cD ; cPsi |- [s]tA = [s']tB = tA'' <= type
 *
 *  Similar invariants for whnf, whnfTyp.
 *)
let rec whnf sM = match sM with
  | (Lam _, _s)                -> sM

  | (Clo (tN, s), s')          -> whnf (tN, LF.comp s s')

  | (Root (BVar i, tS), sigma) ->
      begin match LF.bvarSub i sigma with
        | Obj tM    -> whnfRedex ((tM, LF.id), (tS,sigma))
        | Head (BVar k) -> (Root(BVar k, SClo(tS,sigma)), LF.id)
        | Head head     ->  whnf (Root(head, SClo(tS,sigma)), LF.id)
            (* Undef should not happen! *)
      end

  (* Meta-variable *)
  | (Root (MVar (Offset _k as u, r), tS), sigma) ->
      (Root (MVar (u, LF.comp r sigma), SClo (tS, sigma)), LF.id)


  | (Root (FMVar (u, r), tS), sigma) ->
      (Root (FMVar (u, LF.comp r sigma), SClo (tS, sigma)), LF.id)


  | (Root (MVar (Inst ({contents = Some tM}, _cPsi, _tA, _) as _u, r), tS), sigma) ->
<<<<<<< HEAD
      (* constraints associated with u must be in solved form *)
(*
      let _ = Printf.printf "Whnf Instantiated MVar %s \n"
        (Pretty.Int.DefaultPrinter.normalToString (Clo sM)) in
      let _  = Printf.printf "Typ of Instantiated MVar %s \n"
        (Pretty.Int.DefaultPrinter.typToString (raiseType cPsi tA)) in
*)
      let sR =  whnfRedex ((tM, LF.comp r sigma), (tS, sigma)) in
(*
      let _ = Printf.printf "Whnf Instantiated MVar REDUCED %s \n\n"
        (Pretty.Int.DefaultPrinter.normalToString (norm sR)) in
*)
        sR


  | (Root (MVar (Inst ({contents = None} as uref, cPsi, tA, cnstr) as u, r), tS) as tM, sigma) ->
      (* note: we could split this case based on tA;
       *      this would avoid possibly building closures with id
       *)
      begin match whnfTyp (tA, LF.id) with
        | (Atom (a, tS'), _s (* id *)) ->
            (* meta-variable is of atomic type; tS = Nil  *)
            let u' = Inst (uref, cPsi, Atom(a, tS'), cnstr) in
              (Root (MVar (u', LF.comp r sigma), SClo (tS, sigma)), LF.id)
        | (PiTyp _ , _s)->
            (* Meta-variable is not atomic and tA = Pi x:B1.B2
             * lower u, and normalize the lowered meta-variable
             * note: we may expose and compose substitutions twice.
             *)
            let _ = lowerMVar u in
              whnf (tM, sigma)
      end

  (* Parameter variable *)
  | (Root (PVar (Offset _k as p, r), tS), sigma) ->
      (Root (PVar (p, LF.comp r sigma), SClo (tS, sigma)), LF.id)

  | (Root (FPVar (p, r), tS), sigma) ->
      (Root (FPVar (p, LF.comp r sigma), SClo (tS, sigma)), LF.id)

  | (Root (PVar (PInst ({ contents = Some (BVar i)} as _p, _, _, _) , r), tS), sigma) ->
      begin match LF.bvarSub i r with
        | Obj tM    -> whnfRedex ((tM, LF.id), (tS, sigma))
        | Head head -> (Root (head, SClo (tS, sigma)), LF.id)
      end

  | (Root (PVar (PInst ({contents = Some (PVar (q, r'))}, _, _, _) as _p, r), tS), sigma) ->
      whnf (Root (PVar (q, LF.comp r' r), tS), sigma)

  (* Constant *)
  | (Root (Const c, tS), sigma) ->
      (Root (Const c, SClo (tS, sigma)), LF.id)

  (* Projections *)
  | (Root (Proj (BVar i, k), tS), sigma) ->
      begin match LF.bvarSub i sigma with
        | Head (BVar j)      -> (Root (Proj (BVar j, k)     , SClo (tS, sigma)), LF.id)
        | Head (PVar (q, s)) -> (Root (Proj (PVar (q, s), k), SClo (tS, sigma)), LF.id)
            (* other cases are impossible -- at least for now -bp *)
      end

  | (Root (Proj (PVar (Offset _ as q, s), k), tS), sigma) ->
      (Root (Proj (PVar (q, LF.comp s sigma), k), SClo (tS, sigma)), LF.id)

  | (Root (Proj (PVar (PInst ({contents = Some (PVar (q', r'))}, _, _, _) as _q, s), k), tS), sigma) ->
      whnf (Root (Proj (PVar (q', LF.comp r' s), k), tS), sigma)

  (* Free variables *)
  | (Root (FVar x, tS), sigma) ->
      (Root (FVar x, SClo (tS, sigma)), LF.id)


(* whnfRedex((tM,s1), (tS, s2)) = (R,s')
 *
 * If cD ; Psi1 |- tM <= tA       and cD ; cPsi |- s1 <= Psi1
 *    cD ; Psi2 |- tS > tA <= tP  and cD ; cPsi |- s2 <= Psi2
 * then
 *    cD ; cPsi |- s' : cPsi'    and cD ; cPsi' |- R' -> tP'
 *
 *    [s']tP' = [s2]tP and [s']R' = tM[s1] @ tS[s2]
 *)
and whnfRedex (sM, sS) = match (sM, sS) with
  | ((Root (_, _) as root, s1), (Nil, _s2)) ->
      whnf (root, s1)

  | ((Lam (_x, tM), s1), (App (tN, tS), s2)) ->
      let tN' = Clo (    tN , s2) in  (* cD ; cPsi |- tN'      <= tA' *)
      let s1' = Dot (Obj tN', s1) in  (* cD ; cPsi |- tN' . s1 <= Psi1, x:tA''
                                         tA'' = [s1]tA' *)
        whnfRedex ((tM, s1'), (tS, s2))

  | (sM, (SClo (tS, s2'), s2)) ->
      whnfRedex (sM, (tS, LF.comp s2' s2))

  | ((Clo (tM, s), s1), sS) ->
      whnfRedex ((tM, LF.comp s s1), sS)


(* whnfTyp (tA, sigma) = tA'
 *
 * If cD ; cPsi  |- tA <= type
 *    cD ; cPsi' |- sigma <= cPsi
 * then
 *    tA' = [sigma]tA
 *    cD ; cPsi' |- tA' <= type   and tA' is in weak head normal form
 *)
and whnfTyp (tA, sigma) = match tA with
  | Atom (a, tS)     -> (Atom (a, SClo (tS, sigma)), LF.id)
  | PiTyp (_cD, _tB) -> (tA, sigma)
  | TClo (tA, s)     -> whnfTyp (tA, LF.comp s sigma)


(* ----------------------------------------------------------- *)
(* makePatSub s = Some(s') if s is convertible to a patSub
 *                None otherwise
 *
 * Invariant:
 * If    cPsi |- s : cPsi'
 * and   s = n1 .. nm ^k
 * then  tB iff  n1, .., nm pairwise distinct
 *         and  ni <= k or ni = _ for all 1 <= i <= m
 *)
let rec mkPatSub s = match s with
  | Shift (_psi, _k) ->
      s

  | Dot (Head (BVar n), s) ->
      let s' = mkPatSub s in
      let rec checkBVar s = match s with
        | Shift (_ , k)            -> n <= k
        | Dot (Head (BVar n'), s') -> n <> n' && checkBVar s'
        | Dot (Undef, s')          ->            checkBVar s' in
      let _ = checkBVar s' in
        Dot (Head (BVar n), s')

  | Dot (Undef, s) ->
      Dot (Undef, mkPatSub s)

  | Dot (Obj tM, s) ->
      begin match whnf (tM, LF.id) with
        | (Root (BVar k, Nil), _id) -> Dot (Head (BVar k), mkPatSub s)
        | _                         -> raise (Error NotPatSub)
      end

  | _ ->
      raise (Error NotPatSub)

let rec makePatSub s = try Some (mkPatSub s) with Error _ -> None

(* ----------------------------------------------------------- *)
(* Conversion :  Convertibility modulo alpha *)
(* convTyp (tA,s1) (tB,s2) = true iff [s1]tA = [s2]tB
 * conv (tM,s1) (tN,s2) = true    iff [s1]tM = [s2]tN
 * convSpine (S1,s1) (S2,s2) = true iff [s1]S1 = [s2]S2
 *
 * convSub s s' = true iff s = s'
 *
 * This is on normal forms -- needs to be on whnf.
 *)
let rec conv sM1 sN2 = conv' (whnf sM1) (whnf sN2)

and conv' sM sN = match (sM, sN) with
  | ((Lam (_, tM1), s1),  (Lam (_, tM2), s2)) ->
      conv (tM1, LF.dot1 s1) (tM2, LF.dot1 s2)

  | ((Root (head1, spine1), s1), (Root (head2, spine2), s2)) ->
      let hConv = match (head1, head2) with
        | (BVar k1, BVar k2) ->
            k1 = k2

        | (Const c1, Const c2) ->
            c1 = c2

        | (PVar (p, s'), PVar (q, s'')) ->
            p = q && convSub (LF.comp s' s1) (LF.comp s'' s2)

        | (FPVar (p, s'), FPVar (q, s'')) ->
            p = q && convSub (LF.comp s' s1) (LF.comp s'' s2)
=======
        (* constraints associated with u must be in solved form *)
      ((*let _ = Printf.printf "Whnf Instantiated MVar %s \n"
                 (Pretty.Int.DefaultPrinter.normalToString (Clo sM)) in 
       let _  = Printf.printf "Typ of Instantiated MVar %s \n"
                 (Pretty.Int.DefaultPrinter.typToString (raiseType cPsi tA)) in *)
       let sR =  whnfRedex ((tM, LF.comp r sigma), (tS, sigma)) in 
(*       let _ = Printf.printf "Whnf Instantiated MVar REDUCED %s \n\n"
                 (Pretty.Int.DefaultPrinter.normalToString (norm sR)) in *)
         sR)


    | (Root (MVar (Inst ({contents = None} as uref, cPsi, tA, cnstr) as u, r), tS) as tM, sigma) ->
      (* note: we could split this case based on tA; 
              this would avoid possibly building closures with id *)
        begin match whnfTyp (tA, LF.id) with
          | (Atom (a, tS'), _s (* id *)) ->
              (* meta-variable is of atomic type; tS = Nil  *)
              let u' = Inst (uref, cPsi, Atom(a, tS'), cnstr) in  
                (Root (MVar (u', LF.comp r sigma), SClo (tS, sigma)), LF.id)
          | (PiTyp _ , _s)->
              (* Meta-variable is not atomic and tA = Pi x:B1.B2 
                 lower u, and normalize the lowered meta-variable
                 note: we may expose and compose substitutions twice. *)
              let _ = lowerMVar u in                  
                whnf (tM, sigma)
        end

    (* Parameter variable *)
    | (Root (PVar (Offset _k as p, r), tS), sigma) ->
        (Root (PVar (p, LF.comp r sigma), SClo (tS, sigma)), LF.id)

    | (Root (FPVar (p, r), tS), sigma) ->
        (Root (FPVar (p, LF.comp r sigma), SClo (tS, sigma)), LF.id)

    | (Root (PVar (PInst ({ contents = Some (BVar i)} as _p, _, _, _) , r), tS), sigma) ->
        begin match LF.bvarSub i r with
          | Obj tM    -> whnfRedex ((tM, LF.id), (tS, sigma))
          | Head head -> (Root (head, SClo (tS, sigma)), LF.id)
        end

    | (Root (PVar (PInst ({contents = Some (PVar (q, r'))}, _, _, _) as _p, r), tS), sigma) ->
        whnf (Root (PVar (q, LF.comp r' r), tS), sigma)

    (* Constant *)
    | (Root (Const c, tS), sigma) ->
        (Root (Const c, SClo (tS, sigma)), LF.id)

    (* Projections *)
    | (Root (Proj (BVar i, k), tS), sigma) ->
        begin match LF.bvarSub i sigma with
          | Head (BVar j)      -> (Root (Proj (BVar j, k)     , SClo (tS, sigma)), LF.id)
          | Head (PVar (q, s)) -> (Root (Proj (PVar (q, s), k), SClo (tS, sigma)), LF.id)
          (* other cases are impossible -- at least for now -bp *)
        end

    | (Root (Proj (PVar (Offset _ as q, s), k), tS), sigma) ->
        (Root (Proj (PVar (q, LF.comp s sigma), k), SClo (tS, sigma)), LF.id)

    | (Root (Proj (PVar (PInst ({contents = Some (PVar (q', r'))}, _, _, _) as _q, s), k), tS), sigma) ->
        whnf (Root (Proj (PVar (q', LF.comp r' s), k), tS), sigma)

    (* Free variables *)
    | (Root (FVar x, tS), sigma) ->
        (Root (FVar x, SClo (tS, sigma)), LF.id)


  (* whnfRedex((tM,s1), (tS, s2)) = (R,s')
 
     If cD ; Psi1 |- tM <= tA       and cD ; cPsi |- s1 <= Psi1
        cD ; Psi2 |- tS > tA <= tP  and cD ; cPsi |- s2 <= Psi2
     then
        cD ; cPsi |- s' : cPsi'    and cD ; cPsi' |- R' -> tP'   

        [s']tP' = [s2]tP and [s']R' = tM[s1] @ tS[s2] 

  *)
  and whnfRedex (sM, sS) = match (sM, sS) with
    | ((Root (_, _) as root, s1), (Nil, _s2)) ->
        whnf (root, s1) 
       
    | ((Lam (_x, tM), s1), (App (tN, tS), s2)) ->
        let tN' = Clo (    tN , s2) in  (* cD ; cPsi |- tN'      <= tA' *)
        let s1' = Dot (Obj tN', s1) in  (* cD ; cPsi |- tN' . s1 <= Psi1, x:tA''
                                           tA'' = [s1]tA' *)
          whnfRedex ((tM, s1'), (tS, s2))

    | (sM, (SClo (tS, s2'), s2)) ->
        whnfRedex (sM, (tS, LF.comp s2' s2))

    | ((Clo (tM, s), s1), sS) ->
        whnfRedex ((tM, LF.comp s s1), sS)


    (* whnfTyp (tA, sigma) = tA'

       If cD ; cPsi  |- tA <= type
          cD ; cPsi' |- sigma <= cPsi
       then
          tA' = [sigma]tA
          cD ; cPsi' |- tA' <= type   and tA' is in weak head normal form

     *)
  and whnfTyp (tA, sigma) = match tA with
    | Atom (a, tS)     -> (Atom (a, SClo (tS, sigma)), LF.id)
    | PiTyp (_cD, _tB) -> (tA, sigma)
    | TClo (tA, s)     -> whnfTyp (tA, LF.comp s sigma)




  (* ----------------------------------------------------------- *)
    (* makePatSub s = Some(s') if s is convertible to a patSub
                      None otherwise

       Invariant:
       If    cPsi |- s : cPsi' 
       and   s = n1 .. nm ^k
       then  tB iff  n1, .., nm pairwise distinct
               and  ni <= k or ni = _ for all 1 <= i <= m
    *)
    let rec mkPatSub s = match s with
      | Shift (NoCtxShift, _k)            -> s
      | Shift (CtxShift(_psi), _k)        -> s
      | Shift (NegCtxShift _ ,  _k)        -> 
          raise (Error NotPatSub)

      | Dot (Head (BVar n), s) ->
            let s' = mkPatSub s in
            let rec checkBVar s = match s with
              | Shift (_ , k)            -> n <= k
              | Dot (Head (BVar n'), s') -> n <> n' && checkBVar s'
              | Dot (Undef, s')          ->            checkBVar s' in
            let _ = checkBVar s'
            in
              Dot (Head (BVar n), s')
      | Dot (Undef, s)         -> Dot (Undef, mkPatSub s)

      | Dot (Obj (tM), s)      ->
          begin match whnf (tM, LF.id) with
            | (Root (BVar k, Nil), _id) -> Dot (Head (BVar k), mkPatSub s)
            | _                         -> raise (Error NotPatSub)
          end

      | _                      -> raise (Error NotPatSub)

    let rec makePatSub s = try Some (mkPatSub s) with Error _ -> None

  (* ----------------------------------------------------------- *)

  (* Conversion :  Convertibility modulo alpha 

   *)
    (* convTyp (tA,s1) (tB,s2) = true iff [s1]tA = [s2]tB
       conv (tM,s1) (tN,s2) = true    iff [s1]tM = [s2]tN
       convSpine (S1,s1) (S2,s2) = true iff [s1]S1 = [s2]S2

       convSub s s' = true iff s = s'

       This is on normal forms -- needs to be on whnf.
     *)

    let rec conv sM1 sN2 = conv' (whnf sM1) (whnf sN2)

    and conv' sM sN = match (sM, sN) with
      | ((Lam (_, tM1), s1),  (Lam (_, tM2), s2))
        -> conv (tM1, LF.dot1 s1) (tM2, LF.dot1 s2)

      | ((Root (head1, spine1), s1), (Root (head2, spine2), s2))
        -> let hConv = match (head1, head2) with
             | (BVar k1, BVar k2)
               -> k1 = k2

             | (Const c1, Const c2)
               -> c1 = c2

              | (PVar (p, s'), PVar (q, s''))
                -> p = q && convSub (LF.comp s' s1) (LF.comp s'' s2)

              | (FPVar (p, s'), FPVar (q, s''))
                -> p = q && convSub (LF.comp s' s1) (LF.comp s'' s2)

              | (MVar (u, s'), MVar (w, s''))
                -> u = w && convSub (LF.comp s' s1) (LF.comp s'' s2)

              | (FMVar (u, s'), FMVar (w, s''))
                -> u = w && convSub (LF.comp s' s1) (LF.comp s'' s2)

              | (AnnH (head, _tA), _)
                -> conv' (Root (head, spine1), s1) sN

              | (_ , AnnH (head, _tA))
                -> conv' sM (Root (head, spine2), s2)

              | (Proj (BVar k1, i), Proj (BVar k2, j))
                -> k1 = k2 && i = j

              | (Proj (PVar (p, s'), i), Proj (PVar (q, s''), j))
                ->    p = q
                   && i = j
                   && convSub (LF.comp s' s1) (LF.comp s'' s2)
                   (* additional case: p[x] = x ? -bp*)

              | (FVar x , FVar y)
                ->  x = y 

              | (_, _)
                -> false
            in
                 hConv
              && convSpine (spine1, s1) (spine2, s2)

      | _ -> false



     and convSpine spine1 spine2 = match (spine1, spine2) with
       | ((Nil, _s1), (Nil, _s2))
         -> true

       | ((App (tM1, spine1), s1), (App (tM2, spine2), s2))
         ->   conv      (tM1   , s1) (tM2   , s2)
           && convSpine (spine1, s1) (spine2, s2)

       | (spine1, (SClo (tS, s), s'))
         -> convSpine spine1 (tS, LF.comp s s')

       | ((SClo (tS, s), s'), spine2)
         -> convSpine (tS, LF.comp s s') spine2

>>>>>>> 053c3322

        | (MVar (u, s'), MVar (w, s'')) ->
            u = w && convSub (LF.comp s' s1) (LF.comp s'' s2)

        | (FMVar (u, s'), FMVar (w, s'')) ->
            u = w && convSub (LF.comp s' s1) (LF.comp s'' s2)

        | (AnnH (head, _tA), _) ->
            conv' (Root (head, spine1), s1) sN

        | (_ , AnnH (head, _tA)) ->
            conv' sM (Root (head, spine2), s2)

        | (Proj (BVar k1, i), Proj (BVar k2, j)) ->
            k1 = k2 && i = j

        | (Proj (PVar (p, s'), i), Proj (PVar (q, s''), j)) ->
            p = q && i = j && convSub (LF.comp s' s1) (LF.comp s'' s2)
        (* additional case: p[x] = x ? -bp*)

        | (FVar x, FVar y) ->
            x = y

        | (_, _) ->
            false
      in
        hConv && convSpine (spine1, s1) (spine2, s2)

  | _ -> false

and convSpine spine1 spine2 = match (spine1, spine2) with
  | ((Nil, _s1), (Nil, _s2)) ->
      true

  | ((App (tM1, spine1), s1), (App (tM2, spine2), s2)) ->
      conv (tM1, s1) (tM2, s2) && convSpine (spine1, s1) (spine2, s2)

  | (spine1, (SClo (tS, s), s')) ->
      convSpine spine1 (tS, LF.comp s s')

  | ((SClo (tS, s), s'), spine2) ->
      convSpine (tS, LF.comp s s') spine2

and convSub subst1 subst2 = match (subst1, subst2) with
  | (Shift (psi,n), Shift (psi', k)) ->
      n = k && psi = psi'

  | (SVar(Offset s1, sigma1), SVar(Offset s2, sigma2)) ->
      s1 = s2 && convSub sigma1 sigma2

  | (Dot (f, s), Dot (f', s')) ->
      convFront f f' && convSub s s'

  | (Shift (psi, n), Dot(Head BVar _k, _s')) ->
      convSub (Dot (Head (BVar (n + 1)), Shift (psi, n + 1))) subst2

  | (Dot(Head BVar _k, _s'), Shift (psi, n)) ->
      convSub subst1 (Dot (Head (BVar (n + 1)), Shift (psi, n + 1)))

  | _ ->
      false

and convFront front1 front2 = match (front1, front2) with
  | (Head (BVar i), Head (BVar k)) ->
      i = k

  | (Head (Const i), Head (Const k)) ->
      i = k

  | (Head (PVar (q, s)), Head (PVar (p, s'))) ->
      p = q && convSub s s'

  | (Head (FPVar (q, s)), Head (FPVar (p, s'))) ->
      p = q && convSub s s'

  | (Head (MVar (u, s)), Head (MVar (v, s'))) ->
      u = v && convSub s s'

  | (Head (FMVar (u, s)), Head (FMVar (v, s'))) ->
      u = v && convSub s s'

  | (Head (Proj (head, k)), Head (Proj (head', k'))) ->
      k = k' && convFront (Head head) (Head head')

  | (Head (FVar x), Head (FVar y)) ->
      x = y

  | (Obj tM, Obj tN) ->
      conv (tM, LF.id) (tN, LF.id)

  | (Head head, Obj tN) ->
      conv (Root (head, Nil), LF.id) (tN, LF.id)

  | (Obj tN, Head head) ->
      conv (tN, LF.id) (Root (head, Nil), LF.id)

  | (Undef, Undef) ->
      true

  | (_, _) ->
      false


let rec convTyp' sA sB = match (sA, sB) with
  | ((Atom (a1, spine1), s1), (Atom (a2, spine2), s2)) ->
      a1 = a2 && convSpine (spine1, s1) (spine2, s2)

  | ((PiTyp (TypDecl (_, tA1), tB1), s1), (PiTyp (TypDecl (_, tA2), tB2), s2)) ->
      (* G |- A1[s1] = A2[s2] by typing invariant *)
      convTyp (tA1, s1) (tA2, s2) && convTyp (tB1, LF.dot1 s1) (tB2, LF.dot1 s2)

<<<<<<< HEAD
  | _ ->
      false

and convTyp sA sB = convTyp' (whnfTyp sA) (whnfTyp sB)
=======
      | (  _, _) -> (* lengths differ *)
          false
>>>>>>> 053c3322

(* convTypRec((recA,s), (recB,s'))
 *
 * Given: cD ; Psi1 |- recA <= type   and cD ; Psi2 |- recB  <= type
 *        cD ; cPsi  |- s <= cPsi       and cD ; cPsi  |- s' <= Psi2
 *
 * returns true iff recA and recB are convertible where
 *    cD ; cPsi |- [s]recA = [s']recB <= type
 *)
let rec convTypRec sArec sBrec = match (sArec, sBrec) with
  | ((SigmaLast lastA, s), (SigmaLast lastB, s')) ->
      convTyp (lastA, s) (lastB, s')

  | ((SigmaElem (_xA, tA, recA), s), (SigmaElem(_xB, tB, recB), s')) ->
      convTyp (tA, s) (tB, s') && convTypRec (recA, LF.dot1 s) (recB, LF.dot1 s')

(* convDCtx cPsi cPsi' = true iff
 * cD |- cPsi = cPsi'  where cD |- cPsi ctx,  cD |- cPsi' ctx
 *)
let rec convDCtx cPsi cPsi' = match (cPsi, cPsi') with
  | (Null, Null) ->
      true

  | (CtxVar c1, CtxVar c2) ->
      c1 = c2

  | (DDec (cPsi1, TypDecl (_, tA)), DDec (cPsi2, TypDecl (_, tB))) ->
      convTyp (tA, LF.id) (tB, LF.id) && convDCtx cPsi1 cPsi2

  | (SigmaDec (cPsi , SigmaDecl(_, typrec )),
     SigmaDec (cPsi', SigmaDecl(_, typrec'))) ->
      convDCtx cPsi cPsi' && convTypRec (typrec, LF.id) (typrec', LF.id)

  | (_, _) ->
      false

(* convCtx cPsi cPsi' = true iff
 * cD |- cPsi = cPsi'  where cD |- cPsi ctx,  cD |- cPsi' ctx
 *)
let rec convCtx cPsi cPsi' = match (cPsi, cPsi') with
  | (Empty, Empty) ->
      true

<<<<<<< HEAD
  | (Dec (cPsi1, TypDecl (_, tA)), Dec (cPsi2, TypDecl (_, tB))) ->
      convTyp (tA, LF.id) (tB, LF.id) && convCtx cPsi1 cPsi2
=======
    let rec convSchElem (SchElem(cSome1, SigmaDecl(_, typRec1))) (SchElem(cSome2, SigmaDecl(_, typRec2))) =
         convCtx cSome1 cSome2
      && convTypRec (typRec1, LF.id) (typRec2, LF.id)
>>>>>>> 053c3322


<<<<<<< HEAD
(* convHatCtx((psiOpt, l), cPsi) = true iff |cPsi| = |Psihat|
 *
 * where psiOpt is a context variable, l = |Psihat|
 *       cPsi is a object-level context.
 *)
let convHatCtx ((cvar, l), cPsi) =
  let (cvar', l') = dctxToHat cPsi in
    l' = l && cvar = cvar'
=======
       where psiOpt is a context variable, l = |Psihat|
             cPsi is a object-level context.
    *)
    let convHatCtx ((cvar, l), cPsi) =
      let (cvar', l') = dctxToHat cPsi in
             l'   = l
          && cvar = cvar'



(* etaExpandMV cPsi sA s' = tN
 *
 *  cPsi'  |- s'   <= cPsi
 *  cPsi   |- [s]A <= typ
 *
 *  cPsi'  |- tN   <= [s'][s]A
 *)
let rec etaExpandMV cPsi sA s' = etaExpandMV' cPsi (whnfTyp sA)  s'

and etaExpandMV' cPsi sA  s' = match sA with
  | (Atom (_a, _tS) as tP, s) ->
      let u = newMVar (cPsi, TClo(tP,s)) in
        Root (MVar (u, s'), Nil)

  | (PiTyp (TypDecl (x, _tA) as decl, tB), s) ->
      Lam (x, etaExpandMV (DDec (cPsi, LF.decSub decl s)) (tB, LF.dot1 s) (LF.dot1 s'))
>>>>>>> 053c3322
<|MERGE_RESOLUTION|>--- conflicted
+++ resolved
@@ -366,7 +366,6 @@
 
 
   | (Root (MVar (Inst ({contents = Some tM}, _cPsi, _tA, _) as _u, r), tS), sigma) ->
-<<<<<<< HEAD
       (* constraints associated with u must be in solved form *)
 (*
       let _ = Printf.printf "Whnf Instantiated MVar %s \n"
@@ -389,9 +388,9 @@
       begin match whnfTyp (tA, LF.id) with
         | (Atom (a, tS'), _s (* id *)) ->
             (* meta-variable is of atomic type; tS = Nil  *)
-            let u' = Inst (uref, cPsi, Atom(a, tS'), cnstr) in
+            let u' = Inst (uref, cPsi, Atom (a, tS'), cnstr) in
               (Root (MVar (u', LF.comp r sigma), SClo (tS, sigma)), LF.id)
-        | (PiTyp _ , _s)->
+        | (PiTyp _, _s)->
             (* Meta-variable is not atomic and tA = Pi x:B1.B2
              * lower u, and normalize the lowered meta-variable
              * note: we may expose and compose substitutions twice.
@@ -407,13 +406,13 @@
   | (Root (FPVar (p, r), tS), sigma) ->
       (Root (FPVar (p, LF.comp r sigma), SClo (tS, sigma)), LF.id)
 
-  | (Root (PVar (PInst ({ contents = Some (BVar i)} as _p, _, _, _) , r), tS), sigma) ->
+  | (Root (PVar (PInst ({contents = Some (BVar i)}, _, _, _) , r), tS), sigma) ->
       begin match LF.bvarSub i r with
         | Obj tM    -> whnfRedex ((tM, LF.id), (tS, sigma))
         | Head head -> (Root (head, SClo (tS, sigma)), LF.id)
       end
 
-  | (Root (PVar (PInst ({contents = Some (PVar (q, r'))}, _, _, _) as _p, r), tS), sigma) ->
+  | (Root (PVar (PInst ({contents = Some (PVar (q, r'))}, _, _, _), r), tS), sigma) ->
       whnf (Root (PVar (q, LF.comp r' r), tS), sigma)
 
   (* Constant *)
@@ -431,7 +430,7 @@
   | (Root (Proj (PVar (Offset _ as q, s), k), tS), sigma) ->
       (Root (Proj (PVar (q, LF.comp s sigma), k), SClo (tS, sigma)), LF.id)
 
-  | (Root (Proj (PVar (PInst ({contents = Some (PVar (q', r'))}, _, _, _) as _q, s), k), tS), sigma) ->
+  | (Root (Proj (PVar (PInst ({contents = Some (PVar (q', r'))}, _, _, _), s), k), tS), sigma) ->
       whnf (Root (Proj (PVar (q', LF.comp r' s), k), tS), sigma)
 
   (* Free variables *)
@@ -490,8 +489,14 @@
  *         and  ni <= k or ni = _ for all 1 <= i <= m
  *)
 let rec mkPatSub s = match s with
-  | Shift (_psi, _k) ->
+  | Shift (NoCtxShift, _k) ->
       s
+
+  | Shift (CtxShift (_psi), _k) ->
+      s
+
+  | Shift (NegCtxShift _,  _k) ->
+      raise (Error NotPatSub)
 
   | Dot (Head (BVar n), s) ->
       let s' = mkPatSub s in
@@ -514,6 +519,7 @@
   | _ ->
       raise (Error NotPatSub)
 
+
 let rec makePatSub s = try Some (mkPatSub s) with Error _ -> None
 
 (* ----------------------------------------------------------- *)
@@ -545,237 +551,6 @@
 
         | (FPVar (p, s'), FPVar (q, s'')) ->
             p = q && convSub (LF.comp s' s1) (LF.comp s'' s2)
-=======
-        (* constraints associated with u must be in solved form *)
-      ((*let _ = Printf.printf "Whnf Instantiated MVar %s \n"
-                 (Pretty.Int.DefaultPrinter.normalToString (Clo sM)) in 
-       let _  = Printf.printf "Typ of Instantiated MVar %s \n"
-                 (Pretty.Int.DefaultPrinter.typToString (raiseType cPsi tA)) in *)
-       let sR =  whnfRedex ((tM, LF.comp r sigma), (tS, sigma)) in 
-(*       let _ = Printf.printf "Whnf Instantiated MVar REDUCED %s \n\n"
-                 (Pretty.Int.DefaultPrinter.normalToString (norm sR)) in *)
-         sR)
-
-
-    | (Root (MVar (Inst ({contents = None} as uref, cPsi, tA, cnstr) as u, r), tS) as tM, sigma) ->
-      (* note: we could split this case based on tA; 
-              this would avoid possibly building closures with id *)
-        begin match whnfTyp (tA, LF.id) with
-          | (Atom (a, tS'), _s (* id *)) ->
-              (* meta-variable is of atomic type; tS = Nil  *)
-              let u' = Inst (uref, cPsi, Atom(a, tS'), cnstr) in  
-                (Root (MVar (u', LF.comp r sigma), SClo (tS, sigma)), LF.id)
-          | (PiTyp _ , _s)->
-              (* Meta-variable is not atomic and tA = Pi x:B1.B2 
-                 lower u, and normalize the lowered meta-variable
-                 note: we may expose and compose substitutions twice. *)
-              let _ = lowerMVar u in                  
-                whnf (tM, sigma)
-        end
-
-    (* Parameter variable *)
-    | (Root (PVar (Offset _k as p, r), tS), sigma) ->
-        (Root (PVar (p, LF.comp r sigma), SClo (tS, sigma)), LF.id)
-
-    | (Root (FPVar (p, r), tS), sigma) ->
-        (Root (FPVar (p, LF.comp r sigma), SClo (tS, sigma)), LF.id)
-
-    | (Root (PVar (PInst ({ contents = Some (BVar i)} as _p, _, _, _) , r), tS), sigma) ->
-        begin match LF.bvarSub i r with
-          | Obj tM    -> whnfRedex ((tM, LF.id), (tS, sigma))
-          | Head head -> (Root (head, SClo (tS, sigma)), LF.id)
-        end
-
-    | (Root (PVar (PInst ({contents = Some (PVar (q, r'))}, _, _, _) as _p, r), tS), sigma) ->
-        whnf (Root (PVar (q, LF.comp r' r), tS), sigma)
-
-    (* Constant *)
-    | (Root (Const c, tS), sigma) ->
-        (Root (Const c, SClo (tS, sigma)), LF.id)
-
-    (* Projections *)
-    | (Root (Proj (BVar i, k), tS), sigma) ->
-        begin match LF.bvarSub i sigma with
-          | Head (BVar j)      -> (Root (Proj (BVar j, k)     , SClo (tS, sigma)), LF.id)
-          | Head (PVar (q, s)) -> (Root (Proj (PVar (q, s), k), SClo (tS, sigma)), LF.id)
-          (* other cases are impossible -- at least for now -bp *)
-        end
-
-    | (Root (Proj (PVar (Offset _ as q, s), k), tS), sigma) ->
-        (Root (Proj (PVar (q, LF.comp s sigma), k), SClo (tS, sigma)), LF.id)
-
-    | (Root (Proj (PVar (PInst ({contents = Some (PVar (q', r'))}, _, _, _) as _q, s), k), tS), sigma) ->
-        whnf (Root (Proj (PVar (q', LF.comp r' s), k), tS), sigma)
-
-    (* Free variables *)
-    | (Root (FVar x, tS), sigma) ->
-        (Root (FVar x, SClo (tS, sigma)), LF.id)
-
-
-  (* whnfRedex((tM,s1), (tS, s2)) = (R,s')
- 
-     If cD ; Psi1 |- tM <= tA       and cD ; cPsi |- s1 <= Psi1
-        cD ; Psi2 |- tS > tA <= tP  and cD ; cPsi |- s2 <= Psi2
-     then
-        cD ; cPsi |- s' : cPsi'    and cD ; cPsi' |- R' -> tP'   
-
-        [s']tP' = [s2]tP and [s']R' = tM[s1] @ tS[s2] 
-
-  *)
-  and whnfRedex (sM, sS) = match (sM, sS) with
-    | ((Root (_, _) as root, s1), (Nil, _s2)) ->
-        whnf (root, s1) 
-       
-    | ((Lam (_x, tM), s1), (App (tN, tS), s2)) ->
-        let tN' = Clo (    tN , s2) in  (* cD ; cPsi |- tN'      <= tA' *)
-        let s1' = Dot (Obj tN', s1) in  (* cD ; cPsi |- tN' . s1 <= Psi1, x:tA''
-                                           tA'' = [s1]tA' *)
-          whnfRedex ((tM, s1'), (tS, s2))
-
-    | (sM, (SClo (tS, s2'), s2)) ->
-        whnfRedex (sM, (tS, LF.comp s2' s2))
-
-    | ((Clo (tM, s), s1), sS) ->
-        whnfRedex ((tM, LF.comp s s1), sS)
-
-
-    (* whnfTyp (tA, sigma) = tA'
-
-       If cD ; cPsi  |- tA <= type
-          cD ; cPsi' |- sigma <= cPsi
-       then
-          tA' = [sigma]tA
-          cD ; cPsi' |- tA' <= type   and tA' is in weak head normal form
-
-     *)
-  and whnfTyp (tA, sigma) = match tA with
-    | Atom (a, tS)     -> (Atom (a, SClo (tS, sigma)), LF.id)
-    | PiTyp (_cD, _tB) -> (tA, sigma)
-    | TClo (tA, s)     -> whnfTyp (tA, LF.comp s sigma)
-
-
-
-
-  (* ----------------------------------------------------------- *)
-    (* makePatSub s = Some(s') if s is convertible to a patSub
-                      None otherwise
-
-       Invariant:
-       If    cPsi |- s : cPsi' 
-       and   s = n1 .. nm ^k
-       then  tB iff  n1, .., nm pairwise distinct
-               and  ni <= k or ni = _ for all 1 <= i <= m
-    *)
-    let rec mkPatSub s = match s with
-      | Shift (NoCtxShift, _k)            -> s
-      | Shift (CtxShift(_psi), _k)        -> s
-      | Shift (NegCtxShift _ ,  _k)        -> 
-          raise (Error NotPatSub)
-
-      | Dot (Head (BVar n), s) ->
-            let s' = mkPatSub s in
-            let rec checkBVar s = match s with
-              | Shift (_ , k)            -> n <= k
-              | Dot (Head (BVar n'), s') -> n <> n' && checkBVar s'
-              | Dot (Undef, s')          ->            checkBVar s' in
-            let _ = checkBVar s'
-            in
-              Dot (Head (BVar n), s')
-      | Dot (Undef, s)         -> Dot (Undef, mkPatSub s)
-
-      | Dot (Obj (tM), s)      ->
-          begin match whnf (tM, LF.id) with
-            | (Root (BVar k, Nil), _id) -> Dot (Head (BVar k), mkPatSub s)
-            | _                         -> raise (Error NotPatSub)
-          end
-
-      | _                      -> raise (Error NotPatSub)
-
-    let rec makePatSub s = try Some (mkPatSub s) with Error _ -> None
-
-  (* ----------------------------------------------------------- *)
-
-  (* Conversion :  Convertibility modulo alpha 
-
-   *)
-    (* convTyp (tA,s1) (tB,s2) = true iff [s1]tA = [s2]tB
-       conv (tM,s1) (tN,s2) = true    iff [s1]tM = [s2]tN
-       convSpine (S1,s1) (S2,s2) = true iff [s1]S1 = [s2]S2
-
-       convSub s s' = true iff s = s'
-
-       This is on normal forms -- needs to be on whnf.
-     *)
-
-    let rec conv sM1 sN2 = conv' (whnf sM1) (whnf sN2)
-
-    and conv' sM sN = match (sM, sN) with
-      | ((Lam (_, tM1), s1),  (Lam (_, tM2), s2))
-        -> conv (tM1, LF.dot1 s1) (tM2, LF.dot1 s2)
-
-      | ((Root (head1, spine1), s1), (Root (head2, spine2), s2))
-        -> let hConv = match (head1, head2) with
-             | (BVar k1, BVar k2)
-               -> k1 = k2
-
-             | (Const c1, Const c2)
-               -> c1 = c2
-
-              | (PVar (p, s'), PVar (q, s''))
-                -> p = q && convSub (LF.comp s' s1) (LF.comp s'' s2)
-
-              | (FPVar (p, s'), FPVar (q, s''))
-                -> p = q && convSub (LF.comp s' s1) (LF.comp s'' s2)
-
-              | (MVar (u, s'), MVar (w, s''))
-                -> u = w && convSub (LF.comp s' s1) (LF.comp s'' s2)
-
-              | (FMVar (u, s'), FMVar (w, s''))
-                -> u = w && convSub (LF.comp s' s1) (LF.comp s'' s2)
-
-              | (AnnH (head, _tA), _)
-                -> conv' (Root (head, spine1), s1) sN
-
-              | (_ , AnnH (head, _tA))
-                -> conv' sM (Root (head, spine2), s2)
-
-              | (Proj (BVar k1, i), Proj (BVar k2, j))
-                -> k1 = k2 && i = j
-
-              | (Proj (PVar (p, s'), i), Proj (PVar (q, s''), j))
-                ->    p = q
-                   && i = j
-                   && convSub (LF.comp s' s1) (LF.comp s'' s2)
-                   (* additional case: p[x] = x ? -bp*)
-
-              | (FVar x , FVar y)
-                ->  x = y 
-
-              | (_, _)
-                -> false
-            in
-                 hConv
-              && convSpine (spine1, s1) (spine2, s2)
-
-      | _ -> false
-
-
-
-     and convSpine spine1 spine2 = match (spine1, spine2) with
-       | ((Nil, _s1), (Nil, _s2))
-         -> true
-
-       | ((App (tM1, spine1), s1), (App (tM2, spine2), s2))
-         ->   conv      (tM1   , s1) (tM2   , s2)
-           && convSpine (spine1, s1) (spine2, s2)
-
-       | (spine1, (SClo (tS, s), s'))
-         -> convSpine spine1 (tS, LF.comp s s')
-
-       | ((SClo (tS, s), s'), spine2)
-         -> convSpine (tS, LF.comp s s') spine2
-
->>>>>>> 053c3322
 
         | (MVar (u, s'), MVar (w, s'')) ->
             u = w && convSub (LF.comp s' s1) (LF.comp s'' s2)
@@ -823,16 +598,16 @@
   | (Shift (psi,n), Shift (psi', k)) ->
       n = k && psi = psi'
 
-  | (SVar(Offset s1, sigma1), SVar(Offset s2, sigma2)) ->
+  | (SVar (Offset s1, sigma1), SVar (Offset s2, sigma2)) ->
       s1 = s2 && convSub sigma1 sigma2
 
   | (Dot (f, s), Dot (f', s')) ->
       convFront f f' && convSub s s'
 
-  | (Shift (psi, n), Dot(Head BVar _k, _s')) ->
+  | (Shift (psi, n), Dot (Head BVar _k, _s')) ->
       convSub (Dot (Head (BVar (n + 1)), Shift (psi, n + 1))) subst2
 
-  | (Dot(Head BVar _k, _s'), Shift (psi, n)) ->
+  | (Dot (Head BVar _k, _s'), Shift (psi, n)) ->
       convSub subst1 (Dot (Head (BVar (n + 1)), Shift (psi, n + 1)))
 
   | _ ->
@@ -887,15 +662,10 @@
       (* G |- A1[s1] = A2[s2] by typing invariant *)
       convTyp (tA1, s1) (tA2, s2) && convTyp (tB1, LF.dot1 s1) (tB2, LF.dot1 s2)
 
-<<<<<<< HEAD
   | _ ->
       false
 
 and convTyp sA sB = convTyp' (whnfTyp sA) (whnfTyp sB)
-=======
-      | (  _, _) -> (* lengths differ *)
-          false
->>>>>>> 053c3322
 
 (* convTypRec((recA,s), (recB,s'))
  *
@@ -912,6 +682,9 @@
   | ((SigmaElem (_xA, tA, recA), s), (SigmaElem(_xB, tB, recB), s')) ->
       convTyp (tA, s) (tB, s') && convTypRec (recA, LF.dot1 s) (recB, LF.dot1 s')
 
+  | (_, _) -> (* lengths differ *)
+      false
+
 (* convDCtx cPsi cPsi' = true iff
  * cD |- cPsi = cPsi'  where cD |- cPsi ctx,  cD |- cPsi' ctx
  *)
@@ -932,6 +705,7 @@
   | (_, _) ->
       false
 
+
 (* convCtx cPsi cPsi' = true iff
  * cD |- cPsi = cPsi'  where cD |- cPsi ctx,  cD |- cPsi' ctx
  *)
@@ -939,17 +713,12 @@
   | (Empty, Empty) ->
       true
 
-<<<<<<< HEAD
   | (Dec (cPsi1, TypDecl (_, tA)), Dec (cPsi2, TypDecl (_, tB))) ->
       convTyp (tA, LF.id) (tB, LF.id) && convCtx cPsi1 cPsi2
-=======
-    let rec convSchElem (SchElem(cSome1, SigmaDecl(_, typRec1))) (SchElem(cSome2, SigmaDecl(_, typRec2))) =
-         convCtx cSome1 cSome2
-      && convTypRec (typRec1, LF.id) (typRec2, LF.id)
->>>>>>> 053c3322
-
-
-<<<<<<< HEAD
+
+let rec convSchElem (SchElem(cSome1, SigmaDecl(_, typRec1))) (SchElem(cSome2, SigmaDecl(_, typRec2))) =
+  convCtx cSome1 cSome2 && convTypRec (typRec1, LF.id) (typRec2, LF.id)
+
 (* convHatCtx((psiOpt, l), cPsi) = true iff |cPsi| = |Psihat|
  *
  * where psiOpt is a context variable, l = |Psihat|
@@ -958,15 +727,6 @@
 let convHatCtx ((cvar, l), cPsi) =
   let (cvar', l') = dctxToHat cPsi in
     l' = l && cvar = cvar'
-=======
-       where psiOpt is a context variable, l = |Psihat|
-             cPsi is a object-level context.
-    *)
-    let convHatCtx ((cvar, l), cPsi) =
-      let (cvar', l') = dctxToHat cPsi in
-             l'   = l
-          && cvar = cvar'
-
 
 
 (* etaExpandMV cPsi sA s' = tN
@@ -984,5 +744,4 @@
         Root (MVar (u, s'), Nil)
 
   | (PiTyp (TypDecl (x, _tA) as decl, tB), s) ->
-      Lam (x, etaExpandMV (DDec (cPsi, LF.decSub decl s)) (tB, LF.dot1 s) (LF.dot1 s'))
->>>>>>> 053c3322
+      Lam (x, etaExpandMV (DDec (cPsi, LF.decSub decl s)) (tB, LF.dot1 s) (LF.dot1 s'))