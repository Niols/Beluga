--- conflicted
+++ resolved
@@ -84,12 +84,7 @@
     val fmt_ppr_lf_sch_elem   : lvl -> formatter -> LF.sch_elem      -> unit
     val fmt_ppr_lf_sigma_decl : lvl -> formatter -> LF.sigma_decl    -> unit
     val fmt_ppr_lf_psi_hat    : lvl -> formatter -> LF.psi_hat       -> unit
-<<<<<<< HEAD
-
     val fmt_ppr_lf_mctx       : lvl -> formatter -> LF.mctx          -> unit
-
-=======
->>>>>>> 9a2199dd
     val fmt_ppr_cmp_typ       : lvl -> formatter -> Comp.typ         -> unit
     val fmt_ppr_cmp_exp_chk   : lvl -> formatter -> Comp.exp_chk     -> unit
     val fmt_ppr_cmp_exp_syn   : lvl -> formatter -> Comp.exp_syn     -> unit
@@ -110,12 +105,7 @@
     val ppr_lf_sigma_decl : LF.sigma_decl    -> unit
     val ppr_lf_psi_hat    : LF.psi_hat       -> unit
     val ppr_lf_dctx       : LF.dctx          -> unit
-<<<<<<< HEAD
-
     val ppr_lf_mctx       : LF.mctx          -> unit
-
-=======
->>>>>>> 9a2199dd
     val ppr_cmp_typ       : Comp.typ         -> unit
     val ppr_cmp_exp_chk   : Comp.exp_chk     -> unit
     val ppr_cmp_exp_syn   : Comp.exp_syn     -> unit
@@ -519,14 +509,13 @@
 
 
     and fmt_ppr_cmp_branch _lvl ppf = function
-      | Comp.BranchBox (_, ctyp_decls, (pHat, tM, tau), e) ->
-<<<<<<< HEAD
+      | Comp.BranchBox (_, ctyp_decls, (psi, tM, tau), e) ->
           begin match tau with
             | None -> 
                 fprintf ppf "%a box (%a . %a) => %a"
                   (*                    ppr_ctyp_decls ctyp_decls *)
                   (fmt_ppr_lf_mctx 0) ctyp_decls
-                  (fmt_ppr_lf_psi_hat 0) pHat
+                  (fmt_ppr_lf_dctx 0) psi
                   (fmt_ppr_lf_normal 0) tM
                   (fmt_ppr_cmp_exp_chk 0) e
 
@@ -534,39 +523,12 @@
                 fprintf ppf "%a box (%a . %a) : %a[%a] => %a"
                   (*                  ppr_ctyp_decls ctyp_decls *)
                   (fmt_ppr_lf_mctx 0) ctyp_decls
-                  (fmt_ppr_lf_psi_hat 0) pHat
+                  (fmt_ppr_lf_dctx 0) psi
                   (fmt_ppr_lf_normal 0) tM
                   (fmt_ppr_lf_typ 0) tA
                   (fmt_ppr_lf_dctx 0) cPsi
                   (fmt_ppr_cmp_exp_chk 0) e
           end 
-=======
-          let rec ppr_ctyp_decls ppf = function
-            | LF.Empty             -> ()
-
-            | LF.Dec (decls, decl) ->
-                fprintf ppf "%a %a"
-                  ppr_ctyp_decls decls
-                  (fmt_ppr_lf_ctyp_decl 1) decl
-          in
-            match tau with
-              | None ->
-                  fprintf ppf "%a box (%a . %a) => %a"
-                    ppr_ctyp_decls ctyp_decls
-                    (fmt_ppr_lf_psi_hat 0) pHat
-                    (fmt_ppr_lf_normal 0) tM
-                    (fmt_ppr_cmp_exp_chk 0) e
-
-              | Some (tA, cPsi) ->
-                  fprintf ppf "%a box (%a . %a) : %a[%a] => %a"
-                    ppr_ctyp_decls ctyp_decls
-                    (fmt_ppr_lf_psi_hat 0) pHat
-                    (fmt_ppr_lf_normal 0) tM
-                    (fmt_ppr_lf_typ 0) tA
-                    (fmt_ppr_lf_dctx 0) cPsi
-                    (fmt_ppr_cmp_exp_chk 0) e
-
->>>>>>> 9a2199dd
 
     (* Regular Pretty Printers *)
     let ppr_sgn_decl      = fmt_ppr_sgn_decl      std_lvl std_formatter
@@ -582,12 +544,7 @@
     let ppr_lf_sigma_decl = fmt_ppr_lf_sigma_decl std_lvl std_formatter
     let ppr_lf_psi_hat    = fmt_ppr_lf_psi_hat    std_lvl std_formatter
     let ppr_lf_dctx       = fmt_ppr_lf_dctx       std_lvl std_formatter
-<<<<<<< HEAD
-
     let ppr_lf_mctx       = fmt_ppr_lf_mctx       std_lvl std_formatter
-
-=======
->>>>>>> 9a2199dd
     let ppr_cmp_typ       = fmt_ppr_cmp_typ       std_lvl std_formatter
     let ppr_cmp_exp_chk   = fmt_ppr_cmp_exp_chk   std_lvl std_formatter
     let ppr_cmp_exp_syn   = fmt_ppr_cmp_exp_syn   std_lvl std_formatter
@@ -685,18 +642,9 @@
     val normalToString    : LF.normal     -> string
     val dctxToString      : LF.dctx       -> string
     val mctxToString      : LF.mctx       -> string
-<<<<<<< HEAD
-
     val phatToString      : LF.psi_hat    -> string
-
     val schemaToString    : LF.schema     -> string 
-
-    val gctxToString      : Comp.gctx       -> string
-
-=======
-    val schemaToString    : LF.schema     -> string
     val gctxToString      : Comp.gctx     -> string
->>>>>>> 9a2199dd
     val expChkToString    : Comp.exp_chk  -> string
     val expSynToString    : Comp.exp_syn  -> string
     val branchToString    : Comp.branch   -> string
@@ -893,7 +841,7 @@
           fprintf ppf "^%s"
             (R.render_offset n)
 
-      | LF.Shift (Some (LF.Offset psi), n) -> 
+      | LF.Shift (Some (LF.CtxOffset psi), n) -> 
           fprintf ppf "^(ctx_var %s + %s)"
             (R.render_offset psi)
             (R.render_offset n)
@@ -1016,22 +964,31 @@
             fprintf ppf "%a"
               (ppr_elements) typrec
 
-    and fmt_ppr_lf_psi_hat lvl ppf = function
+    and fmt_ppr_lf_psi_hat _lvl ppf = function
       | (None, offset)  -> fprintf ppf "%s" (R.render_offset offset)
 
-      | (Some psi, offset) ->
-          fprintf ppf "(%a , %s)"
-            (fmt_ppr_lf_cvar lvl) psi
+      | (Some (LF.CtxName psi), offset) ->
+          fprintf ppf "(%s , %s)"
+            (R.render_name psi)          
             (R.render_offset offset)
 
-
-    and fmt_ppr_lf_dctx lvl ppf = function
+      | (Some (LF.CtxOffset psi), offset) ->
+          fprintf ppf "(%s , %s)"
+            (R.render_offset psi)          
+            (R.render_offset offset)
+
+
+    and fmt_ppr_lf_dctx _lvl ppf = function
       | LF.Null ->
           fprintf ppf "."
 
-      | LF.CtxVar psi ->
-          fprintf ppf "%a"
-            (fmt_ppr_lf_cvar lvl) psi
+      | LF.CtxVar (LF.CtxOffset psi) ->
+          fprintf ppf "%s"
+            (R.render_offset psi)
+
+      | LF.CtxVar (LF.CtxName psi) ->
+          fprintf ppf "%s"
+            (R.render_name psi)
 
       | LF.DDec (cPsi, LF.TypDecl (x, tA)) ->
           fprintf ppf "%a, %s : %a"
@@ -1292,7 +1249,8 @@
 
     let rec dctxToString cPsi = match cPsi with
       | LF.Null -> " . "
-      | LF.CtxVar (LF.Offset k) -> "CtxV " ^ string_of_int k
+      | LF.CtxVar (LF.CtxOffset k) -> "CtxV " ^ string_of_int k
+      | LF.CtxVar (LF.CtxName psi)   -> "CtxV " ^ (R.render_name psi)
       | LF.DDec (cPsi', LF.TypDecl (_x, tA)) ->
           dctxToString cPsi' ^ " , _ : " ^ typToString tA
 
