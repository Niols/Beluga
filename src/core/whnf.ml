--- conflicted
+++ resolved
@@ -738,11 +738,7 @@
   | Dot (ft, s') -> Dot(normFt ft, normSub s')
   | FSVar ( s , n, sigma) -> FSVar (s, n, normSub sigma)
   | SVar (Offset offset, n, s') -> SVar (Offset offset, n, normSub s')
-<<<<<<< HEAD
-  | SVar (SInst (_n, {contents = Some s}, _cPhi, _cPsi, _cnstr), n, s') ->
-=======
-  | SVar (SInst (_n, {contents = Some s}, _cPhi, _cPsi, _cnstr, mDep), (cshift, n), s') ->
->>>>>>> bd15d473
+  | SVar (SInst (_n, {contents = Some s}, _cPhi, _cPsi, _cnstr, mDep), n, s') ->
     (* cPsi |- s : cPhi  and  cPhi |- Shift n : cPhi'
        where cPhi = cPhi', x1:A1, ... xn:An
        and   cPsi' |- s' : cPsi  *)
@@ -751,14 +747,8 @@
   | SVar (SInst (_n, {contents = None}, _cPhi, _cPsi, _cnstr, mDep) as sigma, n, s') ->
       SVar (sigma, n ,normSub s')
 
-<<<<<<< HEAD
-  | MSVar (MSInst (_n, {contents = Some s}, _cD0, _cPhi, _cPsi, _cnstrs),
+  | MSVar (MSInst (_n, {contents = Some s}, _cD0, _cPhi, _cPsi, _cnstrs, mDep),
     n, (mt, s')) ->
-=======
-  | MSVar (MSInst (_n, {contents = Some s}, _cD0, _cPhi, _cPsi, _cnstrs, mDep),
-    (cshift,n), (mt, s')) ->
-      let Shift (cshift, n) = normSub (Shift (cshift, n)) in
->>>>>>> bd15d473
       let s0 = cnormSub (LF.comp (normSub s) (normSub s'), mt) in
       LF.comp (Shift n) s0
 
@@ -1441,11 +1431,7 @@
               LF.comp (LF.comp (Shift n) r) (cnormSub (s',t))
       end
 
-<<<<<<< HEAD
-    | SVar (SInst (_n, {contents = Some s}, _cPhi, _cPsi, _cnstr), n, s') ->
-=======
-    | SVar (SInst (_n, {contents = Some s}, _cPhi, _cPsi, _cnstr, _), (cshift, n), s') ->
->>>>>>> bd15d473
+    | SVar (SInst (_n, {contents = Some s}, _cPhi, _cPsi, _cnstr, _), n, s') ->
     (* cPsi |- s : cPhi  and  cPhi |- Shift n : cPhi'
        where cPhi = cPhi', x1:A1, ... xn:An
        and   cPsi' |- s' : cPsi
@@ -1459,25 +1445,14 @@
         let s0 = LF.comp (LF.comp (Shift n) (normSub s)) (normSub s') in
           cnormSub (s0, t)
 
-<<<<<<< HEAD
-    | SVar (SInst (_n, {contents = None}, _cPhi, _cPsi, _cnstr) as sigma, n, s') ->
+    | SVar (SInst (_n, {contents = None}, _cPhi, _cPsi, _cnstr, _) as sigma, n, s') ->
       SVar (sigma, n , cnormSub (s',t))
-=======
-    | SVar (SInst (_n, {contents = None}, _cPhi, _cPsi, _cnstr, _) as sigma, (cshift, n), s') ->
-      let (cshift', n') = cnormCtxShift (cshift,t) n in
-      SVar (sigma, (cshift', n') , cnormSub (s',t))
->>>>>>> bd15d473
 
     | FSVar (s_name, n, s') ->
         FSVar (s_name, n, cnormSub (s', t))
 
-<<<<<<< HEAD
-    | MSVar (MSInst (_n, {contents = Some s}, _cD0, _cPhi, _cPsi, _cnstrs),
+    | MSVar (MSInst (_n, {contents = Some s}, _cD0, _cPhi, _cPsi, _cnstrs, _),
              n, (mt,s')) ->
-=======
-    | MSVar (MSInst (_n, {contents = Some s}, _cD0, _cPhi, _cPsi, _cnstrs, _),
-             (cshift, n), (mt,s')) ->
->>>>>>> bd15d473
 (*      let (cshift', n') = cnormCtxShift (ctx_shift,t) n in
       let cshift = cnormSub (Shift (cshift', n'), t) in
       LF.comp (cnormSub (LF.comp cshift s , mt)) s'
@@ -2645,10 +2620,9 @@
 
   let rec cnormCKind (cK, t) = match cK with
     | Comp.Ctype loc -> Comp.Ctype loc
-    | Comp.PiKind (loc, (cdecl, impl ) , cK) ->
+    | Comp.PiKind (loc, cdecl , cK) ->
         let cdecl' = cnormCDecl (cdecl, t) in
-          Comp.PiKind (loc, (cdecl', impl),
-                       cnormCKind (cK, mvar_dot1 t))
+          Comp.PiKind (loc, cdecl', cnormCKind (cK, mvar_dot1 t))
 
 (*
      cD        |- [|t2|]cG2 = [|t1|]cG1 = cG'
