--- conflicted
+++ resolved
@@ -1203,16 +1203,8 @@
                                (* Undef should not happen ! *)
                               end
                   | PVar (p, s) ->
-<<<<<<< HEAD
                       norm (Root (loc, Proj(PVar (p, LF.comp s s'), k), cnormSpine (tS, t)), LF.id)
-=======
-                      (dprint (fun () -> ".... Proj h' = Proj PVar ");
-                       (match (s, s') with
-                          | Shift 0, Shift 0 -> dprint (fun () -> " compose id ")
-                          | Shift 0, _ -> dprint (fun () -> " s' not id ")
-                          | _ , _ -> dprint (fun () -> " s  not id "));
-                      norm (Root (loc, Proj(PVar (p, LF.comp s s'), k), cnormSpine (tS, t)), LF.id))
->>>>>>> 4785e2b7
+
                   | MPVar (q, (t', r')) ->
                       cnorm (Root (loc, Proj(MPVar (q, (mcomp t' t, LF.comp r' s')), k), cnormSpine (tS, t)), m_id)
                       (* anything else not allowed *)
@@ -1419,80 +1411,9 @@
           Cons (tM', rest')
 
   and cnormSub (s, t) = match s with
-<<<<<<< HEAD
-    | Shift (CtxShift (CInst (_n, {contents = Some cPhi }, _schema, _mctx, theta)), k) ->
-        begin match Context.dctxToHat (cnormDCtx (cPhi, theta)) with
-          | (Some ctx_v, d) ->
-              cnormSub (Shift (CtxShift ctx_v, k + d), t)
-          | (None, d) ->
-              cnormSub (Shift (NoCtxShift, k + d), t)
-        end
-
-    | Shift (NegCtxShift (CInst (_n, {contents = Some cPhi }, _schema, _mctx, theta)), k) ->
-        let rec undef_sub d s =
-          if d = 0 then s
-          else undef_sub (d-1) (Dot(Undef, s))
-        in
-          begin match Context.dctxToHat (cnormDCtx (cPhi, theta)) with
-          | (Some ctx_v, d) ->
-          (* Phi |- s : psi  and psi not in Psi and |Psi| = k
-           * Psi |- Shift(negCtxShift(phi), k) . Undef ....  : phi, Phi
-           *)
-              cnormSub (undef_sub d (Shift (NegCtxShift ctx_v, k)) , t )
-
-          | (None, d) -> cnormSub (undef_sub d (Shift (NoCtxShift, k)), t)
-
-          end
-
-    | Shift (NegCtxShift (CtxOffset psi), k) ->
-        (*  |cPsi| = k
-            cPsi |- s : psi *)
-        let rec undef_sub d s =
-          if d = 0 then s
-          else undef_sub (d-1) (Dot(Undef, s))
-        in
-        begin match LF.applyMSub psi t with
-          | MV psi' -> Shift (NegCtxShift (CtxOffset psi'), k)
-          | CObj (CtxVar psi) -> Shift (NegCtxShift (psi), k)
-          | CObj (Null) -> Shift (NoCtxShift, k)
-          | CObj (DDec _ as cPsi) ->
-              begin match Context.dctxToHat cPsi with
-                | (Some ctx_v, d) ->
-                    undef_sub d (Shift (NegCtxShift ctx_v, k))
-                | (None, d) -> undef_sub d (Shift (NoCtxShift, k))
-              end
-        end
-
-    | Shift (NoCtxShift, _k) -> s
-    | Shift (CtxShift (CtxOffset psi), k) ->
-        (* let _ = dprint (fun () -> "[cnormSub] ctx_offset " ^ string_of_int  psi
-                         ^ " k = " ^ string_of_int k) in *)
-        begin match LF.applyMSub psi t with
-          | MV psi' -> Shift (CtxShift (CtxOffset psi'), k)
-          | CObj (CtxVar psi) -> Shift (CtxShift (psi), k)
-          | CObj (Null) -> Shift (NoCtxShift, k)
-          | CObj (DDec _ as cPsi) ->
-            begin match Context.dctxToHat cPsi with
-              | (Some ctx_v, d) ->
-                  Shift (CtxShift ctx_v, k + d)
-
-              | (None, d) ->
-                  Shift (NoCtxShift, k + d)
-            end
-          | MObj _ -> raise (Error.Violation "illtyped msub")
-
-
-        end
-    (* this case does happen during type reconstruction when we are inferring
-       the type of a pattern which is a meta-object
-    *)
-    | Shift (CtxShift (CtxName psi), k) -> s
-    | Shift (_ , k ) -> s
-=======
     | EmptySub -> EmptySub
     | Undefs -> Undefs
     | Shift k -> s
->>>>>>> 4785e2b7
     | Dot (ft, s')    -> Dot (cnormFront (ft, t), cnormSub (s', t))
     | SVar (Offset offset, n, s') ->
       begin match LF.applyMSub offset t with
@@ -2254,28 +2175,6 @@
       convSpine (tS, LF.comp s s') spine2
 
 and convSub subst1 subst2 = match (subst1, subst2) with
-<<<<<<< HEAD
-  | (Shift (psi,n), Shift (psi', k)) ->
-      n = k && psi = psi'
-
-  | (SVar (_s1, (CtxShift _ , _ ) , _sigma1), _s2 ) ->
-    (* if subst1 and subst2 are well-typed, then their domain
-       must be empty;
-       _s2 is either Shift (NoCtxShift , 0 )
-       or SVar (Offset _r1, (CtxShift _ , _ ) , _sigma1')
-    *)
-      true
-
-  | (_s2  , SVar (_s1, (CtxShift _ , _) , _sigma1) ) ->
-    (* see comment above *)
-      true
-
-  | (SVar (Offset s1, n1, sigma1), SVar (Offset s2, n2, sigma2)) ->
-    (match n1 , n2 with
-        | (NoCtxShift , k) , (NoCtxShift , k') ->  k = k'
-        | (CtxShift _ , k) , (CtxShift _ , k') -> k = k'
-        | (NegCtxShift _ , k) , (NegCtxShift _ , k') -> k = k') &&
-=======
   | (EmptySub, _) -> true (* this relies on the assumption that both are the same type... *)
   | (_,EmptySub) -> true
   | (Undefs,_) -> true (* hopefully Undefs only show up with empty domain? *)
@@ -2283,7 +2182,6 @@
   | (Shift n, Shift k) -> n = k 
   | (SVar (Offset s1, k, sigma1), SVar (Offset s2, k', sigma2)) ->
      k = k' &&
->>>>>>> 4785e2b7
      s1 = s2 &&
      convSub sigma1 sigma2
 
@@ -2490,14 +2388,9 @@
   | ((SigmaLast (_,lastA), s), (SigmaLast (_,lastB), s')) ->
       convTyp (lastA, s) (lastB, s')
 
-<<<<<<< HEAD
-  | ((SigmaElem (_xA, tA, recA), s), (SigmaLast tB, s')) ->
+  | ((SigmaElem (_xA, tA, recA), s), (SigmaLast (_, tB), s')) ->
       convTyp (tA, s) (tB, s') ||
 	convPrefixTypRec (recA, LF.dot1 s) sBrec
-=======
-  | ((SigmaElem (_xA, tA, _recA), s), (SigmaLast(_, tB), s')) ->
-      convTyp (tA, s) (tB, s')
->>>>>>> 4785e2b7
 
   | ((SigmaElem (_xA, tA, recA), s), (SigmaElem(_xB, tB, recB), s')) ->
       if convTyp (tA, s) (tB, s') 
@@ -2655,18 +2548,8 @@
         Comp.TypPiBox ((Decl (u, normMTyp mtyp)),
                        normCTyp tau)
 
-<<<<<<< HEAD
-    | Comp.TypPiBox ((SDecl(u, cPhi, cPsi) , dep), tau)    ->
-        Comp.TypPiBox ((SDecl (u, normDCtx cPhi, normDCtx cPsi), dep),
-                       normCTyp tau)
-
-    | Comp.TypPiBox ((ctx_dec , dep), tau)      ->
-         Comp.TypPiBox ((ctx_dec, dep), normCTyp tau)
-
     | Comp.TypInd tau -> Comp.TypInd (normCTyp tau)
 
-=======
->>>>>>> 4785e2b7
     | Comp.TypBool -> Comp.TypBool
 
   let cnormMetaTyp (mC, t) = match mC with
