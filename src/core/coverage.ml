--- conflicted
+++ resolved
@@ -368,11 +368,9 @@
   | (LF.Proj (LF.PVar _ , j)  , LF.Proj (LF.PVar _ , j'))  ->
       if j == j' then Inst else No
 
-<<<<<<< HEAD
-=======
   | (LF.MVar _      , LF.MVar _  )     -> Inst
   | (_         , LF.MVar  _ ) -> Inst
->>>>>>> 1e943284
+
   | (LF.MVar _ ,  _         ) -> SplitCand
 
   | (LF.PVar _ , LF.Const _) -> No
@@ -564,14 +562,10 @@
 	let ttau' = ((Store.Cid.CompConst.get c').Store.Cid.CompConst.typ, Whnf.m_id) in
 	match_spines (cD, cG) (cD_p, cG_p) (pS, ttau) (pS', ttau') mC sC
       else
-<<<<<<< HEAD
-	raise (Error (Syntax.Loc.ghost, MatchError "Const mismatch"))
-=======
 	raise (Error (loc, MatchError "Const mismatch"))
   | (Comp.PatFVar (_, v) , ttau),
     (pat_p, ttau')  -> (* splitting candidate *)
       (mC, SplitPat ((pat, ttau) , (pat_p, ttau')) :: sC)
->>>>>>> 1e943284
   | (pat, ttau),
     (Comp.PatVar (_, v), ttau') ->   (* success *)
       (mC, sC)
