--- conflicted
+++ resolved
@@ -618,13 +618,8 @@
                          (pat, (tau1,t)) (pat', (tau1',t')) mC sC in
 	match_spines (cD,cG) (cD_p, cG_p)
 	  (pS, (tau2,t)) (pS', (tau2',t')) mC1 sC1
-<<<<<<< HEAD
-  | (Comp.PatApp (_ , pat, pS) , (Comp.TypPiBox (LF.MDecl (_, tA, cPsi, _), tau2), t)),
-    (Comp.PatApp (_, pat', pS') , (Comp.TypPiBox (LF.MDecl (_, tA', cPsi', _), tau2'), t')) ->
-=======
-  | (Comp.PatApp (_ , pat, pS) , (Comp.TypPiBox ((LF.Decl (_, LF.MTyp (tA, cPsi)), _ ), tau2), t)),
-    (Comp.PatApp (_, pat', pS') , (Comp.TypPiBox ((LF.Decl (_, LF.MTyp (tA', cPsi')), _), tau2'), t')) ->
->>>>>>> 3b9058f2
+  | (Comp.PatApp (_ , pat, pS) , (Comp.TypPiBox ((LF.Decl (_, LF.MTyp (tA, cPsi, _))), tau2), t)),
+    (Comp.PatApp (_, pat', pS') , (Comp.TypPiBox ((LF.Decl (_, LF.MTyp (tA', cPsi', _))), tau2'), t')) ->
       let Comp.PatMetaObj (_, mO) = pat in
       let Comp.PatMetaObj (_, mO') = pat' in
       let tau1 = Comp.MetaTyp (Whnf.cnormTyp (tA,t), Whnf.cnormDCtx (cPsi, t)) in
@@ -641,13 +636,8 @@
 	match_spines (cD,cG) (cD_p, cG_p)
 	  (pS, (tau2, t2)) (pS', (tau2', t2')) mC1 sC1
 
-<<<<<<< HEAD
-  | (Comp.PatApp (_ , pat, pS) , (Comp.TypPiBox ((LF.CDecl(_x,w, _ )), tau2), t)),
-    (Comp.PatApp (_, pat', pS') , (Comp.TypPiBox ((LF.CDecl(_,w',_ )) , tau2'), t')) ->
-=======
-  | (Comp.PatApp (_ , pat, pS) , (Comp.TypPiBox ((LF.Decl(_x,LF.CTyp (w, _) ), _dep), tau2), t)),
-    (Comp.PatApp (_, pat', pS') , (Comp.TypPiBox ((LF.Decl(_,LF.CTyp (w',_) ), _dep') , tau2'), t')) ->
->>>>>>> 3b9058f2
+  | (Comp.PatApp (_ , pat, pS) , (Comp.TypPiBox ((LF.Decl(_x,LF.CTyp (w, _) )), tau2), t)),
+    (Comp.PatApp (_, pat', pS') , (Comp.TypPiBox ((LF.Decl(_,LF.CTyp (w',_) )) , tau2'), t')) ->
       let Comp.PatMetaObj (_, mO) = pat in
       let Comp.PatMetaObj (_, mO') = pat' in
       let tau1 = Comp.MetaSchema w in
@@ -830,19 +820,11 @@
 
 	      let (pdecl, tA)  = (match trec' with
 				      LF.SigmaLast tA ->
-<<<<<<< HEAD
-					(LF.PDecl(new_parameter_name "p@",
-						  tA, Whnf.cnormDCtx (cvar_psi, LF.MShift offset), LF.Maybe) , tA)   (*?*)
-				    | LF.SigmaElem _  ->
-					(LF.PDecl (new_parameter_name "p@",
-						   LF.Sigma trec', Whnf.cnormDCtx (cvar_psi, LF.MShift offset), LF.Maybe) , LF.Sigma trec')  (*?*)
-=======
 					(LF.Decl(new_parameter_name "p@",
-						  LF.PTyp (tA, Whnf.cnormDCtx (cvar_psi, LF.MShift offset))) , tA)
+						  LF.PTyp (tA, Whnf.cnormDCtx (cvar_psi, LF.MShift offset), LF.Maybe)) , tA)
 				    | LF.SigmaElem _  ->
 					(LF.Decl (new_parameter_name "p@",
-						   LF.PTyp (LF.Sigma trec', Whnf.cnormDCtx (cvar_psi, LF.MShift offset))) , LF.Sigma trec')
->>>>>>> 3b9058f2
+						   LF.PTyp (LF.Sigma trec', Whnf.cnormDCtx (cvar_psi, LF.MShift offset), LF.Maybe)) , LF.Sigma trec')
 			   ) in
 
 	      let cD'_pdecl = LF.Dec(cD', pdecl) in
@@ -1231,19 +1213,11 @@
 (* TODO: Cleanup *)
 let rec addToMCtx cD (cD_tail, ms) = match cD_tail with
   | [] -> (cD , ms)
-<<<<<<< HEAD
-  | LF.MDecl (u, tA, cPsi, mDep) :: cD_tail ->
-      let mdec = LF.MDecl(u, Whnf.cnormTyp (tA, ms), Whnf.cnormDCtx (cPsi, ms), mDep) in
+  | LF.Decl (u, LF.MTyp (tA, cPsi, dep)) :: cD_tail ->
+      let mdec = LF.Decl(u, LF.MTyp (Whnf.cnormTyp (tA, ms), Whnf.cnormDCtx (cPsi, ms), dep)) in
 	addToMCtx (LF.Dec (cD, mdec)) (cD_tail, Whnf.mvar_dot1 ms)
-  | LF.PDecl (u, tA, cPsi, mDep) :: cD_tail ->
-      let pdec = LF.PDecl(u, Whnf.cnormTyp (tA, ms), Whnf.cnormDCtx (cPsi, ms), mDep) in
-=======
-  | LF.Decl (u, LF.MTyp (tA, cPsi)) :: cD_tail ->
-      let mdec = LF.Decl(u, LF.MTyp (Whnf.cnormTyp (tA, ms), Whnf.cnormDCtx (cPsi, ms))) in
-	addToMCtx (LF.Dec (cD, mdec)) (cD_tail, Whnf.mvar_dot1 ms)
-  | LF.Decl (u, LF.PTyp (tA, cPsi)) :: cD_tail ->
-      let pdec = LF.Decl(u, LF.PTyp (Whnf.cnormTyp (tA, ms), Whnf.cnormDCtx (cPsi, ms))) in
->>>>>>> 3b9058f2
+  | LF.Decl (u, LF.PTyp (tA, cPsi, dep)) :: cD_tail ->
+      let pdec = LF.Decl(u, LF.PTyp (Whnf.cnormTyp (tA, ms), Whnf.cnormDCtx (cPsi, ms), dep)) in
 	addToMCtx (LF.Dec (cD, pdec)) (cD_tail, Whnf.mvar_dot1 ms)
   | cdecl :: cD_tail ->
       addToMCtx (LF.Dec (cD, cdecl)) (cD_tail, Whnf.mvar_dot1 ms)
@@ -1328,11 +1302,7 @@
 	let _ = dprint (fun () -> "[Subord.thin'] ss' = " ^ P.subToString cD'' cPsi' ssi) in
 	let _ = dprint (fun () -> "[genCtx] generated mvar of type " ^ P.dctxToString cD'' cPsi'  ^ " |- " ^
 			  P.typToString cD'' cPsi' (tP, ssi)) in
-<<<<<<< HEAD
-	let mdec = LF.MDecl (x, LF.TClo(tP,ssi), cPsi, LF.Maybe) in (*?*)
-=======
-	let mdec = LF.Decl (x, LF.MTyp (LF.TClo(tP,ssi), cPsi')) in
->>>>>>> 3b9058f2
+	let mdec = LF.Decl (x, LF.MTyp (LF.TClo(tP,ssi), cPsi', LF.Maybe)) in
 	let mv   = LF.Root(Syntax.Loc.ghost, LF.MVar(LF.Offset 1, Whnf.cnormSub  (ss', LF.MShift 1)), LF.Nil) in
 	  (LF.Dec (cD'', mdec) , LF.Dot(LF.Obj mv, Whnf.cnormSub (s', LF.MShift 1)))
 
@@ -1392,20 +1362,12 @@
 *)
 
 let genCGoals (cD':LF.mctx) mdec = match mdec with
-<<<<<<< HEAD
-  | LF.MDecl (_u, tA, cPsi, _) ->
-=======
-  | LF.Decl (_u, LF.MTyp (tA, cPsi)) ->
->>>>>>> 3b9058f2
+  | LF.Decl (_u, LF.MTyp (tA, cPsi, _)) ->
       let _ = dprint (fun () -> "[SPLIT] CovGoal : " ^ P.dctxToString cD' cPsi ^ " . " ^
 			P.typToString cD' cPsi (tA, S.LF.id) ^ "\n")  in
       let dep0 = match tA with LF.Atom (_, _ , LF.Nil) -> Atomic | _ -> Dependent in
 	(genCovGoals (cD', cPsi, Whnf.normTyp (tA, S.LF.id)) , dep0)
-<<<<<<< HEAD
-  | LF.PDecl (_u, tA, cPsi, mDep) ->
-=======
-  | LF.Decl (_u, LF.PTyp (tA, cPsi)) ->
->>>>>>> 3b9058f2
+  | LF.Decl (_u, LF.PTyp (tA, cPsi, _)) ->
       let _ = dprint (fun () -> "[SPLIT] CovGoal (PVAR): " ^ P.dctxToString cD' cPsi ^ " . " ^
 			P.typToString cD' cPsi (tA, S.LF.id) ^ "\n")  in
       let dep0 = match tA with LF.Atom (_, _ , LF.Nil) -> Atomic | _ -> Dependent in
@@ -1500,22 +1462,14 @@
       let (cG, pS, ttau) = genPattSpine (tau2,t) in
 	((pv1, Whnf.cnormCTyp (tau1,t))::cG ,
 	 Comp.PatApp (Syntax.Loc.ghost, pat1, pS), ttau)
-<<<<<<< HEAD
-  | (Comp.TypPiBox ((LF.CDecl(x, sW, _ )), tau), t) ->
-=======
-  | (Comp.TypPiBox ((LF.Decl(x, LF.CTyp (sW, _) ), _ ), tau), t) ->
->>>>>>> 3b9058f2
+  | (Comp.TypPiBox ((LF.Decl(x, LF.CTyp (sW, _) )), tau), t) ->
       let cPsi' = LF.CtxVar (LF.CInst (x, ref None, sW, LF.Empty, Whnf.m_id)) in
       let pat1 = Comp.PatMetaObj (Syntax.Loc.ghost,
 				  Comp.MetaCtx (Syntax.Loc.ghost, cPsi')) in
       let (cG, pS, ttau0) = genPattSpine (tau, LF.MDot (LF.CObj(cPsi'), t)) in
 	(cG, Comp.PatApp (Syntax.Loc.ghost, pat1, pS), ttau0)
 
-<<<<<<< HEAD
-  | (Comp.TypPiBox ((LF.MDecl (u, tP,  cPsi, _)), tau), t) ->
-=======
-  | (Comp.TypPiBox ((LF.Decl (u, LF.MTyp (tP,  cPsi)), _ ), tau), t) ->
->>>>>>> 3b9058f2
+  | (Comp.TypPiBox ((LF.Decl (u, LF.MTyp (tP,  cPsi, _))), tau), t) ->
       let tP' = Whnf.cnormTyp (tP, t) in
       let cPsi' = Whnf.cnormDCtx (cPsi,t) in
       let tR    = etaExpandMVstr LF.Empty cPsi' (tP', S.LF.id) in
@@ -1575,11 +1529,7 @@
 	[ (cD, cg, Whnf.m_id) ]
 
   | Comp.TypBox (loc, tA, cPsi) ->
-<<<<<<< HEAD
-      let (cgoals, _ ) = genCGoals cD (LF.MDecl(Id.mk_name(Id.NoName), tA, cPsi, LF.Maybe)) in (*?*)
-=======
-      let (cgoals, _ ) = genCGoals cD (LF.Decl(Id.mk_name(Id.NoName), LF.MTyp (tA, cPsi))) in
->>>>>>> 3b9058f2
+      let (cgoals, _ ) = genCGoals cD (LF.Decl(Id.mk_name(Id.NoName), LF.MTyp (tA, cPsi, LF.Maybe))) in
 
 	List.map (fun (cD', cg, ms) ->
 		    let CovGoal (cPsi', tR, sA') = cg in
@@ -2056,11 +2006,7 @@
 *)
 let initialize_coverage problem projOpt = begin match problem.ctype with
   | Comp.TypBox(loc, tA, cPsi) ->
-<<<<<<< HEAD
-      let cD'        = LF.Dec (problem.cD, LF.MDecl(Id.mk_name (Id.NoName), tA, cPsi, LF.Maybe)) in (*?*)
-=======
-      let cD'        = LF.Dec (problem.cD, LF.Decl(Id.mk_name (Id.NoName), LF.MTyp (tA, cPsi))) in
->>>>>>> 3b9058f2
+      let cD'        = LF.Dec (problem.cD, LF.Decl(Id.mk_name (Id.NoName), LF.MTyp (tA, cPsi, LF.Maybe))) in
       let cG'        = cnormCtx (problem.cG, LF.MShift 1) in
       let mv         = LF.MVar (LF.Offset 1, idSub) in
       let tM         = LF.Root (Syntax.Loc.ghost, mv, LF.Nil) in
@@ -2077,11 +2023,7 @@
 
   | Comp.TypParam(loc, tA, cPsi) ->
       let _ = print_endline ("Encountering parameter : " ^ P.typToString problem.cD cPsi (tA, S.LF.id) ^ " ") in
-<<<<<<< HEAD
-      let cD'        = LF.Dec (problem.cD, LF.PDecl(Id.mk_name (Id.NoName), tA, cPsi, LF.Maybe)) in (*?*)
-=======
-      let cD'        = LF.Dec (problem.cD, LF.Decl(Id.mk_name (Id.NoName), LF.PTyp (tA, cPsi))) in
->>>>>>> 3b9058f2
+      let cD'        = LF.Dec (problem.cD, LF.Decl(Id.mk_name (Id.NoName), LF.PTyp (tA, cPsi, LF.Maybe))) in
       let cG'        = cnormCtx (problem.cG, LF.MShift 1) in
       let mv         = match projOpt with None -> LF.PVar (LF.Offset 1, idSub) | Some k -> LF.Proj(LF.PVar (LF.Offset 1, idSub), k) in
       let tM         = LF.Root (Syntax.Loc.ghost, mv, LF.Nil) in
@@ -2114,11 +2056,7 @@
 
 let rec check_emptiness cD = match cD with
   | LF.Empty -> false
-<<<<<<< HEAD
-  | LF.Dec(cD', LF.MDecl (_u, tA, cPsi, _)) ->
-=======
-  | LF.Dec(cD', LF.Decl (_u, LF.MTyp (tA, cPsi))) ->
->>>>>>> 3b9058f2
+  | LF.Dec(cD', LF.Decl (_u, LF.MTyp (tA, cPsi, _))) ->
       begin try
 	(match genCovGoals (cD', cPsi, Whnf.normTyp (tA, S.LF.id)) with
 	   | [] -> true
@@ -2129,15 +2067,9 @@
 	print_endline "Try next meta-variable ...";
 	check_emptiness cD'
       end
-<<<<<<< HEAD
-  | LF.Dec(cD', LF.PDecl (_u, LF.Sigma _ , _cPsi, _ )) ->
+  | LF.Dec(cD', LF.Decl (_u, LF.PTyp (LF.Sigma _ , _cPsi, _))) ->
       check_emptiness cD'
-  | LF.Dec(cD', LF.PDecl (_u, tA, cPsi, _)) ->
-=======
-  | LF.Dec(cD', LF.Decl (_u, LF.PTyp (LF.Sigma _ , _cPsi))) ->
-      check_emptiness cD'
-  | LF.Dec(cD', LF.Decl (_u, LF.PTyp (tA, cPsi))) ->
->>>>>>> 3b9058f2
+  | LF.Dec(cD', LF.Decl (_u, LF.PTyp (tA, cPsi, _))) ->
       begin try
 	(match genBCovGoals (cD' , cPsi, Whnf.normTyp (tA, S.LF.id)) with
 	   | [] -> true
