--- conflicted
+++ resolved
@@ -88,24 +88,10 @@
               try
                 let _ = Holes.clear() in
                 let _ = Lfholes.clear () in
-<<<<<<< HEAD
-                let arg = List.hd arglist in
-                let sgn = Parser.parse_file ~name:arg Parser.sgn in
-                let sgn'= begin match Recsgn.recSgnDecls sgn with
-		  | sgn', None -> sgn'
-		  | _, Some _ -> raise (Abstract.Error (Syntax.Loc.ghost, Abstract.LeftoverVars))
-		end
-		in
-                if !Debug.chatter <> 0 then
-                  List.iter (fun x -> let _ = Pretty.Int.DefaultPrinter.ppr_sgn_decl x in ()) sgn';
-                fprintf ppf "- The file has been successfully loaded;\n"
-=======
                 let file_name = List.hd arglist in (* .bel or .cfg *)
 		let files = Cfg.process_file_argument file_name in
 		List.iter per_file files ;
                 fprintf ppf "- The file %s has been successfully loaded;\n" (Filename.basename file_name)
-
->>>>>>> 9f8c7717
               with
               |Failure _ -> fprintf ppf "- Please provide the file name;\n"
               | e -> fprintf ppf "- Error: %s;\n" (Printexc.to_string e))
@@ -183,11 +169,7 @@
                         let arg = List.hd arglist in
                         let entrylist = List.rev_map Typ.get (List.fold_left (fun acc l -> acc@(!l)) [] (DynArray.to_list Typ.entry_list)) in
                         let entry = List.find (fun x ->
-<<<<<<< HEAD
                             arg = (Id.string_of_name x.Typ.name)) entrylist in
-=======
-                            arg = x.Typ.name.Id.string_of_name) entrylist in
->>>>>>> 9f8c7717
                         let mctx = Synint.LF.Empty in
                         let dctx = Synint.LF.Null in
                         let termlist = List.rev_map (Term.get ~fixName:true) !(entry.Typ.constructors) in
