(**
   @author Brigitte Pientka
   modified: Joshua Dunfield
*)

open Syntax.Int.LF
open Syntax.Int
<<<<<<< HEAD
=======
open Context

open Error
>>>>>>> fdc170be

(* Moved from reconstruct.ml: *)

val ctxShift : dctx -> sub

(* ctxToSub' cD cPhi cPsi = s

   if x1:A1, ... xn:An = cPsi
   then D = u1:A1[cPhi], ... un:An[cPhi]

   s.t. D; cPhi |- u1[id]/x1 ... un[id]/xn : cPsi
*)
val ctxToSub' : mctx -> dctx -> dctx -> sub
val ctxToSub_mclosed : mctx  -> dctx -> dctx -> mctx * sub * int

val mctxToMSub  : mctx -> msub
val mctxToMMSub : mctx -> mctx -> msub

val isomorphic : mctx -> mctx -> bool

(* lookupSchemaOpt cO psi_offset *)
(* val lookupSchemaOpt : mctx -> int -> schema option *)<|MERGE_RESOLUTION|>--- conflicted
+++ resolved
@@ -5,12 +5,11 @@
 
 open Syntax.Int.LF
 open Syntax.Int
-<<<<<<< HEAD
-=======
+
 open Context
 
 open Error
->>>>>>> fdc170be
+
 
 (* Moved from reconstruct.ml: *)
 
