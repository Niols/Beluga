(**
   @author Brigitte Pientka
*)

open Syntax.Int

(* module Unify = Unify.EmptyTrail  *)
module Unify = Unify.StdTrail

module P = Pretty.Int.DefaultPrinter
module R = Store.Cid.DefaultRenderer
module RR = Store.Cid.NamedRenderer


let (dprint, _) = Debug.makeFunctions (Debug.toFlags [9])

type error =
  | MissingBranch

exception Error of Syntax.Loc.t * error

let _ = Error.register_printer
  (fun (Error (loc, err)) ->
    Error.print_with_location loc (fun ppf ->
      match err with
        | MissingBranch ->
          Format.fprintf ppf "Missing branch -- non-exhaustive pattern match."))

exception BranchMismatch

let rec length_env env = begin match env with
  | Comp.Empty -> 0
  | Comp.Cons (_ , env') -> length_env env' + 1
end

let rec lookupValue x env = match x, env with
  | 1, Comp.Cons (v, env')  -> v
  | n, Comp.Cons (_, env') -> lookupValue (n-1) env'
  | _, _ -> raise (Error.Violation "lookupValue: bad offset.")

(** The Data spine must necessarily be in reverse order, to allow
    constant time applications. The pattern spine, however, is in the
    natural order. This function zips the reverse of the one spine
    with the other spine and discards the result, ie it computes the
    convolution of the two spines and discards the result. *)
let convolve_spines f spine pat_spine =
  (* To avoid doing two traversals of the first spine (once for
     reversing and once for zipping), we use the "There And Back
     Again" trick by Danvy and Goldberg (2002). *)
  let rec loop spine =
    match spine with
      | Comp.DataNil -> pat_spine
      | Comp.DataApp (v, spine') ->
        match loop spine' with
          | Comp.PatApp (_, pat', pat_spine') ->
            f v pat'; pat_spine'
          | _ -> raise (Error.Violation "convolve_spines: spines not the same length.")
  in ignore (loop spine)

(* ********************************************************************* *)

let rec add_mrecs n_list (theta, eta) m = match n_list with
  | [] ->  eta
  | n'::n_list' ->
      let n' = Id.mk_name ~modules:m (Id.SomeString n'.Id.string_of_name) in
      dprint (fun () -> n'.Id.string_of_name);
      dprint (fun () -> "Modules: " ^ (String.concat "." n'.Id.modules));
      let cid' = Store.Cid.Comp.index_of_name n' in
      let v = (Store.Cid.Comp.get cid').Store.Cid.Comp.prog in
      let eta' = add_mrecs n_list' (theta, eta) m in
      dprint (fun () -> "[eval_syn] found -- extend environment with rec \""  ^ R.render_cid_prog cid' ^ "\"\n");
      Comp.Cons (v,  eta')

(* eval e (theta, eta) = v

where  cD ; cG |- e <= wf_exp
       .       |- theta <= cD
       .  ; .  |- eta   <= [|theta|]cG
*)

let rec eval_syn i (theta, eta) =
  let _ = dprint (fun () -> "[eval_syn] with  theta = " ^ P.msubToString LF.Empty (Whnf.cnormMSub theta)) in
  match i with
<<<<<<< HEAD
    | Comp.Const (_, cid) ->
=======
    | Comp.Const cid ->
      let (l, _) = cid in 
      let m = Store.Modules.name_of_id l in
>>>>>>> 41908f13
      dprint (fun () -> "[eval_syn] Const " ^ R.render_cid_prog cid);
      begin match (Store.Cid.Comp.get cid).Store.Cid.Comp.prog with
        | Comp.RecValue (cid, e', theta', eta') ->
          let n_list = (Store.Cid.Comp.get cid).Store.Cid.Comp.mut_rec in
          let eta'' = add_mrecs n_list (theta', eta') m in
          dprint (fun () -> "[eval_syn] Const is RecValue " ^ R.render_cid_prog cid);
          dprint (fun () -> "[eval_syn] with theta' = " ^ P.msubToString LF.Empty (Whnf.cnormMSub theta'));
          dprint (fun () -> "  call eval_chk on the body of " ^ R.render_cid_prog cid);
          dprint (fun () -> "  e' = " ^ P.expChkToString LF.Empty LF.Empty (Whnf.cnormExp (e', theta')));
          eval_chk e' (Whnf.cnormMSub theta', eta'')
        | v -> v
      end

    | Comp.DataConst (_, cid) ->
      Comp.DataValue (cid, Comp.DataNil)

    | Comp.DataDest (_, cid) ->
        Comp.CodataValue (cid, Comp.CodataNil)

    | Comp.Var (_, x) ->
      dprint (fun () -> "[eval_syn] Looking up " ^ string_of_int x ^ " in environment");
      begin match lookupValue x eta with
        | Comp.RecValue (cid, e', theta', eta') ->
          let (l, _) = cid in
          let m = Store.Modules.name_of_id l in
          let n_list = (Store.Cid.Comp.get cid).Store.Cid.Comp.mut_rec in
          let eta'' = add_mrecs n_list (theta', eta') m in
          dprint (fun () -> "[eval_syn] Lookup found RecValue " ^ R.render_cid_prog cid);
          dprint (fun () -> "[eval_syn] with theta' = " ^ P.msubToString LF.Empty (Whnf.cnormMSub theta'));
          dprint (fun () -> "  call eval_chk on the body of " ^ R.render_cid_prog cid);
          dprint (fun () -> "  e' = " ^ P.expChkToString LF.Empty LF.Empty (Whnf.cnormExp (e', theta')));
          eval_chk e' (Whnf.cnormMSub theta', eta'')
        | v -> v
      end

    | Comp.Apply (_ , i', e') ->
      let w2 = eval_chk e' (theta, eta) in
      dprint (fun () -> "[eval_syn] Apply argument evaluated\n"
        ^ "[eval_syn] Extended environment: |env| =  "
        ^ string_of_int (length_env eta) ^ "\n"
        ^ "[eval_syn] with  theta = "
        ^ P.msubToString LF.Empty (Whnf.cnormMSub theta) ^ "\n");
      begin match eval_syn i' (theta, eta) with
        | Comp.FunValue (_x , e', theta1, eta1) ->
          dprint (fun () -> "[eval_syn] Extended environment: |env1| =  "
            ^ string_of_int (length_env eta1) ^ "\n"
            ^ "[eval_syn] Extended environment: |env1'| =  "
            ^ string_of_int (length_env (Comp.Cons (w2,eta1))) ^ "\n"
            ^ "[eval_syn] with  theta1 = "
            ^ P.msubToString LF.Empty (Whnf.cnormMSub theta1) ^ "\n");

          eval_chk e' (theta1, Comp.Cons (w2,eta1))

        | Comp.DataValue (cid, spine) ->
          Comp.DataValue (cid, Comp.DataApp (w2, spine))

        | Comp.CodataValue (cid, spine) ->
            begin match w2 with
              | Comp.CofunValue (bs, theta1, eta1) ->
                  eval_cofun (cid, spine) bs [] (theta1, eta1)
              | _ -> raise (Error.Violation "Expected CofnValue")
            end

        | _ -> raise (Error.Violation "Expected FunValue")
      end

    | Comp.MApp (_, i', Comp.MetaObj (_, phat, tM)) ->
      let tM' = Whnf.cnorm (tM, theta) in
        let phat = Whnf.cnorm_psihat phat theta in
      begin match eval_syn i' (theta, eta) with
        | Comp.MLamValue (_u, e', theta1, eta1) ->
          eval_chk e' (LF.MDot (LF.MObj (phat, tM'), theta1), eta1)
        | Comp.DataValue (cid, spine) ->
          Comp.DataValue (cid, Comp.DataApp (Comp.BoxValue (phat, tM'), spine))
        | Comp.CodataValue (cid, spine) ->
            Comp.CodataValue (cid, Comp.CodataApp (Comp.BoxValue (phat, tM'), spine))
        | _ -> raise (Error.Violation "Expected MLamValue ")
      end

    | Comp.MApp (_, i', Comp.MetaParam (_, phat, h)) ->
        let h' = Whnf.cnormHead (h, theta) in
        let phat = Whnf.cnorm_psihat phat theta in
      begin match eval_syn i' (theta, eta) with
        | Comp.MLamValue (_u, e', theta1, eta1) ->
          eval_chk e' (LF.MDot (LF.PObj (phat, h'), theta1), eta1)
        | Comp.DataValue (cid, spine) ->
          Comp.DataValue (cid, Comp.DataApp (Comp.ParamValue (phat, h'), spine))
        | _ -> raise (Error.Violation "Expected MLamValue")
      end

    | Comp.MApp (loc, i', Comp.MetaCtx (_, cPsi)) ->
      let cPsi' = Whnf.cnormDCtx (cPsi, theta) in
      dprint (fun () -> "EVALUATE CtxApp ");
      dprint (fun () -> "[CtxApp] cPsi = " ^ P.dctxToString LF.Empty cPsi');
      begin match eval_syn i' (theta, eta) with
        | Comp.MLamValue (_psi, e', theta1, eta1) ->
          let theta1' =  LF.MDot(LF.CObj(cPsi'), theta1) in
          dprint (fun () -> "[CtxApp] theta1' = " ^ P.msubToString LF.Empty  theta1');
          eval_chk e' (theta1', eta1)
        | Comp.DataValue (cid, spine) ->
          Comp.DataValue (cid, Comp.DataApp (Comp.PsiValue cPsi', spine))
        | _ ->
          print_endline (Syntax.Loc.to_string loc);
          raise (Error.Violation "Expected CtxValue")
      end

    | Comp.Ann (e, _tau) ->
      eval_chk e (theta, eta)

    | Comp.Equal (_, i1, i2) ->
      let v1 = eval_syn i1 (theta, eta) in
      let v2 = eval_syn i2 (theta, eta) in
      begin match (v1, v2)  with
        | (Comp.BoxValue (psihat, tM), Comp.BoxValue ( _ , tN)) ->
          if Whnf.conv (tM, Substitution.LF.id) (tN, Substitution.LF.id) then
            Comp.BoolValue true
          else
            Comp.BoolValue false

        | ( _ , _ ) -> raise (Error.Violation "Expected atomic object")
      end

    | Comp.PairVal (_, i1, i2) ->
      let v1 = eval_syn i1 (theta, eta) in
      let v2 = eval_syn i2 (theta, eta) in
      Comp.PairValue (v1, v2)

    | Comp.Boolean b -> Comp.BoolValue b

and eval_chk e (theta, eta) =
    match e with
      | Comp.Syn (_, i) -> eval_syn i (theta, eta)
      | Comp.MLam (loc, n, e') ->
          dprint (fun () -> "[MLamValue] created: theta = " ^
                    P.msubToString LF.Empty (Whnf.cnormMSub theta));
          Comp.MLamValue (n, e', Whnf.cnormMSub theta, eta)

      | Comp.Fun (loc, n, e') ->
          dprint (fun () -> "[FunValue] created: theta = " ^
                    P.msubToString LF.Empty (Whnf.cnormMSub theta));
          Comp.FunValue (n, e', Whnf.cnormMSub theta, eta)

      | Comp.Cofun (loc, bs) ->
          Comp.CofunValue (bs, Whnf.cnormMSub theta, eta)

      | Comp.Pair (_, e1, e2) ->
        let v1 = eval_chk e1 (theta, eta) in
        let v2 = eval_chk e2 (theta, eta) in
        Comp.PairValue (v1, v2)

      | Comp.Let (loc, i, (x, e)) ->
          let w = eval_syn i (theta, eta) in
            eval_chk e (theta, Comp.Cons (w, eta))

      | Comp.Box (loc, cM) ->
          begin match Whnf.cnormMetaObj (cM, theta) with
            | Comp.MetaObj (_ , phat, tM) -> Comp.BoxValue (phat, tM)
            | Comp.MetaParam (_ , phat, h) -> Comp.ParamValue (phat, h)
            | Comp.MetaCtx (_,cPsi) -> Comp.PsiValue cPsi
          end

      | Comp.Case (loc, _prag, i, branches) ->
        let vscrut = eval_syn i (theta, eta) in
        eval_branches loc vscrut branches (theta, eta)

      | Comp.If (_, i, e1, e2) ->
        begin match eval_syn i (theta, eta) with
          | Comp.BoolValue true -> eval_chk e1 (theta, eta)
          | Comp.BoolValue false -> eval_chk e2 (theta, eta)
        end

      | Comp.Hole (_) ->
        raise (Error.Violation "Source contains holes")

and eval_branches loc vscrut branches (theta, eta) = match branches with
  | [] -> raise (Error (loc, MissingBranch))
  | b::branches ->
    try
      dprint (fun () -> "[eval_branches] try branch with theta = " ^ P.msubToString LF.Empty (Whnf.cnormMSub theta));
      eval_branch vscrut b (theta, eta)
    with BranchMismatch ->
      dprint (fun () -> "[eval_branches] Try next branch...");
      dprint (fun () -> "[eval_branches] with  theta = " ^ P.msubToString LF.Empty (Whnf.cnormMSub theta));
      eval_branches loc vscrut branches (theta, eta)

and match_pattern  (v,eta) (pat, mt) =
  let eta = ref eta in
  let rec loop v pat =
    match v, pat with
      | _, Comp.PatMetaObj (loc', (Comp.MetaObj (loc'', phat, tM))) ->
        loop v
          (Comp.PatMetaObj (loc', Comp.MetaObjAnn (loc'', Context.hatToDCtx phat, tM)))

      | _, Comp.PatAnn (_, pat', _) ->
        loop v pat'

      | Comp.BoxValue (phat, tM), Comp.PatMetaObj (_, Comp.MetaObjAnn (_, cPsi, tM')) ->
        let tM' = Whnf.cnorm (tM', mt) in
        let cPsi = Whnf.cnormDCtx (cPsi, mt) in
        dprint (fun () -> "[evBranch] unify_phat "
          ^ P.dctxToString LF.Empty (Context.hatToDCtx phat)
          ^ " == " ^ P.dctxToString LF.Empty cPsi);
        dprint (fun () -> "[evBranch] unify meta-obj: "
          ^ P.normalToString LF.Empty (Context.hatToDCtx phat) (tM, Substitution.LF.id)
          ^ " == " ^ P.normalToString LF.Empty cPsi (tM', Substitution.LF.id));
        Unify.unify_phat phat (Context.dctxToHat cPsi);
        Unify.unify LF.Empty cPsi (tM, Substitution.LF.id) (tM', Substitution.LF.id)
      | _, Comp.PatMetaObj (_, Comp.MetaObjAnn _) ->
        raise (Error.Violation "Expected box value.")

      | Comp.ParamValue (phat, h), Comp.PatMetaObj (_, Comp.MetaParam (_, phat', h')) ->
          let phat' = Whnf.cnorm_psihat phat' mt in
          let h'    = Whnf.cnormHead (h', mt) in
            Unify.unify_phat phat phat';
            Unify.unifyH LF.Empty phat h h'
      | _, Comp.PatMetaObj (_, Comp.MetaParam _ ) ->
        raise (Error.Violation "Expected param value.")

      | Comp.PsiValue cPsi, Comp.PatMetaObj (_, Comp.MetaCtx (_, cPsi')) ->
        let cPsi' = Whnf.cnormDCtx (cPsi', mt) in
          dprint (fun () -> "[match_pattern] call unifyDCtx ");
          Unify.unifyDCtx LF.Empty cPsi cPsi'
      | _, Comp.PatMetaObj (_, Comp.MetaCtx (_, cPsi')) ->
        raise (Error.Violation "Expected context.")

      | Comp.DataValue (cid, spine), Comp.PatConst (_, pat_cid, pat_spine) ->
        if cid <> pat_cid then
          raise BranchMismatch;
        convolve_spines loop spine pat_spine
      | _, Comp.PatConst _ ->
        raise (Error.Violation "Expected data value.")

      | Comp.PairValue (v1, v2), Comp.PatPair (_, pat1, pat2) ->
        dprint (fun () -> "[evBranch] matching a pair.");
        loop v1 pat1;
        loop v2 pat2
      | _, Comp.PatPair _ ->
        raise (Error.Violation "Expected pair value.")

      | _, Comp.PatFVar (_, _) ->
        raise (Error.Violation "Found PatFVar in opsem.")

      | v, Comp.PatVar (_, _) ->
        eta := Comp.Cons (v, !eta)

      | Comp.BoolValue true, Comp.PatTrue _ -> ()
      | Comp.BoolValue false, Comp.PatFalse _ -> ()
      | Comp.BoolValue _, (Comp.PatTrue _ | Comp.PatFalse _) -> raise BranchMismatch
      | _, (Comp.PatTrue _ | Comp.PatFalse _) -> raise (Error.Violation "Expected Bool value.")

      | _ -> raise Error.NotImplemented
  in loop v pat; !eta

and eval_branch vscrut branch (theta, eta) =
  match branch with
    | Comp.EmptyBranch (loc, cD, pat, t) ->
      raise (Error.Violation "Case {}-pattern -- coverage checking is off or broken")
    | Comp.Branch (loc, cD, cG, pat, theta', e) ->
      begin
        try
          let mt = Ctxsub.mctxToMSub (Whnf.normMCtx cD) in
          let theta_k = Whnf.mcomp (Whnf.cnormMSub theta') mt in
          let _ = dprint (fun () -> "[eval_branches] try branch with theta_k = "
                            ^ P.msubToString LF.Empty (Whnf.cnormMSub theta_k)) in
          let _ = Unify.unifyMSub theta theta_k in
          let _ = dprint (fun () -> "match scrutinee against pattern \n     " ^
                            P.patternToString cD cG pat) in
          let _ = dprint (fun () -> "     pattern with mvars \n     " ^
                            P.patternToString LF.Empty (Whnf.cnormCtx (cG, mt))
                            (Whnf.cnormPattern (pat, mt))) in
          let eta' = match_pattern  (vscrut, eta) (pat, mt) in
            eval_chk e (Whnf.cnormMSub mt, eta')
        with Unify.Failure msg -> (dprint (fun () -> "Branch failed : " ^ msg) ; raise BranchMismatch)
      end

and eval_cofun codataval branches acc (theta, eta) =
  match (codataval, branches, acc) with
    | (_, [], []) ->
        raise (Error.Violation "Observation did not match any branch of the Cofun.")
    | (_, [], acc) -> Comp.CofunValue (acc, Whnf.cnormMSub theta, eta)
    | ((dest, spine), (Comp.CopatApp (_, cid, Comp.CopatNil _), e) :: bs, acc) ->
        if cid = dest
        then eval_chk e (theta, eta)
        else eval_cofun codataval bs acc (theta, eta)
    | ((dest, spine), (Comp.CopatApp (_, cid, Comp.CopatApp (loc, cid', sp)), e) :: bs,
                       acc) ->
        eval_cofun codataval bs
          (if cid = dest then (Comp.CopatApp (loc, cid', sp), e) :: acc else acc)
          (theta, eta)
    (*Create another case to match meta objects with the spine. *)


let eval e =
  dprint (fun () -> "Opsem.eval");
  Debug.indent 2;
  let result = eval_chk e (LF.MShift 0, Comp.Empty) in
  Debug.outdent 2;
  result<|MERGE_RESOLUTION|>--- conflicted
+++ resolved
@@ -81,13 +81,9 @@
 let rec eval_syn i (theta, eta) =
   let _ = dprint (fun () -> "[eval_syn] with  theta = " ^ P.msubToString LF.Empty (Whnf.cnormMSub theta)) in
   match i with
-<<<<<<< HEAD
     | Comp.Const (_, cid) ->
-=======
-    | Comp.Const cid ->
       let (l, _) = cid in 
       let m = Store.Modules.name_of_id l in
->>>>>>> 41908f13
       dprint (fun () -> "[eval_syn] Const " ^ R.render_cid_prog cid);
       begin match (Store.Cid.Comp.get cid).Store.Cid.Comp.prog with
         | Comp.RecValue (cid, e', theta', eta') ->
