(**
   @author Brigitte Pientka
   modified: Joshua Dunfield

*)


module P = Pretty.Int.DefaultPrinter
module R = Store.Cid.DefaultRenderer

let (dprint, _) = Debug.makeFunctions (Debug.toFlags [5])

module LF = Lfcheck

module Comp = struct

  module Unify = Unify.EmptyTrail
    (* NOTES on handling context variables: -bp
     *
     *  - We should maybe put context variables into a context Omega (not Delta)
     *    It makes it difficult to deal with branches.
     *
     *  Recall: Case(e, branches)  where branch 1 = Pi Delta1. box(psihat. tM1) : A1[Psi1] -> e1
     *
     *  Note that any context variable occurring in Delta, psihat, A and Psi is bound OUTSIDE.
     *  So if
     *
     *  D ; G |- Case (e, branches)  and ctxvar psi in D the branch 1 is actually well formed iff
     *
     *  D, D1 ; Psi1 |- tM1 <= tA1  (where only psi declared in D is relevant to the rest.)
     *
     *  Also, ctx variables are not subject to instantiations during unification / matching
     *  which is used in type checking and type reconstruction.
     *
     *  This has wider implications;
     *
     * - revise indexing structure; the offset of ctxvar is with respect to
     *   a context Omega
     *
     * - Applying substitution for context variables; does it make sense to
     *   deal with it lazily?   It seems complicated to handle lazy context substitutions
     *   AND lazy msubs.
     *
     *  If we keep them in Delta, we need to rewrite mctxToMSub for example;
     *)

  open Store.Cid
  open Syntax.Int.Comp

  module S = Substitution
  module I = Syntax.Int.LF
  module C = Whnf

  type typeVariant = VariantCross | VariantArrow | VariantCtxPi | VariantPiBox | VariantBox

  type error =
    | IllegalParamTyp of I.mctx * I.dctx * I.typ
    | MismatchChk     of I.mctx * gctx * exp_chk * tclo * tclo
    | MismatchSyn     of I.mctx * gctx * exp_syn * typeVariant * tclo
    | PatIllTyped     of I.mctx * gctx * pattern * tclo * tclo
    | CtxFunMismatch  of I.mctx * gctx  * tclo
    | FunMismatch     of I.mctx * gctx  * tclo
    | MLamMismatch    of I.mctx * gctx  * tclo
    | PairMismatch    of I.mctx * gctx  * tclo
    | BoxMismatch     of I.mctx * gctx  * tclo
    | SBoxMismatch    of I.mctx * gctx  * I.dctx  * I.dctx
    | SynMismatch     of I.mctx * tclo (* expected *) * tclo (* inferred *)
    | BoxCtxMismatch  of I.mctx * I.dctx * (I.psi_hat * I.normal)
    | PattMismatch    of (I.mctx * meta_obj * meta_typ) * 
	                 (I.mctx * meta_typ)
(*    | PattMismatch    of (I.mctx * I.dctx * I.normal option * I.tclo) *
                         (I.mctx * I.dctx * I.tclo) *)
    | IfMismatch      of I.mctx * gctx  * tclo
    | EqMismatch      of I.mctx * tclo (* arg1 *) * tclo (* arg2 *)
    | EqTyp           of I.mctx * tclo
    | MAppMismatch    of I.mctx * (meta_typ * I.msub)
    | AppMismatch     of I.mctx * (meta_typ * I.msub)
    | CtxMismatch     of I.mctx * I.dctx (* expected *) * I.dctx (* found *) * meta_obj
    | TypMismatch     of I.mctx * tclo * tclo
    | UnsolvableConstraints of Id.name * string
    | InvalidRecCall
    | MissingTotal of Id.cid_prog
    (* | IllTypedMetaObj of I.mctx * meta_obj * meta_typ  *)

(*  type rec_call = bool *)

  exception Error of Syntax.Loc.t * error

  let convToParamTyp mT = match mT with
    | I.ClTyp (I.MTyp tA, cPsi) -> I.ClTyp (I.PTyp tA, cPsi)
    | mT -> mT
(*  let matchMetaV mC = match mC with 
    | MetaCtx (_, I.CtxVar _ ) -> true
    | MetaObj (_, phat, I.Root (_ , I.MVar (_ , s), _ )) -> 
	s = S.Shift 0 || (s = S.EmptySub && phat = (None, 0))
    | MetaObjAnn (_, cPsi, I.Root (_ , I.MVar (_ , s), _ )) -> 
	s = S.Shift 0 || (s = S.EmptySub && cPsi = I.Null)
    | MetaParam (_, phat, I.Root (_ , I.PVar (_ , s ), _ )) -> 
	s = S.Shift 0 || (s = S.EmptySub && phat = (None, 0))
    | MetaSubObj (_, phat, I.SVar (_, 0, s)) -> 
	s = S.Shift 0 || (s = S.EmptySub && phat = (None, 0))
    | MetaSubObjAnn (_, cPsi, I.SVar (_, 0, s)) -> 
	s = S.Shift 0 || (s = S.EmptySub && cPsi = I.Null)
    | _ -> false
*)
  let string_of_typeVariant = function
    | VariantCross -> "product type"
    | VariantArrow -> "function type"
    | VariantCtxPi -> "context abstraction"
    | VariantPiBox -> "dependent function type"
    | VariantBox   -> "contextual type"

  let _ = Error.register_printer
    (fun (Error (loc, err)) ->
      Error.print_with_location loc (fun ppf ->
        match err with
          | MissingTotal prog ->
            Format.fprintf ppf "Function %s not known to be total."
              (R.render_cid_prog prog)
          | InvalidRecCall ->
            Format.fprintf ppf "Recursive call not structurally smaller."
          | IllegalParamTyp (cD, cPsi, tA) ->
            Format.fprintf ppf
              "Parameter type %a is illegal."
              (P.fmt_ppr_lf_typ cD cPsi Pretty.std_lvl) (Whnf.normTyp (tA, Substitution.LF.id))
          | UnsolvableConstraints (f,cnstrs) ->
            Format.fprintf ppf
            "Unification in type reconstruction encountered constraints because the given signature contains unification problems which fall outside the decideable pattern fragment.\n\nCommon causes are:\n\n- there are meta-variables which are not only applied to a distinct set of bound variables \n- a meta-variable in the program depends on a context, but it must be in fact closed \n\nThe constraint \n \n %s \n\n was not solvable. \n \n The program  %s is considered ill-typed. "
              cnstrs (R.render_name f)

          | CtxMismatch (cD, cPsi, cPhi, cM) ->
            Error.report_mismatch ppf
              "Type checking Ill-typed meta-object. This is a bug in type reconstruction."
              "Expected context" (P.fmt_ppr_lf_dctx cD Pretty.std_lvl) (Whnf.normDCtx  cPsi)
              "Given context" (P.fmt_ppr_lf_dctx cD Pretty.std_lvl) (Whnf.normDCtx cPhi);
              Format.fprintf ppf
                "In expression: %a@."
                (P.fmt_ppr_meta_obj cD Pretty.std_lvl) cM

          | MismatchChk (cD, cG, e, theta_tau (* expected *),  theta_tau' (* inferred *)) ->
            Error.report_mismatch ppf
              "Ill-typed expression."
              "Expected type" (P.fmt_ppr_cmp_typ cD Pretty.std_lvl) (Whnf.cnormCTyp theta_tau)
              "Inferred type" (P.fmt_ppr_cmp_typ cD Pretty.std_lvl) (Whnf.cnormCTyp theta_tau');
            Format.fprintf ppf
              "In expression: %a@."
              (P.fmt_ppr_cmp_exp_chk cD cG Pretty.std_lvl) e

          | MismatchSyn (cD, cG, i, variant, theta_tau) ->
            Error.report_mismatch ppf
              "Ill-typed expression."
              "Expected" Format.pp_print_string (string_of_typeVariant variant)
              "Inferred type" (P.fmt_ppr_cmp_typ cD Pretty.std_lvl) (Whnf.cnormCTyp theta_tau);
            Format.fprintf ppf
              "In expression: %a@."
              (P.fmt_ppr_cmp_exp_syn cD cG Pretty.std_lvl) i

          | PatIllTyped (cD, cG, pat, theta_tau (* expected *),  theta_tau' (* inferred *)) ->
            Error.report_mismatch ppf
              "Ill-typed pattern."
              "Expected type" (P.fmt_ppr_cmp_typ cD Pretty.std_lvl) (Whnf.cnormCTyp theta_tau)
              "Inferred type" (P.fmt_ppr_cmp_typ cD Pretty.std_lvl) (Whnf.cnormCTyp theta_tau');
            Format.fprintf ppf
              "In pattern: %a@."
              (P.fmt_ppr_pat_obj cD cG Pretty.std_lvl) pat

          | PattMismatch ((cD, _cM, mT) , (cD', mT')) ->
            Error.report_mismatch ppf
              "Ill-typed pattern."
              "Expected type"
              (P.fmt_ppr_cmp_typ cD' Pretty.std_lvl)
              (TypBox (Syntax.Loc.ghost, mT'))
              "Inferred type"
              (P.fmt_ppr_cmp_typ cD Pretty.std_lvl)
              (TypBox (Syntax.Loc.ghost, mT))

(*          | PattMismatch ((cD, cPsi, pattern, sA) , (cD', cPsi', sA')) ->
            Error.report_mismatch ppf
              "Ill-typed pattern."
              "Expected type"
              (P.fmt_ppr_cmp_typ cD' Pretty.std_lvl)
              (TypBox (Syntax.Loc.ghost, MetaTyp (Whnf.normTyp sA', Whnf.normDCtx cPsi')))
              "Inferred type"
              (P.fmt_ppr_cmp_typ cD Pretty.std_lvl)
              (TypBox (Syntax.Loc.ghost, MetaTyp (Whnf.normTyp sA, Whnf.normDCtx cPsi)))
*)
          | BoxCtxMismatch (cD, cPsi, (phat, tM)) ->
            Format.fprintf ppf
              "Expected: %a\n  in context %a\n  Used in context %a"
              (P.fmt_ppr_lf_normal cD cPsi Pretty.std_lvl) tM
              (P.fmt_ppr_lf_dctx cD Pretty.std_lvl) (Whnf.normDCtx cPsi)
              (P.fmt_ppr_lf_psi_hat cD Pretty.std_lvl) (Context.hatToDCtx phat)

          | CtxFunMismatch (cD, _cG, theta_tau) ->
            Format.fprintf ppf "Found context abstraction, but expected type %a."
              (P.fmt_ppr_cmp_typ cD Pretty.std_lvl) (Whnf.cnormCTyp theta_tau)

          | FunMismatch (cD, _cG, theta_tau) ->
            Format.fprintf ppf "Found function abstraction, but expected type %a."
              (P.fmt_ppr_cmp_typ cD Pretty.std_lvl) (Whnf.cnormCTyp theta_tau)

          | MLamMismatch (cD, _cG, theta_tau) ->
            Format.fprintf ppf "Found MLam abstraction, but expected type %a."
              (P.fmt_ppr_cmp_typ cD Pretty.std_lvl) (Whnf.cnormCTyp theta_tau)

          | BoxMismatch (cD, _cG, theta_tau) ->
            Format.fprintf ppf "Found box-expression that does not have type %a."
              (P.fmt_ppr_cmp_typ cD Pretty.std_lvl) (Whnf.cnormCTyp theta_tau)

          | SBoxMismatch (cD, _cG, cPsi, cPhi) ->
            Format.fprintf ppf
              "Found substitution that does not have type %a[%a]."
              (P.fmt_ppr_lf_dctx cD Pretty.std_lvl) (Whnf.normDCtx cPsi)
              (P.fmt_ppr_lf_dctx cD Pretty.std_lvl) (Whnf.normDCtx cPhi)

          | IfMismatch (cD, _cG, theta_tau) ->
            Error.report_mismatch ppf
              "Type error in guard of if expression."
	      "Expected type" (P.fmt_ppr_cmp_typ cD Pretty.std_lvl) TypBool
	      "Actual type"   (P.fmt_ppr_cmp_typ cD Pretty.std_lvl) (Whnf.cnormCTyp theta_tau)

          | PairMismatch (cD, _cG, theta_tau) ->
            Format.fprintf ppf "Found tuple, but expected type %a"
              (P.fmt_ppr_cmp_typ cD Pretty.std_lvl) (Whnf.cnormCTyp theta_tau)

          | SynMismatch (cD, theta_tau, theta_tau') ->
            Error.report_mismatch ppf
              "Ill-typed expression."
              "Expected type" (P.fmt_ppr_cmp_typ cD Pretty.std_lvl) (Whnf.cnormCTyp theta_tau)
              "Inferred type" (P.fmt_ppr_cmp_typ cD Pretty.std_lvl) (Whnf.cnormCTyp theta_tau')

          | EqMismatch (cD, ttau1, ttau2) ->
            Error.report_mismatch ppf
              "Type mismatch on equality."
              "Type of LHS" (P.fmt_ppr_cmp_typ cD Pretty.std_lvl) (Whnf.cnormCTyp ttau1)
              "Type of RHS" (P.fmt_ppr_cmp_typ cD Pretty.std_lvl) (Whnf.cnormCTyp ttau2)

          | EqTyp (cD, ttau) ->
            Error.report_mismatch ppf
              "Equality comparison only possible at base types."
              "Expected type" Format.pp_print_string                "base type"
              "Actual type"   (P.fmt_ppr_cmp_typ cD Pretty.std_lvl) (Whnf.cnormCTyp ttau)

          | AppMismatch (cD, (ctyp, theta)) ->
            Format.fprintf ppf
              "Expected contextual object of type %a."
              (P.fmt_ppr_cmp_typ cD Pretty.std_lvl) (Whnf.cnormCTyp (TypBox(Syntax.Loc.ghost, ctyp), theta))

          | MAppMismatch (cD, (ctyp, theta)) ->
            Format.fprintf ppf
              "Expected contextual object of type %a."
              (P.fmt_ppr_cmp_typ cD Pretty.std_lvl) (Whnf.cnormCTyp (TypBox(Syntax.Loc.ghost, ctyp), theta))
<<<<<<< HEAD
=======
          (* | Typmismatch (cD, (tau1, theta1), (tau2, theta2)) -> *)
          (*     Error.report_mismatch ppf *)
          (*       "Type of destructor did not match the type it was expected to have." *)
          (*       "Type of destructor" (P.fmt_ppr_cmp_typ cD Pretty.std_lvl) *)
          (*       (Whnf.cnormCTyp (tau1, theta1)) *)
          (*       "Expected type" (P.fmt_ppr_cmp_typ cD Pretty.std_lvl) *)
          (*       (Whnf.cnormCTyp (tau2, theta2))) *)
      ))

  type caseType =
    | IndexObj of meta_obj
    | DataObj
    | IndDataObj
    | IndIndexObj of meta_obj

  let is_inductive case_typ = match case_typ with
    | IndDataObj -> true 
    | IndIndexObj mC -> true
    | _ -> false

  let is_indMObj cD x = match Whnf.mctxLookupDep cD x with
    | (_, _ , I.Inductive) -> true
    | (_, _ , _) -> false



let mark_ind cD k = 
  let rec lookup cD k' =  match cD, k' with
    | I.Dec (cD, I.Decl (u, cdec,dep)), 1 -> 
	 I.Dec (cD, I.Decl (u, cdec, I.Inductive))
     | I.Dec (_cD, I.DeclOpt u), 1 -> 
	 raise (Error.Violation "Expected declaration to have type")
    | I.Dec (cD, dec), k' -> I.Dec (lookup cD (k' - 1), dec)
    | I.Empty , _  -> raise (Error.Violation ("Meta-variable out of bounds -- looking for " ^ string_of_int k ^ "in context"))
 in
    lookup cD k


  let rec fmv_normal (cD:I.mctx) tM = match tM with 
    | I.Root (_, h, tS) -> fmv_spine (fmv_head cD h) tS
    | I.Lam (_, _ , tM) -> fmv_normal cD tM
    | I.LFHole _ -> cD
    | I.Tuple (_, tuple) -> fmv_tuple cD tuple 

  and fmv_head (cD:I.mctx) h = match h with
    | I.MVar (I.Offset k, s) | I.PVar (k, s) -> 
	fmv_subst  (mark_ind cD k) s
    | I.Proj (h, _ ) -> fmv_head cD h
    | _ -> cD

  and fmv_tuple (cD:I.mctx) tuple = match tuple with
    | I.Last tM -> fmv_normal cD tM
    | I.Cons (tM, tuple) -> fmv_tuple (fmv_normal cD tM) tuple

  and fmv_spine (cD:I.mctx) tS = match tS with 
    | I.Nil -> cD
    | I.App (tM, tS) -> fmv_spine (fmv_normal cD tM) tS

  and fmv_hat (cD:I.mctx) phat = match phat with 
    | (Some (I.CtxOffset k), _ ) -> mark_ind cD k
    | _ -> I.Empty

  and fmv_dctx (cD:I.mctx) cPsi = match cPsi with 
    | I.Null -> cD
    | I.CtxVar (I.CtxOffset k) -> mark_ind cD k 
    | I.DDec (cPsi, decl) -> fmv_decl (fmv_dctx cD cPsi) decl

  and fmv_decl (cD:I.mctx) decl = match decl with 
    | I.TypDecl (_, tA) -> fmv_typ cD tA
    | _ -> cD

  and fmv_typ (cD:I.mctx) tA = match tA with 
    | I.Atom (_, _, tS) -> fmv_spine cD tS
    | I.PiTyp ((decl, _ ) , tA) -> fmv_typ (fmv_decl cD decl) tA
    | I.Sigma trec -> fmv_trec cD trec

  and fmv_trec (cD:I.mctx) trec = match trec with 
    | I.SigmaLast (_, tA) -> fmv_typ cD tA
    | I.SigmaElem (_, tA, trec) -> fmv_trec (fmv_typ cD tA) trec

  and fmv_subst (cD:I.mctx) s = match s with 
    | I.Dot (f, s) -> fmv_subst (fmv_front cD f) s
    | I.SVar (k, _, s) -> fmv_subst (mark_ind cD k) s
    | _ -> cD
  
  and fmv_front (cD:I.mctx) f = match f with 
    | I.Head h -> fmv_head cD h
    | I.Obj tM -> fmv_normal cD tM
    | I.Undef -> cD

  let fmv_mobj cD cM = match cM with 
    | _ , I.CObj (cPsi) -> fmv_dctx cD cPsi
    | _, I.ClObj (phat, I.MObj tM) -> fmv_normal cD tM
    | _, I.ClObj (phat, I.PObj h) -> fmv_head (fmv_hat cD phat) h
    | _, I.ClObj (phat, I.SObj s) ->  fmv_subst (fmv_hat cD phat) s

  let rec fmv cD pat = match pat with
    | PatConst (_ , _ , pat_spine) -> fmv_pat_spine cD pat_spine 
    | PatVar (_ , _ ) | PatTrue _ | PatFalse _ -> cD
    | PatPair (_, pat1, pat2) ->  fmv (fmv cD pat1) pat2
    | PatMetaObj (_, cM) -> fmv_mobj cD cM
    | PatAnn (_, pat, _) -> fmv cD pat

  and fmv_pat_spine cD pat_spine = match pat_spine with 
    | PatNil -> cD
    | PatApp (_, pat, pat_spine) -> 
	fmv_pat_spine  (fmv cD pat) pat_spine
	      
  let mvarsInPatt cD pat = 
    fmv cD pat 

  let rec id_map_ind cD1' t cD = match t, cD with
    | I.MShift k, I.Empty -> cD1'
    | I.MShift k, cD ->
	if k >= 0 then
	  id_map_ind cD1' (I.MDot (I.MV (k+1), I.MShift (k+1))) cD
	else raise (Error.Violation ("Contextual substitution ill-formed"))

    | I.MDot (I.MV u, ms), I.Dec(cD, I.Decl (_u, mtyp1, dep)) ->
	if Total.is_inductive dep then 
	  let cD1' = mark_ind cD1' u in 
	    id_map_ind cD1' ms cD
	else 
	  id_map_ind cD1' ms cD

    | I.MDot (mf, ms), I.Dec(cD, I.Decl (_u, mtyp1, dep)) ->
	(match mf with 
	   | I.ClObj (_, I.MObj(I.Root (_, I.MVar (I.Offset u, I.Shift 0), I.Nil)))
	   | I.ClObj (_, I.MObj(I.Root (_, I.PVar (u, I.Shift 0), I.Nil)))
	   | I.ClObj (_, I.PObj(I.PVar (u, I.Shift 0)))
	   | I.CObj(I.CtxVar (I.CtxOffset u))
	   | I.ClObj (_ , I.SObj (I.SVar (u, 0, I.Shift 0))) ->
	       if Total.is_inductive dep then 
		 let cD1' = mark_ind cD1' u in 
		   id_map_ind cD1' ms cD
	       else 
		 id_map_ind cD1' ms cD
	   | _ -> id_map_ind cD1' ms cD)




(*  let ind_to_string case_typ = match case_typ with
    | IndDataObj -> "IndDataObj"
    | IndIndexObj (_ , _ ) -> "IndIndexObj"
    | _ -> "NON-INDUCTIVE"
*)

(*  let is_ind _cD _x  = true 
 match x with
    | I.Offset x, sigma -> 
	let (_, tA, cPsi', dp) = Whnf.mctxMDec cD u in
        let d = match dep with
         | I.Inductive -> true
         | _ -> false in 
         is_id sigma && dep 
>>>>>>> 6ff57a19



<<<<<<< HEAD
  let getLoc (loc,cM) = loc
=======

*)

  let getLoc (loc,cM) = loc

>>>>>>> 6ff57a19

  let rec lookup cG k = match (cG, k) with
    | (I.Dec (_cG', CTypDecl (f,  tau)), 1) -> (f,tau)
    | (I.Dec ( cG', CTypDecl (_, _tau)), k) ->
        lookup cG' (k - 1)

<<<<<<< HEAD
=======
  let lookup' cG k =
    let (f,tau) = lookup cG k in tau

>>>>>>> 6ff57a19
let rec checkParamTypeValid cD cPsi tA =
  let rec checkParamTypeValid' (cPsi0,n) = match cPsi0 with
  | Syntax.Int.LF.Null -> () (* raise (Error (Syntax.Loc.ghost, IllegalParamTyp  (cD, cPsi, tA))) *)
  | Syntax.Int.LF.CtxVar psi ->
     (* tA is an instance of a schema block *)
      let Syntax.Int.LF.Schema s_elems =
	Schema.get_schema (Context.lookupCtxVarSchema cD psi) in
      begin try
        let _ = LF.checkTypeAgainstSchema (Syntax.Loc.ghost) cD cPsi tA s_elems in ()
        with _ -> raise (Error (Syntax.Loc.ghost, IllegalParamTyp  (cD, cPsi, tA)))
      end

  | Syntax.Int.LF.DDec (cPsi0', Syntax.Int.LF.TypDecl (x, tB)) ->
     (* tA is instance of tB *)
    let tB' = Syntax.Int.LF.TClo(tB, Syntax.Int.LF.Shift n) in
    let ms  = Ctxsub.mctxToMSub cD in
    let tB0 = Whnf.cnormTyp (tB', ms) in
    begin try Unify.unifyTyp cD cPsi (tA, Substitution.LF.id) (tB0, Substitution.LF.id) with
      | _ ->  checkParamTypeValid' (cPsi0', n+1)
    end
  in
  checkParamTypeValid' (cPsi , 1)


<<<<<<< HEAD

=======
>>>>>>> 6ff57a19
and checkMetaSpine loc cD mS cKt  = match (mS, cKt) with
  | (MetaNil , (Ctype _ , _ )) -> ()
  | (MetaApp (mO, mS), (PiKind (_, I.Decl (_u, ctyp,_), cK) , t)) ->
    let loc = getLoc mO in
    LF.checkMetaObj cD mO (ctyp, t);
    checkMetaSpine loc cD mS (cK, I.MDot (metaObjToMFront mO, t))
  
  let checkClTyp cD cPsi = function
    | I.MTyp tA ->
        LF.checkTyp  cD cPsi (tA, S.LF.id)
    | I.PTyp tA ->
        LF.checkTyp  cD cPsi (tA, S.LF.id);
        checkParamTypeValid cD cPsi tA
    | I.STyp cPhi ->
    	LF.checkDCtx cD cPhi
  let checkCLFTyp cD ctyp = match ctyp with
    | I.CTyp schema_cid ->
        begin try
          let _ = Schema.get_schema schema_cid in ()
        with _ -> raise (Error.Violation "Schema undefined")
        end
    | I.ClTyp (tp, cPsi) ->
        LF.checkDCtx cD cPsi;
        checkClTyp cD cPsi tp

  let checkCDecl cD cdecl = match cdecl with
    | I.Decl (_, ctyp, _) -> checkCLFTyp cD ctyp

  let rec checkKind cD cK = match cK with
    | Ctype _ -> ()
    | PiKind (_, cdecl, cK) ->
        checkCDecl cD cdecl;
        checkKind (I.Dec(cD, cdecl)) cK

  let rec checkTyp cD tau =  match tau with
    | TypBase (loc, c, mS) ->
        let cK = (CompTyp.get c).CompTyp.kind in
          checkMetaSpine loc cD mS (cK , C.m_id)

    | TypCobase (loc, c, mS) ->
        let cK = (CompCotyp.get c).CompCotyp.kind in
          checkMetaSpine loc cD mS (cK , C.m_id)
<<<<<<< HEAD

=======
>>>>>>> 6ff57a19
    | TypBox (_ , ctyp) -> checkCLFTyp cD ctyp

    | TypArr (tau1, tau2) ->
        checkTyp cD tau1;
        checkTyp cD tau2

    | TypCross (tau1, tau2) ->
        checkTyp cD tau1;
        checkTyp cD tau2

    | TypPiBox (cdecl, tau') ->
        dprint (fun () -> "[checkCompTyp] " ^
                  P.mctxToString cD ^ " |- " ^
                  P.compTypToString cD tau);
        checkCDecl cD cdecl;
        dprint (fun () -> "[checkCompTyp] " ^
                  P.mctxToString (I.Dec (cD, cdecl)) ^ " |- " ^
                  P.compTypToString (I.Dec (cD, cdecl)) tau');
        checkTyp (I.Dec (cD, cdecl)) tau'

    | TypBool -> ()
    | TypInd tau -> checkTyp cD tau
;;


(* extend_mctx cD (x, cdecl, t) = cD' 

   if cD mctx 
      cD' |- cU   where cdecl = _ : cU
      cD  |- t : cD
   the 
      cD, x:[t]U  mctx

 *)
let extend_mctx cD (x, cdecl, t) = match cdecl with
  | I.Decl (_u, cU, dep) ->
      I.Dec (cD, I.Decl (x, C.cnormMTyp (cU, t), dep))
<<<<<<< HEAD
=======

let rec extract_var i = match i with 
  | Var (_, x) -> Some x
  | Apply (_, i, _ ) -> extract_var i
  | MApp (_, i, _ ) -> extract_var i
  | _ -> None

let useIH loc cD cG cIH_opt e2 = match cIH_opt with
  | None -> None
  | Some cIH ->
  (* We are making a recursive call *)
    let cIH = match cIH with
      | I.Empty -> raise (Error (loc, InvalidRecCall))
      | cIH  -> match e2 with
          | Box (_,cM) -> 
	      ( dprint (fun () -> "\nCheck whether compatible IH exists\n");
		dprint (fun () -> "cIH " ^ Total.ih_to_string cD cG cIH ^ "\n");
		dprint (fun () -> "Recursive call on " ^ P.metaObjToString cD cM ^ "\n");
	      Total.filter cD cG cIH (loc, M cM))
	  | Syn(_, i) -> (match extract_var i with 
			    | Some x -> Total.filter cD cG cIH (loc, V x)
			    | None ->  Total.filter cD cG cIH (loc, E))
          (* | _      -> raise (Error (loc, InvalidRecCall)) *)
    in
    let _ = dprint (fun () -> "[useIH] Partially used IH: " ^ Total.ih_to_string cD cG cIH) in
  (* We have now partially checked for the recursive call *)
    match cIH with
      | I.Dec(_ , WfRec (_, [], _ )) ->
      (* We have fully used a recursive call and we now are finished checking for well-formedness
         of rec. call. *)
        None
      | I.Empty -> raise (Error (loc, InvalidRecCall))
      | _ -> Some cIH

>>>>>>> 6ff57a19

  (* check cD cG e (tau, theta) = ()
   *
   * Invariant:
   *
   * If  ; cD ; cG |- e wf-exp
   * and ; cD |- theta <= cD'
   * and ; cD'|- tau <= c_typ
   * returns ()
   * if  ; cD ; cG |- e <= [|t|]tau
   *
   * otherwise exception Error is raised
   *)

  let rec checkW cD ((cG , cIH) : ctyp_decl I.ctx * ctyp_decl I.ctx) e ttau = match (e, ttau) with
    | (Rec (loc, f, e), (tau, t)) ->				
        check cD (I.Dec (cG, CTypDecl (f, TypClo (tau,t))), (Total.shift cIH)) e ttau;
        Typeinfo.Comp.add loc (Typeinfo.Comp.mk_entry cD ttau) ("Rec" ^ " " ^ Pretty.Int.DefaultPrinter.expChkToString cD cG e)

    | (Fun (loc, x, e), (TypArr (tau1, tau2), t)) ->				
        check cD (I.Dec (cG, CTypDecl (x, TypClo(tau1, t))), (Total.shift cIH)) e (tau2, t);
        Typeinfo.Comp.add loc (Typeinfo.Comp.mk_entry cD ttau) ("Fun" ^ " " ^ Pretty.Int.DefaultPrinter.expChkToString cD cG e)

    | (Cofun (loc, bs), (TypCobase (l, cid, sp), t)) ->				
         let f = fun (CopatApp (loc, dest, csp), e') ->
           let ttau' = synObs cD csp ((CompDest.get dest).CompDest.typ, Whnf.m_id) ttau
           in check cD (cG,cIH) e' ttau'
         in 
	 let _ = List.map f bs in 
           Typeinfo.Comp.add loc (Typeinfo.Comp.mk_entry cD ttau) ("Cofun" ^ " " ^ Pretty.Int.DefaultPrinter.expChkToString cD cG e)

    | (MLam (loc, u, e), (TypPiBox (cdec, tau), t)) ->				
	(check (extend_mctx cD (u, cdec, t))
              (C.cnormCtx (cG, I.MShift 1), C.cnormCtx (cIH, I.MShift 1))   e (tau, C.mvar_dot1 t);
          Typeinfo.Comp.add loc (Typeinfo.Comp.mk_entry cD ttau) ("MLam" ^ " " ^ Pretty.Int.DefaultPrinter.expChkToString cD cG e))

    | (Pair (loc, e1, e2), (TypCross (tau1, tau2), t)) ->
        check cD (cG,cIH) e1 (tau1, t);
        check cD (cG,cIH) e2 (tau2, t);
        Typeinfo.Comp.add loc (Typeinfo.Comp.mk_entry cD ttau) ("Pair" ^ " " ^ Pretty.Int.DefaultPrinter.expChkToString cD cG e)

    | (Let (loc, i, (x, e)), (tau, t)) ->
        let (_ , tau', t') = syn cD (cG,cIH) i in
        let (tau', t') =  C.cwhnfCTyp (tau',t') in
        let cG' = I.Dec (cG, CTypDecl (x, TypClo (tau', t'))) in
          check cD (cG', Total.shift cIH) e (tau,t);
          Typeinfo.Comp.add loc (Typeinfo.Comp.mk_entry cD ttau) ("Let" ^ " " ^ Pretty.Int.DefaultPrinter.expChkToString cD cG e)

    | (LetPair (_, i, (x, y, e)), (tau, t)) ->
        let (_ , tau', t') = syn cD (cG,cIH) i in
        let (tau', t') =  C.cwhnfCTyp (tau',t') in
        begin match (tau',t') with
          | (TypCross (tau1, tau2), t') ->
              let cG' = I.Dec (I.Dec (cG, CTypDecl (x, TypClo (tau1, t'))), CTypDecl (y, TypClo(tau2, t'))) in
                check cD (cG', (Total.shift (Total.shift cIH))) e (tau,t)
          | _ -> raise (Error.Violation "Case scrutinee not of boxed type")
        end

    | (Box (loc, cM), (TypBox (l, mT), t)) -> (* Offset by 1 *)				
        begin try
	  LF.checkMetaObj cD cM (mT, t);
          Typeinfo.Comp.add (getLoc cM) (Typeinfo.Comp.mk_entry cD ttau) 
	    ("Box" ^ " " ^ Pretty.Int.DefaultPrinter.expChkToString cD cG e);
          dprint (fun () -> "loc <> metaLoc " ^ string_of_bool(loc <> (getLoc cM)))
        with Whnf.FreeMVar (I.FMVar (u, _ )) ->
          raise (Error.Violation ("Free meta-variable " ^ (R.render_name u)))
        end
    | (Case (loc, prag, Ann (Box (_, (l,cM)), (TypBox (_, mT) as tau0_sc)), branches), (tau, t)) ->
        let (total_pragma, tau_sc, projOpt) =  (match  cM with
                   | I.ClObj (_ , I.MObj (I.Root (_, I.PVar (x,s) , _ )))
		   | I.ClObj (_ , I.PObj (I.PVar (x,s)))  ->
		       let order = if !Total.enabled && is_indMObj cD x then IndIndexObj (l,cM)  else IndexObj (l,cM) in
                       (order, TypBox(loc, convToParamTyp (Whnf.cnormMetaTyp (mT, C.m_id))), None)
                   | I.ClObj (_, I.MObj (I.Root (_, I.Proj (I.PVar (x,s), k ), _ )))
		   | I.ClObj (_, I.PObj (I.Proj (I.PVar (x,s), k))) ->
		       let order = if  !Total.enabled && is_indMObj cD x then IndIndexObj (l,cM) else IndexObj (l,cM) in
                       (order, TypBox (loc, convToParamTyp(Whnf.cnormMetaTyp (mT, C.m_id))), Some k)
		   | I.ClObj (_, I.MObj (I.Root (_, I.MVar (I.Offset x,s), _ ))) -> 
		       let order = if  !Total.enabled && is_indMObj cD x then 
			 ((* print_string ("\n inductive in " ^ P.metaObjToString cD cM ^ "\n");*) IndIndexObj (l,cM)) else 
			   ((* print_string ("\n NOT inductive " ^ P.metaObjToString cD cM ^ "\n in cD = " ^ P.mctxToString cD ^  "\n");*) IndexObj (l,cM)) in
                       (order, TypBox (loc, Whnf.cnormMetaTyp (mT, C.m_id)), None)
		   | I.CObj (I.CtxVar (I.CtxOffset k)) -> 
		       let order = if  !Total.enabled && is_indMObj cD k then IndIndexObj (l,cM) else IndexObj (l,cM) in
                       (order, TypBox (loc, Whnf.cnormMetaTyp (mT, C.m_id)), None)
		   | _ -> 
		       (IndexObj (l,cM), TypBox (loc, Whnf.cnormMetaTyp (mT, C.m_id)), None)		       ) in
        let _  = LF.checkMetaObj cD (loc,cM) (mT, C.m_id)  in

<<<<<<< HEAD
    | (Case (loc, prag, Ann (Box (_, (_, I.ClObj(phat, I.MObj tR))),
    			     TypBox (_, I.ClTyp (I.MTyp tA', cPsi'))),
             branches), (tau, t)) ->
        let (tau_sc, projOpt) =  (match tR with
                   | I.Root (_, I.PVar _ , _ ) ->
                       (TypBox (loc, I.ClTyp (I.PTyp (Whnf.normTyp (tA', S.LF.id)), Whnf.normDCtx cPsi')), None);
                   | I.Root (_, I.Proj (I.PVar _, k ), _ ) ->
                       (TypBox (loc, I.ClTyp (I.PTyp (Whnf.normTyp (tA', S.LF.id)), Whnf.normDCtx cPsi')), Some k);
                   | _ ->
                       (TypBox (loc, I.ClTyp (I.MTyp (Whnf.normTyp (tA', S.LF.id)), Whnf.normDCtx cPsi')), None)) in
        let tau_s = TypBox (loc, I.ClTyp (I.MTyp (Whnf.normTyp (tA', S.LF.id)), Whnf.normDCtx cPsi')) in
        let _  = LF.check cD  cPsi' (tR, S.LF.id) (tA', S.LF.id) in
=======
>>>>>>> 6ff57a19
        (* Typeinfo.Comp.add loc (Typeinfo.Comp.mk_entry cD ttau) ("Case 1" ^ " " ^ Pretty.Int.DefaultPrinter.expChkToString cD cG e); *)
        let problem = Coverage.make loc prag cD branches tau_sc in
          (* Coverage.stage problem; *)
          checkBranches total_pragma cD (cG,cIH) branches tau0_sc (tau, t);
          Coverage.process problem projOpt

    | (Case (loc, prag, i, branches), (tau, t)) ->
	let chkBranch total_pragma cD (cG, cIH) i branches (tau,t) = 
          let (_ , tau', t') = syn cD (cG,cIH) i in
            begin match C.cwhnfCTyp (tau',t') with
              | (TypBox (loc', mT),  t') ->
		  let tau_s = TypBox (loc', C.cnormMetaTyp (mT, t')) in
		  let problem = Coverage.make loc prag cD branches tau_s in
                    checkBranches total_pragma cD (cG,cIH) branches tau_s (tau,t);
                    Coverage.process problem None
              | (tau',t') ->
		  let tau_s = C.cnormCTyp (tau', t') in
		  let problem = Coverage.make loc prag cD branches (Whnf.cnormCTyp (tau',t')) in
		    checkBranches total_pragma cD (cG,cIH) branches tau_s (tau,t);
                    Coverage.process problem None
            end
	in 
	  if !Total.enabled then
	    (match i with 
	       | Var (_, x)  ->  
		   let (f,tau') = lookup cG x in
		    (* let _ = print_string ("\nTotality checking enabled - encountered " ^ P.expSynToString cD cG i ^ 
			      " with type " ^ P.compTypToString cD tau' ^ "\n") in*)
		   let ind = match Whnf.cnormCTyp (tau', Whnf.m_id) with 
		     | TypInd _tau -> ( (* print_string ("Encountered Var " ^ 
					 P.expSynToString cD cG i ^ " -	INDUCTIVE\n"); *) true)
		     | _ -> ( (* print_string ("Encountered Var " ^ 
					      P.expSynToString cD cG i ^ " -	NON-INDUCTIVE\n");*) false) in 
		   if ind then
		     chkBranch IndDataObj cD (cG,cIH) i branches (tau,t)
		   else 
		     chkBranch DataObj cD (cG,cIH) i branches (tau,t)
	       | _ -> chkBranch DataObj cD (cG,cIH) i branches (tau,t)
	    )
	  else
	    chkBranch DataObj cD (cG,cIH) i branches (tau,t)

    | (Syn (loc, i), (tau, t)) ->
	let _ = dprint (fun () -> "check --> syn") in 
        let (_, tau',t') = syn cD (cG,cIH) i in
        let (tau',t') = Whnf.cwhnfCTyp (tau',t') in
        if C.convCTyp (tau,t)  (tau',t') then
          (Typeinfo.Comp.add loc (Typeinfo.Comp.mk_entry cD ttau) ("Syn" ^ " " ^ Pretty.Int.DefaultPrinter.expChkToString cD cG e) ;
          ())
        else
          raise (Error (loc, MismatchChk (cD, cG, e, (tau,t), (tau',t'))))

    | (If (loc, i, e1, e2), (tau,t)) ->
        let (_flag, tau', t') = syn cD (cG,cIH) i in
        let (tau',t') = C.cwhnfCTyp (tau',t') in
          begin match  (tau',t') with
          | (TypBool , _ ) ->
              (check cD (cG,cIH) e1 (tau,t) ;
               check cD (cG,cIH) e1 (tau,t) ;
              Typeinfo.Comp.add loc (Typeinfo.Comp.mk_entry cD ttau) ("If" ^ " " ^ Pretty.Int.DefaultPrinter.expChkToString cD cG e))
          | tau_theta' -> raise (Error (loc, IfMismatch (cD, cG, tau_theta')))
        end

    | (Hole (_loc, _f), (_tau, _t)) -> 
      Typeinfo.Comp.add _loc (Typeinfo.Comp.mk_entry cD ttau) ("Hole" ^ " " ^ Pretty.Int.DefaultPrinter.expChkToString cD cG e);
      ()

  and check cD (cG, cIH) e (tau, t) =
    let _ =  dprint (fun () -> "[check]  " ^
                       P.expChkToString cD cG e ^
                        " against \n    " ^
                  P.mctxToString cD ^ " |- " ^
                  P.compTypToString cD (Whnf.cnormCTyp (tau, t))) in
    checkW cD (cG, cIH) e (C.cwhnfCTyp (tau, t));

  and syn cD (cG,cIH) e : (gctx option * typ * I.msub) = match e with
    | Var (loc, x)   ->
      let (f,tau') = lookup cG x in
      let _ =  Typeinfo.Comp.add loc (Typeinfo.Comp.mk_entry cD (tau', C.m_id))  	       
 	                             ("Var" ^ " " ^ Pretty.Int.DefaultPrinter.expSynToString cD cG e)
      in 
      (* let _ = print_string ("Looking up " ^ P.expSynToString cD cG e ^ 
			      " with type " ^ P.compTypToString cD tau' ^ "\n") in*)
      let tau = match Whnf.cnormCTyp (tau', Whnf.m_id) with 
	| TypInd tau -> tau 
	| _ -> tau' in 
      if Total.exists_total_decl f then
        (Some cIH, tau, C.m_id)
      else
          (None, tau, C.m_id)

    | DataConst (loc, c) ->
        (Typeinfo.Comp.add loc (Typeinfo.Comp.mk_entry cD ((CompConst.get c).CompConst.typ, C.m_id)) 
	   ("DataConst" ^ " " ^ Pretty.Int.DefaultPrinter.expSynToString cD cG e);
        (None,(CompConst.get c).CompConst.typ, C.m_id))

    | DataDest (loc, c) ->
	(dprint (fun () -> "DataDest ... ");
        (None,(CompDest.get c).CompDest.typ, C.m_id))

    | Const (loc,prog) ->
	(Typeinfo.Comp.add loc (Typeinfo.Comp.mk_entry cD ((Comp.get prog).Comp.typ, C.m_id))  ("Const" ^ " " ^ Pretty.Int.DefaultPrinter.expSynToString cD cG e);
        if !Total.enabled then
          if (Comp.get prog).Comp.total then
            (None,(Comp.get prog).Comp.typ, C.m_id)
          else
            raise (Error (loc, MissingTotal prog))
        else
          (None,(Comp.get prog).Comp.typ, C.m_id))

    | Apply (loc , e1, e2) ->
        let (cIH_opt , tau1, t1) = syn cD (cG,cIH) e1 in
        let (tau1,t1) = C.cwhnfCTyp (tau1,t1) in
        begin match (tau1, t1) with
          | (TypArr (tau2, tau), t) ->
              check cD (cG,cIH) e2 (tau2, t);
              Typeinfo.Comp.add loc (Typeinfo.Comp.mk_entry cD (tau, t)) ("Apply" ^ " " ^ Pretty.Int.DefaultPrinter.expSynToString cD cG e);
              (useIH loc cD cG cIH_opt e2, tau, t)

          | (tau, t) ->
              raise (Error (loc, MismatchSyn (cD, cG, e1, VariantArrow, (tau,t))))
        end

    | MApp (loc, e, mC) ->
<<<<<<< HEAD
        begin match (C.cwhnfCTyp (syn cD cG e)) with
          | (TypPiBox ((I.Decl (_ , ctyp, _)), tau), t) ->
	    LF.checkMetaObj cD mC (ctyp, t);
	    (tau, I.MDot(metaObjToMFront mC, t))
=======
      let (cIH_opt, tau1, t1) = syn cD (cG, cIH) e in
        begin match (C.cwhnfCTyp (tau1,t1)) with
          | (TypPiBox ((I.Decl (_ , ctyp, _)), tau), t) ->
	    LF.checkMetaObj cD mC (ctyp, t);
	    (useIH loc cD cG cIH_opt (Box (loc, mC)), tau, I.MDot(metaObjToMFront mC, t))
>>>>>>> 6ff57a19
          | (tau, t) ->
              raise (Error (loc, MismatchSyn (cD, cG, e, VariantPiBox, (tau,t))))
        end

    | PairVal (loc, i1, i2) ->
        let (_, tau1,t1) =  syn cD (cG,cIH) i1 in
        let (_, tau2,t2) =  syn cD (cG,cIH) i2 in
        let (tau1,t1)    = C.cwhnfCTyp (tau1, t1) in
        let (tau2,t2)    = C.cwhnfCTyp (tau2, t2) in
          (None, TypCross (TypClo (tau1,t1),
                            TypClo (tau2,t2)), C.m_id)


    | Ann (e, tau) ->
        check cD (cG, cIH) e (tau, C.m_id);
        (None, tau, C.m_id)

    | Equal(loc, i1, i2) ->
         let (_, tau1, t1) = syn cD (cG,cIH) i1 in
         let (_, tau2, t2) = syn cD (cG,cIH) i2 in
           if Whnf.convCTyp (tau1,t1) (tau2,t2) then
             begin match Whnf.cwhnfCTyp (tau1,t1) with
               | (TypBox _ , _ ) ->  (None, TypBool, C.m_id)
               | (TypBool, _ )   ->  (None, TypBool, C.m_id)
               | (tau1,t1)       ->  raise (Error (loc, EqTyp (cD, (tau1,t1))))
             end

           else
             raise (Error(loc, EqMismatch (cD, (tau1,t1), (tau2,t2))))

    | Boolean _  -> (None, TypBool, C.m_id)

  and synObs cD csp ttau1 ttau2 = match (csp, ttau1, ttau2) with
    | (CopatNil loc, (TypArr (tau1, tau2), theta), (tau', theta')) ->
        if Whnf.convCTyp (tau1, theta) (tau', theta') then
          (tau2, theta)
        else
          raise (Error (loc, TypMismatch (cD, (tau1, theta), (tau',theta'))))
    | (CopatApp (loc, dest, csp'), (TypArr (tau1, tau2), theta), (tau', theta')) ->
        if Whnf.convCTyp (tau1, theta) (tau', theta') then
          synObs cD csp' ((CompDest.get dest).CompDest.typ, Whnf.m_id) (tau2, theta)
        else
          raise (Error (loc, TypMismatch (cD, (tau1, theta), (tau',theta'))))

  and checkPattern cD cG pat ttau = match pat with
    | PatEmpty (loc, cPsi) ->
        (match ttau with
<<<<<<< HEAD
          | (TypBox (_, I.ClTyp (_, cPhi)) , theta) ->
=======
          | (TypBox (_, I.ClTyp (I.MTyp tA, cPhi)) , theta) | (TypBox (_, I.ClTyp (I.PTyp tA, cPhi)), theta) ->
>>>>>>> 6ff57a19
              let _ = dprint (fun () -> "[checkPattern] PatEmpty : \n cD = " ^
                                P.mctxToString cD ^
                                "context of expected  type " ^
                                P.dctxToString cD (Whnf.cnormDCtx (cPhi, theta))
                                ^ "\n context given " ^ P.dctxToString cD cPsi) in
              if C.convDCtx (Whnf.cnormDCtx (cPhi, theta)) cPsi then ()
              else
                raise (Error (loc, BoxMismatch (cD, I.Empty, ttau)))
          | _ -> raise (Error (loc, BoxMismatch (cD, I.Empty, ttau)))
        )

    | PatMetaObj (loc, mO) ->
        (match ttau with
          | (TypBox (_, ctyp) , theta) ->
              LF.checkMetaObj cD mO (ctyp, theta)
          | _ -> raise (Error (loc, BoxMismatch (cD, I.Empty, ttau)))
        )
    | PatPair (loc, pat1, pat2) ->
        (match ttau with
           | (TypCross (tau1, tau2), theta) ->
               checkPattern cD cG pat1 (tau1, theta);
               checkPattern cD cG pat2 (tau2, theta)
           | _ -> raise (Error (loc, PairMismatch (cD, cG, ttau))))

    | pat ->
        let (loc, ttau') = synPattern cD cG pat in
        let tau' = Whnf.cnormCTyp ttau' in
        let tau = Whnf.cnormCTyp ttau in
        let ttau' = (tau', Whnf.m_id) in
        let ttau = (tau, Whnf.m_id) in
        let _ = dprint (fun () -> "\n Checking conv: " ^ P.compTypToString cD tau
        ^ "\n == " ^ P.compTypToString cD tau' ^ "\n") in
          if C.convCTyp ttau  ttau' then ()
          else
            raise (Error (loc, PatIllTyped (cD, cG, pat, ttau, ttau')))

  and synPattern cD cG pat = match pat with
    | PatConst (loc, c, pat_spine) ->
        let tau = (CompConst.get c).CompConst.typ in
          (loc, synPatSpine cD cG pat_spine (tau , C.m_id))
    | PatVar (loc, k) -> (loc, (lookup' cG k, C.m_id))
    | PatTrue loc -> (loc, (TypBool, C.m_id))
    | PatFalse loc -> (loc, (TypBool, C.m_id))
    | PatAnn (loc, pat, tau) ->
        checkPattern cD cG pat (tau, C.m_id);
        (loc, (tau, C.m_id))

  and synPatSpine cD cG pat_spine (tau, theta) = match pat_spine with
    | PatNil  -> (tau, theta)
    | PatApp (_loc, pat, pat_spine)  ->
      begin match (tau, theta) with
        | (TypArr (tau1, tau2), theta) ->
          checkPattern cD cG pat (tau1, theta);
          synPatSpine cD cG pat_spine (tau2, theta)
        | (TypPiBox (cdecl, tau), theta) ->
          let theta' = checkPatAgainstCDecl cD pat (cdecl, theta) in
          synPatSpine cD cG pat_spine (tau, theta')
      end

  and checkPatAgainstCDecl cD (PatMetaObj (loc, mO)) (I.Decl(_,ctyp,_), theta) =
    LF.checkMetaObj cD mO (ctyp, theta);
    I.MDot(metaObjToMFront mO, theta)

<<<<<<< HEAD
  and checkBranches caseTyp cD cG branches tAbox ttau =
    List.iter (fun branch -> checkBranch caseTyp cD cG branch tAbox ttau) branches

  and checkBranch _caseTyp cD cG branch tau_s (tau, t) =
=======
  and checkBranches caseTyp cD cG branches tau_s ttau =
    List.iter (fun branch -> checkBranch caseTyp cD cG branch tau_s ttau) branches

  and checkBranch caseTyp cD (cG, cIH) branch tau_s (tau, t) =
>>>>>>> 6ff57a19
    match branch with
      | EmptyBranch (loc, cD1', pat, t1) ->
          let _ = dprint (fun () -> "\nCheckBranch - Empty Pattern\n") in
          let tau_p = Whnf.cnormCTyp (tau_s, t1) in
            (LF.checkMSub  loc cD1' t1 cD;
            checkPattern cD1' I.Empty pat (tau_p, Whnf.m_id))

      | Branch (loc, cD1', _cG, PatMetaObj (loc', mO), t1, e1) ->
(*         let _ = print_string ("\nCheckBranch with meta-obj pattern : " ^  P.metaObjToString cD1'  mO 
				^ "\nwhere scrutinee has type " ^
				P.compTypToString cD tau_s ^ "\n") in *)
          let TypBox (_, mT) = tau_s in
          (* By invariant: cD1' |- t1 <= cD *)
	  let mT1   = Whnf.cnormMetaTyp (mT, t1) in
          let cG'   = Whnf.cnormCtx (Whnf.normCtx cG, t1) in
          let cIH   = Whnf.cnormCtx (Whnf.normCtx cIH, t1) in
          let t''   = Whnf.mcomp t t1 in
          let tau'  = Whnf.cnormCTyp (tau, t'') in          
<<<<<<< HEAD
          let _ = dprint (fun () -> "\nCheckBranch with pattern\n") in
          let _ = dprint (fun () -> "\nChecking refinement substitution\n") in
          let _     = LF.checkMSub loc cD1' t1 cD in
          let _ = dprint (fun () -> "\nChecking refinement substitution :      DONE\n") in
          let _ = dprint (fun () -> "[check] MetaObj " ^ P.metaObjToString cD1'  mO
                            ^ "\n   has type " ^  P.metaTypToString cD1'  mT1) in
          let _ = LF.checkMetaObj cD1' mO  (mT1, C.m_id) in
            check cD1' cG' e1 (tau', Whnf.m_id);
            (* Typeinfo.Comp.add loc (Typeinfo.Comp.mk_entry cD (tau_s, C.m_id))           *)

=======
          let (cD1',cIH')  = if is_inductive caseTyp && Total.struct_smaller (PatMetaObj (loc', mO)) then
         	               let cD1' = mvarsInPatt cD1' (PatMetaObj(loc', mO)) in 
				 (* print_string "Inductive and Structurally smaller\n"; *)
				 (cD1', Total.wf_rec_calls cD1' (I.Empty))
			     else (cD1', I.Empty) in 
	  let cD1' = if !Total.enabled then id_map_ind cD1' t1 cD
     	             else cD1' in  
	  (* let _ = print_string ("Outer cD = " ^ P.mctxToString cD ^ "\nInner cD' = " ^ P.mctxToString cD1' ^ "\n\n") in *)
            (LF.checkMSub loc cD1' t1 cD;
	     LF.checkMetaObj cD1' mO (mT1, C.m_id);
             check cD1' (cG', Context.append cIH cIH') e1 (tau', Whnf.m_id))
>>>>>>> 6ff57a19

      | Branch (loc, cD1', cG1, pat, t1, e1) ->
          let tau_p = Whnf.cnormCTyp (tau_s, t1) in
          let cG'   = Whnf.cnormCtx (cG, t1) in
          let cIH   = Whnf.cnormCtx (Whnf.normCtx cIH, t1) in
          let t''   = Whnf.mcomp t t1 in
          let tau'  = Whnf.cnormCTyp (tau, t'') in
(*          let _     = print_string ("\nCheckBranch with general pattern:" ^ P.patternToString  cD1' cG1 pat ^ "\n") in 
         let _ = print_string ("\nwhere scrutinee has type" ^
				P.compTypToString cD tau_s ^ "\n") in *)
	  let k     = Context.length cG1 in 
	  let cIH0  = Total.shiftIH cIH k in 
          let (cD1', cIH')  = if is_inductive caseTyp && Total.struct_smaller pat then
                       let cD1' = mvarsInPatt cD1' pat in (cD1', Total.wf_rec_calls cD1' cG1)
                     else (cD1', I.Empty) in
	  let cD1' = if !Total.enabled then id_map_ind cD1' t1 cD
     	             else cD1' in  
	  (* let _ = print_string ("\nOuter cD = " ^ P.mctxToString cD ^ "\nInner cD' = " ^ P.mctxToString cD1' ^ "\nGiven ref. subst. = " ^ P.msubToString cD1' t1 ^ "\n") in *)
          (LF.checkMSub loc  cD1' t1 cD;
           checkPattern cD1' cG1 pat (tau_p, Whnf.m_id);
           check cD1' ((Context.append cG' cG1), Context.append cIH0 cIH') e1 (tau', Whnf.m_id))

  let rec wf_mctx cD = match cD with
    | I.Empty -> ()
    | I.Dec (cD, cdecl) ->
        (wf_mctx cD ; checkCDecl cD cdecl)


  let syn cD cG e =
    let cIH = Syntax.Int.LF.Empty in
    let (_ , tau, t) = syn cD (cG,cIH) e in
      (tau,t)

  let check cD cG e ttau =
    let cIH = Syntax.Int.LF.Empty in      
      check cD (cG,cIH) e ttau



end

module Sgn = struct

  module S = Store.Cid

  let rec check_sgn_decls = function
    | [] -> ()

    | Syntax.Int.Sgn.Typ (l, _a, tK):: decls ->
        let cD   = Syntax.Int.LF.Empty in
        let cPsi = Syntax.Int.LF.Null in
          LF.checkKind cD cPsi tK;
          check_sgn_decls decls;

    | Syntax.Int.Sgn.Const (l, _c, tA)  :: decls ->
        let cD   = Syntax.Int.LF.Empty in
        let cPsi = Syntax.Int.LF.Null in
          LF.checkTyp cD cPsi (tA, Substitution.LF.id);
          check_sgn_decls decls;

    | Syntax.Int.Sgn.Schema (_w, schema) :: decls ->
        let cD   = Syntax.Int.LF.Empty in
        let cPsi = Syntax.Int.LF.Null in
          LF.checkSchema (Syntax.Loc.ghost) cD cPsi schema;
          check_sgn_decls decls

    | Syntax.Int.Sgn.Rec (l) :: decls -> 
        let cD = Syntax.Int.LF.Empty in
        let cG = Syntax.Int.LF.Empty in
        List.iter (fun (f, tau, e)->
          Comp.checkTyp cD tau;
          Comp.check cD cG e (tau, Whnf.m_id)) l;
          check_sgn_decls decls

    | Syntax.Int.Sgn.Pragma (_a) :: decls ->
        check_sgn_decls decls




end

<|MERGE_RESOLUTION|>--- conflicted
+++ resolved
@@ -250,8 +250,6 @@
             Format.fprintf ppf
               "Expected contextual object of type %a."
               (P.fmt_ppr_cmp_typ cD Pretty.std_lvl) (Whnf.cnormCTyp (TypBox(Syntax.Loc.ghost, ctyp), theta))
-<<<<<<< HEAD
-=======
           (* | Typmismatch (cD, (tau1, theta1), (tau2, theta2)) -> *)
           (*     Error.report_mismatch ppf *)
           (*       "Type of destructor did not match the type it was expected to have." *)
@@ -408,31 +406,23 @@
          | I.Inductive -> true
          | _ -> false in 
          is_id sigma && dep 
->>>>>>> 6ff57a19
-
-
-
-<<<<<<< HEAD
+
+
+
+
+*)
+
   let getLoc (loc,cM) = loc
-=======
-
-*)
-
-  let getLoc (loc,cM) = loc
-
->>>>>>> 6ff57a19
+
 
   let rec lookup cG k = match (cG, k) with
     | (I.Dec (_cG', CTypDecl (f,  tau)), 1) -> (f,tau)
     | (I.Dec ( cG', CTypDecl (_, _tau)), k) ->
         lookup cG' (k - 1)
 
-<<<<<<< HEAD
-=======
   let lookup' cG k =
     let (f,tau) = lookup cG k in tau
 
->>>>>>> 6ff57a19
 let rec checkParamTypeValid cD cPsi tA =
   let rec checkParamTypeValid' (cPsi0,n) = match cPsi0 with
   | Syntax.Int.LF.Null -> () (* raise (Error (Syntax.Loc.ghost, IllegalParamTyp  (cD, cPsi, tA))) *)
@@ -456,11 +446,6 @@
   in
   checkParamTypeValid' (cPsi , 1)
 
-
-<<<<<<< HEAD
-
-=======
->>>>>>> 6ff57a19
 and checkMetaSpine loc cD mS cKt  = match (mS, cKt) with
   | (MetaNil , (Ctype _ , _ )) -> ()
   | (MetaApp (mO, mS), (PiKind (_, I.Decl (_u, ctyp,_), cK) , t)) ->
@@ -503,10 +488,7 @@
     | TypCobase (loc, c, mS) ->
         let cK = (CompCotyp.get c).CompCotyp.kind in
           checkMetaSpine loc cD mS (cK , C.m_id)
-<<<<<<< HEAD
-
-=======
->>>>>>> 6ff57a19
+
     | TypBox (_ , ctyp) -> checkCLFTyp cD ctyp
 
     | TypArr (tau1, tau2) ->
@@ -544,8 +526,6 @@
 let extend_mctx cD (x, cdecl, t) = match cdecl with
   | I.Decl (_u, cU, dep) ->
       I.Dec (cD, I.Decl (x, C.cnormMTyp (cU, t), dep))
-<<<<<<< HEAD
-=======
 
 let rec extract_var i = match i with 
   | Var (_, x) -> Some x
@@ -579,8 +559,6 @@
         None
       | I.Empty -> raise (Error (loc, InvalidRecCall))
       | _ -> Some cIH
-
->>>>>>> 6ff57a19
 
   (* check cD cG e (tau, theta) = ()
    *
@@ -670,21 +648,6 @@
 		       (IndexObj (l,cM), TypBox (loc, Whnf.cnormMetaTyp (mT, C.m_id)), None)		       ) in
         let _  = LF.checkMetaObj cD (loc,cM) (mT, C.m_id)  in
 
-<<<<<<< HEAD
-    | (Case (loc, prag, Ann (Box (_, (_, I.ClObj(phat, I.MObj tR))),
-    			     TypBox (_, I.ClTyp (I.MTyp tA', cPsi'))),
-             branches), (tau, t)) ->
-        let (tau_sc, projOpt) =  (match tR with
-                   | I.Root (_, I.PVar _ , _ ) ->
-                       (TypBox (loc, I.ClTyp (I.PTyp (Whnf.normTyp (tA', S.LF.id)), Whnf.normDCtx cPsi')), None);
-                   | I.Root (_, I.Proj (I.PVar _, k ), _ ) ->
-                       (TypBox (loc, I.ClTyp (I.PTyp (Whnf.normTyp (tA', S.LF.id)), Whnf.normDCtx cPsi')), Some k);
-                   | _ ->
-                       (TypBox (loc, I.ClTyp (I.MTyp (Whnf.normTyp (tA', S.LF.id)), Whnf.normDCtx cPsi')), None)) in
-        let tau_s = TypBox (loc, I.ClTyp (I.MTyp (Whnf.normTyp (tA', S.LF.id)), Whnf.normDCtx cPsi')) in
-        let _  = LF.check cD  cPsi' (tR, S.LF.id) (tA', S.LF.id) in
-=======
->>>>>>> 6ff57a19
         (* Typeinfo.Comp.add loc (Typeinfo.Comp.mk_entry cD ttau) ("Case 1" ^ " " ^ Pretty.Int.DefaultPrinter.expChkToString cD cG e); *)
         let problem = Coverage.make loc prag cD branches tau_sc in
           (* Coverage.stage problem; *)
@@ -809,18 +772,11 @@
         end
 
     | MApp (loc, e, mC) ->
-<<<<<<< HEAD
-        begin match (C.cwhnfCTyp (syn cD cG e)) with
-          | (TypPiBox ((I.Decl (_ , ctyp, _)), tau), t) ->
-	    LF.checkMetaObj cD mC (ctyp, t);
-	    (tau, I.MDot(metaObjToMFront mC, t))
-=======
       let (cIH_opt, tau1, t1) = syn cD (cG, cIH) e in
         begin match (C.cwhnfCTyp (tau1,t1)) with
           | (TypPiBox ((I.Decl (_ , ctyp, _)), tau), t) ->
 	    LF.checkMetaObj cD mC (ctyp, t);
 	    (useIH loc cD cG cIH_opt (Box (loc, mC)), tau, I.MDot(metaObjToMFront mC, t))
->>>>>>> 6ff57a19
           | (tau, t) ->
               raise (Error (loc, MismatchSyn (cD, cG, e, VariantPiBox, (tau,t))))
         end
@@ -868,11 +824,7 @@
   and checkPattern cD cG pat ttau = match pat with
     | PatEmpty (loc, cPsi) ->
         (match ttau with
-<<<<<<< HEAD
-          | (TypBox (_, I.ClTyp (_, cPhi)) , theta) ->
-=======
           | (TypBox (_, I.ClTyp (I.MTyp tA, cPhi)) , theta) | (TypBox (_, I.ClTyp (I.PTyp tA, cPhi)), theta) ->
->>>>>>> 6ff57a19
               let _ = dprint (fun () -> "[checkPattern] PatEmpty : \n cD = " ^
                                 P.mctxToString cD ^
                                 "context of expected  type " ^
@@ -936,17 +888,10 @@
     LF.checkMetaObj cD mO (ctyp, theta);
     I.MDot(metaObjToMFront mO, theta)
 
-<<<<<<< HEAD
-  and checkBranches caseTyp cD cG branches tAbox ttau =
-    List.iter (fun branch -> checkBranch caseTyp cD cG branch tAbox ttau) branches
-
-  and checkBranch _caseTyp cD cG branch tau_s (tau, t) =
-=======
   and checkBranches caseTyp cD cG branches tau_s ttau =
     List.iter (fun branch -> checkBranch caseTyp cD cG branch tau_s ttau) branches
 
   and checkBranch caseTyp cD (cG, cIH) branch tau_s (tau, t) =
->>>>>>> 6ff57a19
     match branch with
       | EmptyBranch (loc, cD1', pat, t1) ->
           let _ = dprint (fun () -> "\nCheckBranch - Empty Pattern\n") in
@@ -965,18 +910,6 @@
           let cIH   = Whnf.cnormCtx (Whnf.normCtx cIH, t1) in
           let t''   = Whnf.mcomp t t1 in
           let tau'  = Whnf.cnormCTyp (tau, t'') in          
-<<<<<<< HEAD
-          let _ = dprint (fun () -> "\nCheckBranch with pattern\n") in
-          let _ = dprint (fun () -> "\nChecking refinement substitution\n") in
-          let _     = LF.checkMSub loc cD1' t1 cD in
-          let _ = dprint (fun () -> "\nChecking refinement substitution :      DONE\n") in
-          let _ = dprint (fun () -> "[check] MetaObj " ^ P.metaObjToString cD1'  mO
-                            ^ "\n   has type " ^  P.metaTypToString cD1'  mT1) in
-          let _ = LF.checkMetaObj cD1' mO  (mT1, C.m_id) in
-            check cD1' cG' e1 (tau', Whnf.m_id);
-            (* Typeinfo.Comp.add loc (Typeinfo.Comp.mk_entry cD (tau_s, C.m_id))           *)
-
-=======
           let (cD1',cIH')  = if is_inductive caseTyp && Total.struct_smaller (PatMetaObj (loc', mO)) then
          	               let cD1' = mvarsInPatt cD1' (PatMetaObj(loc', mO)) in 
 				 (* print_string "Inductive and Structurally smaller\n"; *)
@@ -988,7 +921,6 @@
             (LF.checkMSub loc cD1' t1 cD;
 	     LF.checkMetaObj cD1' mO (mT1, C.m_id);
              check cD1' (cG', Context.append cIH cIH') e1 (tau', Whnf.m_id))
->>>>>>> 6ff57a19
 
       | Branch (loc, cD1', cG1, pat, t1, e1) ->
           let tau_p = Whnf.cnormCTyp (tau_s, t1) in
