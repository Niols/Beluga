--- conflicted
+++ resolved
@@ -226,7 +226,7 @@
 
           | MAppMismatch (cD, (MetaSubTyp (cPhi, cPsi), theta)) ->
               let cPhi', cPsi'  = Whnf.cnormDCtx (cPhi, theta) , Whnf.cnormDCtx  (cPsi, theta) in
-              let cdec = I.SDecl(Id.mk_name (Id.SVarName None), cPhi', cPsi') in
+              let cdec = I.SDecl(Id.mk_name (Id.SVarName None), cPhi', cPsi', I.Maybe) in
             Format.fprintf ppf
               "Expected contextual substitution object of type %a."
               (P.fmt_ppr_lf_ctyp_decl cD Pretty.std_lvl)
@@ -403,7 +403,6 @@
 
 ;;
 
-<<<<<<< HEAD
 let extend_mctx cD (x, cdecl, t) = match cdecl with             (*?*)
   | I.CDecl(_psi, schema,dep ) ->
         I.Dec(cD, I.CDecl(x, schema, dep))
@@ -413,18 +412,6 @@
       I.Dec(cD, I.PDecl(x, C.cnormTyp (tA, t), C.cnormDCtx (cPsi, t), mDep))
   | I.SDecl (_s, cPhi, cPsi, mDep) ->
       I.Dec(cD, I.SDecl(x, C.cnormDCtx (cPhi, t), C.cnormDCtx (cPsi, t), mDep))
-=======
-let extend_mctx cD (x, (cdecl, dep), t) = match cdecl with
-  | I.CDecl(_psi, schema,_ ) ->
-      let dep' = match dep with Explicit -> I.No | Implicit -> I.Maybe in
-        I.Dec(cD, I.CDecl(x, schema, dep'))
-  | I.MDecl(_u, tA, cPsi) ->
-      I.Dec(cD, I.MDecl(x, C.cnormTyp (tA, t), C.cnormDCtx (cPsi, t)))
-  | I.PDecl(_u, tA, cPsi) ->
-      I.Dec(cD, I.PDecl(x, C.cnormTyp (tA, t), C.cnormDCtx (cPsi, t)))
-  | I.SDecl (_s, cPhi, cPsi) ->
-      I.Dec(cD, I.SDecl(x, C.cnormDCtx (cPhi, t), C.cnormDCtx (cPsi, t)))
->>>>>>> 923f3262
 
   (* check cD cG e (tau, theta) = ()
    *
@@ -568,38 +555,19 @@
               raise (Error (loc, MismatchSyn (cD, cG, e1, VariantArrow, (tau,t))))
         end
 
-<<<<<<< HEAD
-    | CtxApp (loc, e, cPsi) ->
-        begin match C.cwhnfCTyp (syn cD cG e) with
-          | ((TypPiBox ((I.CDecl(_psi, w, dep )) , tau), t) as tt) ->
-=======
     | MApp (loc, e, mC) ->
         begin match (mC, C.cwhnfCTyp (syn cD cG e)) with
-          | (MetaCtx (loc, cPsi), (TypPiBox ((I.CDecl (_ , w, _ ), _ ), tau), t)) ->
->>>>>>> 923f3262
+          | (MetaCtx (loc, cPsi), (TypPiBox ((I.CDecl (_ , w, _ )), tau), t)) ->
               let theta' = I.MDot (I.CObj (cPsi), t) in
               LF.checkSchema loc cD cPsi (Schema.get_schema w);
               (dprint (fun () -> "[check: syn] cPsi = " ^ P.dctxToString cD cPsi );
                dprint (fun () -> "[check: syn] tau1 = " ^
                           P.compTypToString cD (Whnf.cnormCTyp (tau, theta') ))) ;
                  (tau, theta')
-<<<<<<< HEAD
-          | (tau, t) ->
-              raise (Error (loc, MismatchSyn (cD, cG, e, VariantCtxPi, (tau,t))))
-        end
-    | MApp (loc, e, (phat, cObj)) ->
-        begin match (cObj, C.cwhnfCTyp (syn cD cG e)) with
-          | (NormObj tM, (TypPiBox ((I.MDecl(_, tA, cPsi, _)), tau), t)) ->
-              LF.check cD (C.cnormDCtx (cPsi, t)) (tM, S.LF.id) (C.cnormTyp (tA, t), S.LF.id);
-              (tau, I.MDot(I.MObj (phat, tM), t))
-
-          | (NeutObj h, (TypPiBox ((I.PDecl(_, tA, cPsi, _)), tau), t)) ->
-=======
-          | (MetaObj (loc, psihat, tM) , (TypPiBox ((I.MDecl (_u, tA, cPsi), _ ), tau), t)) ->
+          | (MetaObj (loc, psihat, tM) , (TypPiBox ((I.MDecl (_u, tA, cPsi, _)), tau), t)) ->
               checkMetaObj loc cD mC (MetaTyp (tA, cPsi), t) ;
               (tau, I.MDot(I.MObj (psihat, tM), t))
-          | (MetaParam(_, phat, h), (TypPiBox ((I.PDecl(_, tA, cPsi), _ ), tau), t)) ->
->>>>>>> 923f3262
+          | (MetaParam(_, phat, h), (TypPiBox ((I.PDecl(_, tA, cPsi, _) ), tau), t)) ->
               let _ =  dprint (fun () -> "[check: inferHead] cPsi = " ^
                                  P.dctxToString cD (C.cnormDCtx (cPsi,t) )) in
               let tB = LF.inferHead loc cD (C.cnormDCtx (cPsi,t)) h in
@@ -607,14 +575,10 @@
                   (tau, I.MDot(I.PObj (phat, h), t))
                 else
                   raise (Error (loc, MismatchSyn (cD, cG, e, VariantPiBox, (tau,t))))
-<<<<<<< HEAD
-          | (SubstObj s, (TypPiBox ((I.SDecl(_, tA, cPsi, _)), tau), t)) ->
-=======
-          | (MetaSObj(_, phat, s), (TypPiBox ((I.SDecl(_, tA, cPsi), _ ), tau), t)) ->
->>>>>>> 923f3262
+          | (MetaSObj(_, phat, s), (TypPiBox ((I.SDecl(_, tA, cPsi, _)), tau), t)) ->
               LF.checkSub loc cD (C.cnormDCtx (cPsi, t)) s (C.cnormDCtx (tA, t));
               (tau, I.MDot(I.SObj (phat, s), t))
-          | ( _ , ((TypPiBox ((I.CDecl _ , _ ), _ )) as tau, t) ) ->
+          | ( _ , ((TypPiBox ((I.CDecl _ , _ ))) as tau, t) ) ->
               raise (Error (loc, MismatchSyn (cD, cG, e, VariantCtxPi, (tau,t))))
           | (_ , (tau, t)) ->
               raise (Error (loc, MismatchSyn (cD, cG, e, VariantPiBox, (tau,t))))
