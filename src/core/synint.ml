--- conflicted
+++ resolved
@@ -113,28 +113,18 @@
 
   and cvar =                                  (* Contextual Variables           *)
     | Offset of offset                        (* Bound Variables                *)
-<<<<<<< HEAD
     | Inst   of name * normal option ref * dctx * typ * cnstr list ref * inferred
         (* D ; Psi |- M <= A
            provided constraint *)
-=======
-    | Inst   of name * normal option ref * dctx * typ * cnstr list ref
-        (* D ; Psi |- M <= A   provided constraint *)
->>>>>>> 3b8254b8
     | PInst  of name * head   option ref * dctx * typ * cnstr list ref
         (* D ; Psi |- H => A  provided constraint *)
     | SInst  of name * sub    option ref * dctx (*cPsi*) * dctx (*cPhi *) * cnstr list ref
         (* D ; Psi |- sigma <= cPhi  provided constraint *)
 
   and mm_var  =                               (* Meta^2 Variables                *)
-<<<<<<< HEAD
     | MInst   of name * normal option ref * mctx * dctx * typ * cnstr list ref * inferred
         (* D ; Psi |- M <= A
            provided constraint *)
-=======
-    | MInst   of name * normal option ref * mctx * dctx * typ * cnstr list ref
-        (* D ; Psi |- M <= A     provided constraint *)
->>>>>>> 3b8254b8
     | MPInst   of name * head option ref * mctx * dctx * typ * cnstr list ref
     | MSInst   of name * sub option ref * mctx * dctx (* cPsi *) * dctx (* cPhi *) * cnstr list ref
         (* cD ; cPsi |- s <= cPhi *)
