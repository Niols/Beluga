(** External Syntax *)
(** External LF Syntax *)
open Id
open Pragma

module Loc = Camlp4.PreCast.Loc

module LF = struct
  
  type depend =
    | Maybe
    | No

  type kind =
    | Typ     of Loc.t
    | ArrKind of Loc.t * typ      * kind
    | PiKind  of Loc.t * typ_decl * kind

  and typ_decl =
    | TypDecl of name * typ

  and ctyp =
    | MTyp of Loc.t * typ * dctx * depend
    | PTyp of Loc.t * typ * dctx * depend
    | STyp of Loc.t * dctx * dctx * depend
    | CTyp of Loc.t * name * depend

  and ctyp_decl =
    | Decl of name * ctyp
    | DeclOpt of name

  and typ =
    | Atom   of Loc.t * name * spine
    | ArrTyp of Loc.t * typ      * typ
    | PiTyp  of Loc.t * typ_decl * typ
    | Sigma of Loc.t * typ_rec
    | Ctx   of Loc.t * dctx
    | AtomTerm of Loc.t * normal

  and normal =
    | Lam  of Loc.t * name * normal
    | Root of Loc.t * head * spine
    | Tuple of Loc.t * tuple
    | LFHole of Loc.t
    | Ann of Loc.t * normal * typ
    | TList of Loc.t * normal list
    | NTyp of Loc.t * typ

  and head =
    | Name  of Loc.t * name
    | MVar  of Loc.t * name * sub
    | Hole  of Loc.t
    | PVar  of Loc.t * name * sub
    | ProjName  of Loc.t * int * name
    | NamedProjName  of Loc.t * name * name
    | ProjPVar  of Loc.t * int * (name * sub)
    | NamedProjPVar  of Loc.t * name * (name * sub)

  and spine =
    | Nil
    | App of Loc.t * normal * spine

  and sub =
    | EmptySub of Loc.t
    | Dot      of Loc.t * sub * front
    | Id       of Loc.t
    | SVar     of Loc.t * name * sub  (* this needs to be be then turned into a subst. *)

  and front =
    | Head     of head
    | Normal   of normal

  and typ_rec =
    | SigmaLast of name option * typ
    | SigmaElem of name * typ * typ_rec

  and tuple =
    | Last of normal
    | Cons of normal * tuple

  and dctx =
    | Null
    | CtxVar   of Loc.t * name
    | DDec     of dctx * typ_decl

  and 'a ctx =
    | Empty
    | Dec of 'a ctx * 'a

  and sch_elem =
    | SchElem of Loc.t * typ_decl ctx * typ_rec

  and schema =
    | Schema of sch_elem list

  and psi_hat  = name list

  and mctx = ctyp_decl ctx

end


(** External Computation Syntax *)
module Comp = struct

 type meta_obj =
   | MetaCtx of Loc.t * LF.dctx
   | MetaObj of Loc.t * LF.psi_hat * LF.normal
   | MetaObjAnn of Loc.t * LF.dctx * LF.normal
   | MetaParam of Loc.t * LF.psi_hat * LF.head
   | MetaSObj of Loc.t * LF.psi_hat * LF.sub
   | MetaSObjAnn of Loc.t * LF.dctx * LF.sub

 type meta_spine =
   | MetaNil
   | MetaApp of meta_obj * meta_spine


 type meta_typ =
   | MetaSchema of Loc.t * name
   | MetaTyp of Loc.t * LF.dctx * LF.typ
   | MetaParamTyp of Loc.t * LF.dctx * LF.typ

 type mabstr = CObj | MObj | PObj | SObj

 type typ =                                     (* Computation-level types *)
   | TypBase of Loc.t * name * meta_spine
   | TypBox   of Loc.t * LF.typ  * LF.dctx      (* tau ::= A[Psi]          *)
   | TypPBox  of Loc.t * LF.typ  * LF.dctx      (* tau ::= #A[Psi]         *)
   | TypCtx   of Loc.t * name                   (*    | W    (ctx schema)  *)
   | TypSub   of Loc.t * LF.dctx * LF.dctx      (*    | Phi[Psi]           *)
   | TypArr   of Loc.t * typ * typ              (*    | tau -> tau         *)
   | TypCross of Loc.t * typ * typ              (*    | tau * tau          *)
   | TypPiBox of Loc.t * LF.ctyp_decl * typ
                                                (*     | Pi u::U.tau       *)
   | TypBool                                    (*     | Bool              *)

  and exp_chk =                            (* Computation-level expressions *)
     | Syn    of Loc.t * exp_syn                (*  e ::= i                 *)
     | Fun    of Loc.t * name * exp_chk         (*    | fn f => e           *)
     | Cofun  of Loc.t * (copattern_spine * exp_chk) list  (*    | (cofun hd => e | tl => e') *)
     | MLam   of Loc.t * (name * mabstr) * exp_chk  (*| mlam f => e         *)
     | Pair   of Loc.t * exp_chk * exp_chk      (*    | (e1 , e2)           *)
     | LetPair of Loc.t * exp_syn * (name * name * exp_chk)
                                                (*    | let (x,y) = i in e  *)
     | Let    of Loc.t * exp_syn * (name * exp_chk)
                                                (*    | let x = i in e      *)
     | Box of Loc.t * meta_obj
     | Case   of Loc.t * case_pragma * exp_syn * branch list  (*    | case i of branches   *)
     | If of Loc.t * exp_syn * exp_chk * exp_chk(*    | if i then e1 else e2 *)
     | Hole of Loc.t				(*    | ?                   *)

  and exp_syn =
     | Var    of Loc.t * name                   (*  i ::= x                 *)
     | DataConst  of Loc.t * name               (*    | c                   *)
     | Const  of Loc.t * name                   (*    | c                   *)
     | Apply  of Loc.t * exp_syn * exp_chk      (*    | i e                 *)
     | MApp of Loc.t * exp_syn * meta_obj       (*    | i [C]               *)
     | BoxVal of Loc.t * LF.dctx * LF.normal
     | PairVal of Loc.t * exp_syn * exp_syn
     | Ann    of Loc.t * exp_chk * typ          (*    | e : tau             *)
     | Equal  of Loc.t * exp_syn * exp_syn
     | Boolean of Loc.t * bool

 and pattern =
   | PatEmpty  of Loc.t * LF.dctx
   | PatMetaObj of Loc.t * meta_obj
   | PatConst of Loc.t * name * pattern_spine
   | PatVar   of Loc.t * name
   | PatPair  of Loc.t * pattern * pattern
   | PatTrue  of Loc.t
   | PatFalse of Loc.t
   | PatAnn   of Loc.t * pattern * typ

 and pattern_spine =
   | PatNil of Loc.t
   | PatApp of Loc.t * pattern * pattern_spine

  and branch =
    | EmptyBranch of Loc.t *  LF.ctyp_decl LF.ctx  * pattern
    | Branch of Loc.t *  LF.ctyp_decl LF.ctx  * pattern * exp_chk
    (* The following two are from the old implementation and will be removed eventually;
       and replaced by the more general notion of patterns and branches above;
       it remains currently so we can still use the old parser without modifications
       -bp *)
    | BranchBox of Loc.t *  LF.ctyp_decl LF.ctx
        * (LF.dctx * branch_pattern * (LF.typ * LF.dctx) option)

    | BranchSBox of Loc.t * LF.ctyp_decl LF.ctx
        * (LF.dctx * LF.sub * LF.dctx option)
        * exp_chk

  (* the definition of branch_pattern will be removed and replaced by the more general notion of patterns;
     it remains currently so we can still use the old parser without modifications -bp *)
  and branch_pattern =
     | NormalPattern of LF.normal * exp_chk
     | EmptyPattern

  and copattern_spine =
    | CopatNil of Loc.t
    | CopatApp of Loc.t * name * copattern_spine
    | CopatMeta of Loc.t * meta_obj * copattern_spine

 type rec_fun = RecFun of name * typ * exp_chk

 type  kind =
   | Ctype of Loc.t
(*     | ArrKind of Loc.t * meta_typ  * kind *)
   | PiKind  of Loc.t * LF.ctyp_decl * kind


 (* Useful for debugging the parser, but there should be a better place for them... *)
 let rec synToString = function
     | Var    (_loc,  _) -> "Var"
     | Apply  (_loc,  syn, chk) -> "Apply(" ^ synToString syn ^ ", " ^ chkToString chk ^ ")"
(*     | CtxApp (_loc,  syn, _dctx) -> "CtxApp(" ^ synToString syn ^ ", _dctx)" *)
     | MApp   (_loc,  syn, _) -> "MApp(" ^ synToString syn ^ ", ...)"
     | BoxVal (_loc, _, _) -> "BoxVal(...)"
     | Ann    (_loc, chk, _) -> "Ann(" ^ chkToString chk ^ ", _)"
     | Equal   (_loc,  syn1, syn2) -> "Equal("  ^ synToString syn1 ^ " == " ^ synToString syn2 ^ ")"
     | Boolean (_loc, _) -> "Boolean(_)"

 and chkToString = function
     | Syn     (_loc,  syn) -> "Syn(" ^ synToString syn ^ ")"
     | Fun     (_loc, _, chk) -> "Fun(_, " ^ chkToString chk ^ ")"
     | MLam    (_loc, _, chk) ->  "MLam(_, " ^ chkToString chk ^ ")"
     | Pair    (_loc, chk1, chk2) ->  "Fun(_, " ^ chkToString chk1 ^ ", " ^ chkToString chk2 ^ ")"
     | LetPair (_loc, syn, (_, _, chk)) -> "LetPair(" ^ synToString syn ^",  (_, _, " ^ chkToString chk ^ "))"
     | Let (_loc, syn, (_, chk)) -> "Let(" ^ synToString syn ^",  (_, " ^ chkToString chk ^ "))"
     | Box     (_loc, _) -> "Box(...)"
     | Case    (_loc, _, syn, _) -> "Case(" ^ synToString syn ^ " of ...)"
     | If      (_loc, syn, chk1, chk2) -> "If(" ^ synToString syn ^ " Then " ^  chkToString chk1 ^ " Else " ^ chkToString chk2 ^ ")"
     | Hole    (_loc) -> "Hole"

end


(** External Signature Syntax *)
module Sgn = struct

  type assoc = Left | Right | None
  type precedence = int
  type fix = Prefix | Postfix | Infix
  
  type pragma =
    | OptsPrag of string list
    | NamePrag of name * string * string option
    | FixPrag of name * fix * precedence * assoc option
    | NotPrag
<<<<<<< HEAD
    | DefaultAssocPrag of assoc
=======
    | OpenPrag of string list
>>>>>>> ec0ab04e

  type decl =
    | Const    of Loc.t * name * LF.typ
    | Typ      of Loc.t * name * LF.kind
    | CompTyp  of Loc.t * name * Comp.kind
    | CompCotyp of Loc.t * name * Comp.kind
    | CompConst of Loc.t * name * Comp.typ
    | CompDest of Loc.t * name * Comp.typ
    | CompTypAbbrev of Loc.t * name * Comp.kind * Comp.typ
    | Schema   of Loc.t * name * LF.schema
    | Pragma   of Loc.t * pragma
    | MRecTyp  of Loc.t * decl list list
    | Rec      of Loc.t * Comp.rec_fun list
    | Val      of Loc.t * name * Comp.typ option * Comp.exp_syn
    | Query    of Loc.t * name option * LF.typ * int option * int option
    | Module of Loc.t * string * decl list

  type sgn = decl list



end<|MERGE_RESOLUTION|>--- conflicted
+++ resolved
@@ -247,11 +247,8 @@
     | NamePrag of name * string * string option
     | FixPrag of name * fix * precedence * assoc option
     | NotPrag
-<<<<<<< HEAD
     | DefaultAssocPrag of assoc
-=======
     | OpenPrag of string list
->>>>>>> ec0ab04e
 
   type decl =
     | Const    of Loc.t * name * LF.typ
