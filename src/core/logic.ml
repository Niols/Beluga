--- conflicted
+++ resolved
@@ -656,16 +656,11 @@
       with U.Failure _ -> ()
 
     in matchDProg dPool
-<<<<<<< HEAD
-  and spineFromRevList lS =
-      List.fold_left (fun tSc tMc -> LF.App(tMc, tSc)) LF.Nil lS
-=======
 (* spineFromRevList : LF.normal list -> LF.spine
   build an LF.spine out of a list of LF.normal, reversing the order of the elements*)
   and spineFromRevList lS =
       List.fold_left (fun tSc tMc -> LF.App(tMc, tSc)) LF.Nil lS
 
->>>>>>> 598e3be2
   (* solveSubGoals dPool (Psi, k) (G, s) sc = ()
      Invariants:
        dPool ~ Psi
