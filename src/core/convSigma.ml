--- conflicted
+++ resolved
@@ -135,33 +135,20 @@
                 L   =    [3,1,2]    (note reverse order since contexts are built in reverse order)
 *)
 
-<<<<<<< HEAD
-let rec flattenDCtx cPsi = match cPsi with
-  | Int.LF.Null -> (Int.LF.Null , [])
-  | Int.LF.CtxVar psi -> (Int.LF.CtxVar psi , [] )
-  | Int.LF.DDec (cPsi', Int.LF.TypDecl (x, tA)) ->
-      let (cPhi, conv_list) = flattenDCtx cPsi' in
-=======
 let rec flattenDCtx cPsi = flattenDCtx' (Whnf.cnormDCtx (cPsi, Whnf.m_id))
 and flattenDCtx' cPsi = match cPsi with 
   | Int.LF.Null -> (Int.LF.Null , [])
   | Int.LF.CtxVar psi -> (Int.LF.CtxVar psi , [] )
   | Int.LF.DDec (cPsi', Int.LF.TypDecl (x, tA)) -> 
       let (cPhi, conv_list) = flattenDCtx' cPsi' in 
->>>>>>> 7ede5984
         begin
           match Whnf.whnfTyp (tA, LF.id) with
             | (Int.LF.Sigma trec, s) -> let (cPhi', k) = flattenSigmaTyp cPhi (trec,s) conv_list in (cPhi', k::conv_list)
             | _          -> (Int.LF.DDec(cPhi, Int.LF.TypDecl(x, strans_typ (tA, LF.id) conv_list)), 1::conv_list)
         end
 
-<<<<<<< HEAD
-  | Int.LF.DDec (cPsi', Int.LF.TypDeclOpt x) ->
-      let (cPhi, conv_list) = flattenDCtx cPsi' in
-=======
   | Int.LF.DDec (cPsi', Int.LF.TypDeclOpt x) -> 
       let (cPhi, conv_list) = flattenDCtx' cPsi' in
->>>>>>> 7ede5984
         (Int.LF.DDec(cPhi, Int.LF.TypDeclOpt x), 1::conv_list)
 
 
