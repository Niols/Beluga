(**

   @author Brigitte Pientka
*)

(* Context substitution  *)

open Context
open Syntax.Int.LF
open Syntax.Int
open Substitution
open Store.Cid
open Error
open Id

module P = Pretty.Int.DefaultPrinter

let rec subToString = function
  | Shift(CtxShift _, n) -> "Shift(CtxShift _, " ^ string_of_int n ^ ")"
  | Shift(NoCtxShift, n) -> "Shift(NoCtxShift, " ^ string_of_int n ^ ")"
  | Shift(NegCtxShift _, n) -> "Shift(NegCtxShift _, " ^ string_of_int n ^ ")"
  | SVar _ -> "SVar(_,_)"
  | FSVar _ -> "FSVar(_,_)"
  | Dot(front, s) -> "Dot(" ^ frontToString front ^ ", " ^ subToString s ^ ")"

and frontToString = function
  | Head h -> "Head _"
  | Obj tM -> "Obj _"
  | Undef -> "Undef"

module Comp = Syntax.Int.Comp

let (dprint, dprnt) = Debug.makeFunctions (Debug.toFlags [12])

(* broken
  (* ctxToSub cPsi:
   *
   * generates, based on cPsi, a substitution suitable for unification
   * s.t. if . ; . |- cPsi dctx then  cO ; . ;  cPhi |- s : cPsi
   *
   * Assumes all types in cPsi are atomic -bp
   *)
  let rec ctxToSub cPsi = match cPsi with
    | Null -> LF.id
    | DDec (cPsi', TypDecl (_, tA)) ->
        let s = ((ctxToSub cPsi') : sub) in
          (* For the moment, assume tA atomic. *)
          (* lower tA? *)
          (* A = A_1 -> ... -> A_n -> P

             create cPhi = A_1, ..., A_n
             \x_1. ... \x_n. u[id]
             u::P[cPhi]

             already done in reconstruct.ml
             let (_, d) = Context.dctxToHat cPsi in
             let tN     = etaExpandMV Int.LF.Null (tA, s) (Int.LF.Shift d) in
             in elSpineIW
          *)
        let (_, phat') = dctxToHat cPsi' in
        let u     = Whnf.etaExpandMV Null (tA, s) (Shift (NoCtxShift, phat')) in
          (* let u = newMVar (Null ,  TClo( tA, s)) in *)
        let front = (Obj ((* Root(MVar(u, S.LF.id), Nil) *) u) : front) in
          Dot (front, LF.comp s LF.shift)
*)

(* ***************************************************)
(* Ctx normalization                                 *)
(* ***************************************************)


let rec ccomp cs1 cs2 = match (cs1, cs2) with
  | (CShift 0, cs) -> cs
  | (cs, CShift 0) -> cs
  | (CShift n, CShift m) -> CShift (n+m)
  | (CShift n, CDot (_ft, cs)) ->
        ccomp (CShift (n - 1)) cs

  | (CDot (cPsi, cs1'), cs2') ->
      CDot (ctxnorm_dctx (cPsi, cs2'),  ccomp cs1' cs2')

and cdot1 cs = match cs with
  | CShift 0 -> cs
  | cs -> CDot ( CtxVar (CtxOffset 1), ccomp cs (CShift 1))

and apply_csub cvar cs = match (cvar, cs) with
  | ((CtxOffset offset), cs) ->
      let rec apply offset cs = begin match (offset, cs) with
        | (n, CShift k)         -> CtxVar (CtxOffset (n + k))
        | (1, CDot (cPsi, cs')) -> cPsi
        | (n, CDot (_ , cs'))   -> apply (n-1) cs'
      end
      in
        apply offset cs

<<<<<<< HEAD
  | (CInst ({contents =  Some cPhi }, _schema, _octx, _mctx), cs) ->
=======
  | (CInst (_, {contents =  Some cPhi }, _schema, _octx, _mctx), cs) -> 
>>>>>>> 7ede5984
      ctxnorm_dctx (cPhi, cs)
  | (CInst (_, {contents = None}, _ , _, _ ) , cs) -> CtxVar (cvar )



and ctxnorm (tM, cs) = match tM with
  | Lam (loc,y,tN) -> Lam (loc, y, ctxnorm (tN, cs))
  | Tuple (loc, tuple) -> Tuple (loc, ctxnorm_tuple (tuple, cs))
  | Clo (tN, s) -> Clo (ctxnorm (tN, cs), ctxnorm_sub (s, cs))
  | Root( loc, h, tS) ->
      Root (loc, ctxnorm_head (h, cs), ctxnorm_spine (tS, cs))

and ctxnorm_tuple (tuple, t) = match tuple with
  | Last tM -> Last (ctxnorm (tM, t))
  | Cons (tM, rest) ->
      let tM' = ctxnorm (tM, t) in
      let rest' = ctxnorm_tuple (rest, t) in
        Cons (tM', rest')


and ctxnorm_head (h,cs) = match h with
  | FMVar (u, s) -> FMVar (u, ctxnorm_sub (s, cs))
  | FPVar (u, s) -> FPVar (u, ctxnorm_sub (s, cs))
  | MVar (u, s) -> MVar (u, ctxnorm_sub (s, cs))
  | PVar (p, s) -> PVar (p, ctxnorm_sub (s, cs))
<<<<<<< HEAD
  | MMVar (MInst({contents = None} as u, cD, cPsi, tA, cnstr), (t,s)) ->
=======
  | MMVar (MInst(n, ({contents = None} as u), cD, cPsi, tA, cnstr), (t,s)) -> 
>>>>>>> 7ede5984
      (* cnstr must be empty *)
      MMVar (MInst (n, u,ctxnorm_mctx (cD, cs), ctxnorm_dctx (cPsi, cs), ctxnorm_typ (tA, cs), cnstr)
               , (ctxnorm_msub (t,cs) , ctxnorm_sub (s,cs)))

(*  | MMVar (u, (t,s)) -> MMVar (u, (ctxnorm_msub (t,cs) , ctxnorm_sub (s,cs))) *)
  | Proj(PVar (p,s), k) ->
      Proj(PVar (p, ctxnorm_sub (s, cs)), k)
  | Proj(FPVar (p,s), k) ->
      Proj(FPVar (p, ctxnorm_sub (s, cs)), k)
  | _ -> h

and ctxnorm_spine (tS, cs) = match tS with
  | Nil -> Nil
  | App (tN, tS) -> App (ctxnorm (tN, cs) , ctxnorm_spine (tS, cs))
  | SClo (tS, s) -> SClo (ctxnorm_spine (tS, cs), ctxnorm_sub (s, cs))

and ctxnorm_sub (s, cs) = match s with
  | Shift (NoCtxShift, _k) -> s
<<<<<<< HEAD
  | Shift (CtxShift (CInst ({contents =  Some cPhi }, _schema, _octx, _mctx)), k) ->
=======
  | Shift (CtxShift (CInst (_n, {contents =  Some cPhi }, _schema, _octx, _mctx)), k) -> 
>>>>>>> 7ede5984
      begin match Context.dctxToHat cPhi with
        | (None, l) -> Shift (NoCtxShift, k+l)
        | (Some psi, l) -> Shift (CtxShift psi, k+l)
      end

  | Shift (CtxShift ctxvar, k) ->
      begin match apply_csub ctxvar cs with
        | CtxVar cvar -> Shift (CtxShift cvar, k)
        | Null        -> Shift (NoCtxShift, k)
        | DDec _ as cPsi ->
            begin match Context.dctxToHat cPsi with
              | (Some ctx_v, d) ->
                  Shift (CtxShift ctx_v, k + d)

              | (None, d) ->
                  Shift (NoCtxShift, k + d)
            end
      end

<<<<<<< HEAD
  | Shift (NegCtxShift (CInst ({contents =  Some cPhi }, _schema, _octx, _mctx)), k) ->
      let rec undef_sub d s =
        if d = 0 then s
        else undef_sub (d-1) (Dot(Undef, s))
      in
=======
  | Shift (NegCtxShift (CInst (_n, {contents =  Some cPhi }, _schema, _octx, _mctx)), k) -> 
      let rec undef_sub d s = 
        if d = 0 then s 
        else undef_sub (d-1) (Dot(Undef, s)) 
      in 
>>>>>>> 7ede5984

      begin match Context.dctxToHat cPhi with
        | (None, d)     -> undef_sub d (Shift (NoCtxShift, k))

        | (Some psi, d) -> undef_sub d (Shift (NegCtxShift psi, k))
      end

  | Shift (NegCtxShift ctxvar, k) ->
      begin match apply_csub ctxvar cs with
        | CtxVar cvar -> Shift (NegCtxShift cvar, k)
        | Null        -> Shift (NoCtxShift, k)
        | DDec _ as cPsi ->
            let rec undef_sub d s =
              if d = 0 then s
              else undef_sub (d-1) (Dot(Undef, s))
            in
              begin match Context.dctxToHat cPsi with
                | (Some ctx_v, d) ->
                    (* Psi |- s : psi  and psi not in Psi and |Psi| = k
                     * Psi |- Shift(negCtxShift(phi), k) . Undef ....  : phi, Phi
                     *)
                    undef_sub d (Shift (NegCtxShift ctx_v, k))

                | (None, d) -> undef_sub d (Shift (NoCtxShift, k))

              end

      end

  | Dot (ft, s) -> Dot (ctxnorm_ft (ft, cs) , ctxnorm_sub (s, cs))

and ctxnorm_ft (ft, cs) = match ft with
  | Head h  -> Head (ctxnorm_head (h, cs))
  | Obj tN  -> Obj (ctxnorm (tN, cs))
  | Undef   -> Undef


and ctxnorm_msub (ms, cs) = match ms with
  | MShift k -> MShift k
  | MDot (mf, ms') ->
      MDot (ctxnorm_mft (mf,cs)  ,  ctxnorm_msub (ms', cs))

and ctxnorm_mft (mf, cs) = match mf with
  | MObj (phat, tM) -> MObj (ctxnorm_psihat (phat,cs), ctxnorm (tM,cs))
  | PObj (phat, h)  -> PObj (ctxnorm_psihat (phat,cs), ctxnorm_head (h ,cs))
  | _ -> mf


and ctxnorm_typ (tA, cs) = match tA with
  | Atom (loc, a, tS) -> Atom (loc, a, ctxnorm_spine (tS, cs))
  | PiTyp ((TypDecl (x, tA), dep), tB) ->
      PiTyp ((TypDecl (x, ctxnorm_typ (tA, cs)), dep), ctxnorm_typ (tB, cs))
  | TClo (tA, s) ->
      TClo (ctxnorm_typ (tA, cs), ctxnorm_sub (s, cs))
  | Sigma trec ->
      Sigma (ctxnorm_trec (trec, cs))

and ctxnorm_trec (trec, cs) = match trec with
  | SigmaLast tA -> SigmaLast (ctxnorm_typ (tA, cs))
  | SigmaElem (x, tA, trec) ->
      SigmaElem (x, ctxnorm_typ (tA, cs), ctxnorm_trec (trec, cs))


and ctxnorm_dctx (cPsi, cs) = match cPsi with
  | Null -> Null
  | DDec (cPsi', TypDecl (x, tA)) ->
      DDec (ctxnorm_dctx (cPsi', cs), TypDecl (x, ctxnorm_typ (tA, cs)))
<<<<<<< HEAD
  | CtxVar (CInst ({contents =  Some cPhi }, _schema, _octx, _mctx)) ->
=======
  | CtxVar (CInst (_n, {contents =  Some cPhi }, _schema, _octx, _mctx)) -> 
>>>>>>> 7ede5984
      ctxnorm_dctx (cPhi, cs)
  | CtxVar ctxvar -> begin match apply_csub ctxvar cs with
      | CtxVar cvar -> CtxVar cvar
      | Null        -> Null
      | DDec _ as cPhi ->
          cPhi
    end

and ctxnorm_psihat (phat, cs) = match phat with
  | (None , _ ) -> phat
<<<<<<< HEAD
  | (Some (CInst ({contents =  Some cPhi }, _schema, _octx, _mctx)), k) ->
      (match Context.dctxToHat cPhi with
=======
  | (Some (CInst (_n, {contents =  Some cPhi }, _schema, _octx, _mctx)), k) -> 
      (match Context.dctxToHat cPhi with 
>>>>>>> 7ede5984
        | (None, l) -> (None, l+k)
        | (Some cvar, l) ->
            begin match Context.dctxToHat (apply_csub cvar cs) with
              | (None, i) -> (None, l+k+i)
              | (Some cvar', i) -> (Some cvar', l+i+k)
            end        )


  | (Some cvar, k) ->
      begin match Context.dctxToHat (apply_csub cvar cs) with
        | (None, i) -> (None, k+i)
        | (Some cvar', i) -> (Some cvar', i+k)
      end

(* The function below only works, if cs is a renaming substitution;
   if cs contains itself proper context with dependently typed declarations
   which make sense in cD itself, then we need to appropriately shift them
- bp
*)

and ctxnorm_mctx (cD, cs) = match cD with
  | Empty -> Empty
  | Dec(cD', cdec) ->
      Dec (ctxnorm_mctx (cD', cs), ctxnorm_cdec (cdec, cs))

and ctxnorm_cdec (cdec, cs) = match cdec with
  | MDecl (u, tA, cPsi) ->
      MDecl(u, ctxnorm_typ (tA, cs), ctxnorm_dctx (cPsi, cs))
  | PDecl (u, tA, cPsi) ->
      PDecl(u, ctxnorm_typ (tA, cs), ctxnorm_dctx (cPsi, cs))
  | MDeclOpt _ -> cdec
  | PDeclOpt _ -> cdec





(* would still require that cD is ordered in
   such a way that MVars with empty context are first.

and ctxnorm_mctx' (cD, cs) k = match cD with
  | Empty -> Empty
  | Dec(cD', cdec) ->
      Dec (ctxnorm_mctx' (cD', cs) (k+1), ctxnorm_cdec' (cdec, cs) (k+1))

and ctxnorm_cdec' (cdec, cs) ms = match cdec with
  | MDecl (u, tA, cPsi) ->
      MDecl(u, ctxnorm_typ (tA, cnorm (cs, MShift -k)), ctxnorm_dctx' (cPsi, (cnorm (cs, MShift -1)))
  | PDecl (u, tA, cPsi) ->
      PDecl(u, ctxnorm_typ (tA, cs), ctxnorm_dctx' (cPsi, cs))
  | MDeclOpt _ -> cdec
  | PDeclOpt _ -> cdec

*)

let rec ctxnorm_ctyp (cT, cs) = match cT with
  | Comp.TypBool -> Comp.TypBool
  | Comp.TypBox (loc, tA, cPsi) ->
     Comp.TypBox (loc, ctxnorm_typ (tA, cs), ctxnorm_dctx (cPsi, cs))
  | Comp.TypArr (cT1, cT2) ->
      Comp.TypArr (ctxnorm_ctyp (cT1, cs), ctxnorm_ctyp (cT2, cs))
  | Comp.TypCross (cT1, cT2) ->
      Comp.TypCross (ctxnorm_ctyp (cT1, cs), ctxnorm_ctyp (cT2, cs))
  | Comp.TypPiBox ((cdecl, dep), cT) ->
      Comp.TypPiBox ((ctxnorm_cdec (cdecl, cs), dep),
                     ctxnorm_ctyp (cT, cs))
  | Comp.TypCtxPi (ctx_dec, cT) ->
     Comp.TypCtxPi (ctx_dec, ctxnorm_ctyp (cT, cdot1 cs))
  | Comp.TypClo (cT, t) ->
      Comp.TypClo (ctxnorm_ctyp (cT, cs), ctxnorm_msub (t, cs))



let rec ctxnorm_gctx (cG, cs) = match cG with
  | Empty -> Empty
  | Dec(cG, Comp.CTypDecl (x, cT)) ->
      Dec(ctxnorm_gctx (cG, cs), Comp.CTypDecl (x, ctxnorm_ctyp (cT, cs)))


let rec ctxnorm_csub cs = match cs with
  | CShift k -> CShift k
  | CDot (cPsi, cs) ->
      CDot (ctxnorm_dctx (cPsi, CShift 0), ctxnorm_csub cs)


let rec lookupSchemaOpt cO psi_offset = match (cO, psi_offset) with
  | (Dec (_cO, CDecl (_, cid_schema, _)), 1) -> Some (cid_schema)
  | (Dec (cO, _) , i) ->
      lookupSchemaOpt cO (i-1)
  | _ -> None



(* ************************************************* *)
(* Context substitutions                             *)
(* ************************************************* *)

let rec csub_typ cPsi k tA = match tA with
  | Atom (loc, a, tS) ->
      Atom (loc, a, csub_spine cPsi k tS)

  | PiTyp ((TypDecl (x, tA), dep), tB) ->
      PiTyp ((TypDecl (x, csub_typ cPsi k tA), dep),
                csub_typ cPsi k tB)

  | TClo (tA, s) ->
     TClo (csub_typ cPsi k tA, csub_sub cPsi k s)

  | Sigma trec -> Sigma (csub_trec cPsi k trec)


and csub_trec cPsi k trec = match trec with
  | SigmaLast tA -> SigmaLast (csub_typ cPsi k tA)
  | SigmaElem (x, tA, trec) ->
      let tA' = csub_typ cPsi k tA in
      let trec' = csub_trec cPsi k trec in
       SigmaElem (x, tA', trec')

and csub_norm cPsi k tM = match tM with
  | Lam (loc, x, tN)  -> Lam (loc, x, csub_norm cPsi k tN)

  | Root (loc, h, tS) ->
      Root (loc, csub_head cPsi k h, csub_spine cPsi k tS)

  | Clo (tN, s) ->
      Clo (csub_norm cPsi k tN, csub_sub cPsi k s)

and csub_head cPsi k h = match h with
(*  | MMVar (u, (t,s)) -> MMVar(u, (csub_msub k t, csub_sub cPsi k s)) *)
  | MVar (u, s)  -> MVar(u, csub_sub cPsi k s)
  | PVar (p, s)  -> PVar(p, csub_sub cPsi k s)
  | _            -> h

and csub_spine cPsi k tS = match tS with
  | Nil -> Nil
  | App(tM, tS) ->
      App (csub_norm cPsi k tM, csub_spine cPsi k tS)
  | SClo (tS, s) ->
      SClo (csub_spine cPsi k tS, csub_sub cPsi k s)

(* csub_sub cPsi phi s = s'

*)
and csub_sub cPsi phi (* k *) s = match s with
  | Shift (NoCtxShift, _k) -> s

  | Shift (CtxShift (CtxOffset psi), k) ->
      if psi = phi then
        begin match Context.dctxToHat cPsi with
          | (Some ctx_v, d) ->
              Shift (CtxShift ctx_v, k + d)

          | (None, d) ->
              Shift (NoCtxShift, k + d)
        end
      else
        (if psi < phi then
           Shift (CtxShift (CtxOffset psi), k)
         else
            Shift (CtxShift (CtxOffset (psi-1)), k))


  | Shift (NegCtxShift (CtxOffset psi), k) ->
      if psi = phi then
        let rec undef_sub d s =
          if d = 0 then s
          else undef_sub (d-1) (Dot(Undef, s))
        in
          begin match Context.dctxToHat cPsi with
          | (Some ctx_v, d) ->
          (* Psi |- s : psi  and psi not in Psi and |Psi| = k
           * Psi |- Shift(negCtxShift(phi), k) . Undef ....  : phi, Phi
           *)
              undef_sub d (Shift (NegCtxShift ctx_v, k))

          | (None, d) -> undef_sub d (Shift (NoCtxShift, k))

          end

      else
        (if psi < phi then Shift(NegCtxShift (CtxOffset psi), k)
         else Shift(NegCtxShift (CtxOffset (psi-1)), k)
        )
  | Shift (CtxShift _ , k) -> s
  | Shift (NegCtxShift _ , k) -> s
  | Dot (ft, s) ->
      Dot (csub_front cPsi phi ft, csub_sub cPsi phi s)

and csub_front cPsi k ft = match ft with
  | Head h -> Head (csub_head cPsi k h)
  | Obj tN -> Obj (csub_norm cPsi k tN)
  | Undef  -> Undef


(*

  x,y,z  |-  f(x,z) = y    instantiate y = 2

   x,z   | x, f(x,z), z    lower all indices > 2 namely 3 by 1.


*)



let rec csub_meta_obj cD cPsi k mO = match mO with
  | Syntax.Int.Comp.MetaCtx (loc, cPhi) ->
      let cPhi' = csub_dctx cD cPsi k cPhi in
        Syntax.Int.Comp.MetaCtx (loc, cPhi')
  | Syntax.Int.Comp.MetaObj (loc, phat, tM) ->
      let phat' = csub_psihat cPsi k phat in
      let tM'   = csub_norm cPsi k tM in
        Syntax.Int.Comp.MetaObj (loc, phat', tM')


and csub_meta_spine cD cPsi k mS = match mS with
  | Syntax.Int.Comp.MetaNil -> Syntax.Int.Comp.MetaNil
  | Syntax.Int.Comp.MetaApp (mO, mS) ->
      let mO' = csub_meta_obj cD cPsi k mO in
      let mS' = csub_meta_spine cD cPsi k mS in
        Syntax.Int.Comp.MetaApp (mO', mS')

and csub_ckind cD cPsi k cK = begin match cK with
  | Syntax.Int.Comp.Ctype _ -> cK
  | Syntax.Int.Comp.PiKind (loc, (cdecl, dep), cK') ->
      begin match cdecl with
        | Syntax.Int.LF.CDecl _ ->
            let cK' = csub_ckind cD (ctxnorm_dctx (cPsi, CShift 1)) (k+1) cK' in
              Syntax.Int.Comp.PiKind (loc, (cdecl, dep), cK')
        | Syntax.Int.LF.MDecl (u, tA, cPhi) ->
            let mdecl = MDecl (u, csub_typ cPsi k tA, csub_dctx cD cPsi k cPhi) in
            let cK'    = csub_ckind (Dec(cD, mdecl)) (Whnf.cnormDCtx (cPsi, MShift 1)) k cK' in
              Syntax.Int.Comp.PiKind (loc, (mdecl, dep), cK')
        | Syntax.Int.LF.PDecl (u, tA, cPhi) ->
            let pdecl = PDecl (u, csub_typ cPsi k tA, csub_dctx cD cPsi k cPhi) in
            let cK'    = csub_ckind (Dec(cD, pdecl)) (Whnf.cnormDCtx (cPsi, MShift 1)) k cK' in
              Syntax.Int.Comp.PiKind (loc, (pdecl, dep), cK')
      end
end

and csub_ctyp cD cPsi k tau = match tau with
  | Syntax.Int.Comp.TypBase (loc, c, mS) ->
      let mS' = csub_meta_spine cD cPsi k mS in
        Syntax.Int.Comp.TypBase (loc, c, mS')

  | Syntax.Int.Comp.TypBool ->
      Syntax.Int.Comp.TypBool

  | Syntax.Int.Comp.TypBox (loc, tA, cPhi) ->
      Syntax.Int.Comp.TypBox (loc, csub_typ cPsi k tA, csub_dctx cD cPsi k cPhi)

  | Syntax.Int.Comp.TypArr (tau1, tau2) ->
      Syntax.Int.Comp.TypArr (csub_ctyp cD cPsi k tau1, csub_ctyp cD cPsi k tau2)

  | Syntax.Int.Comp.TypCross (tau1, tau2) ->
      Syntax.Int.Comp.TypCross (csub_ctyp cD cPsi k tau1, csub_ctyp cD cPsi k tau2)

  | Syntax.Int.Comp.TypCtxPi (psi_decl, tau) ->
      Syntax.Int.Comp.TypCtxPi (psi_decl, csub_ctyp cD (ctxnorm_dctx (cPsi, CShift 1)) (k+1) tau)

  | Syntax.Int.Comp.TypPiBox ((MDecl (u, tA, cPhi), dep), tau) ->
      let mdecl = MDecl (u, csub_typ cPsi k tA, csub_dctx cD cPsi k cPhi) in
      Syntax.Int.Comp.TypPiBox ((mdecl, dep),
                     csub_ctyp (Dec(cD, mdecl)) (Whnf.cnormDCtx (cPsi, MShift 1)) k tau)

  | Syntax.Int.Comp.TypPiBox ((PDecl (u, tA, cPhi), dep), tau) ->
      let pdecl = PDecl (u, csub_typ cPsi k tA, csub_dctx cD cPsi k cPhi) in
      Syntax.Int.Comp.TypPiBox ((pdecl, dep),
                     csub_ctyp (Dec(cD, pdecl)) (Whnf.cnormDCtx (cPsi, MShift 1)) k tau)

  | Syntax.Int.Comp.TypPiBox ((SDecl (u, cPhi0, cPhi1), dep), tau) ->
      let sdecl = SDecl (u, csub_dctx cD cPsi k cPhi0, csub_dctx cD cPsi k cPhi1) in
      Syntax.Int.Comp.TypPiBox ((sdecl, dep),
                     csub_ctyp (Dec(cD, sdecl)) (Whnf.cnormDCtx (cPsi, MShift 1)) k tau)


  | Syntax.Int.Comp.TypClo (tau, theta) ->
      Syntax.Int.Comp.TypClo (csub_ctyp cD cPsi k tau, csub_msub cPsi k theta)

and csub_psihat cPsi phi (ctxvar, offset) = match ctxvar with
  | None -> (None, offset)
  | Some (CtxOffset psi) ->
      if phi = psi then
        let (psivar, psi_offset) = dctxToHat cPsi in
          (psivar, (psi_offset + offset))
       else (ctxvar, offset)


and csub_dctx cD cPsi k cPhi =
  let rec csub_dctx' cPhi = match cPhi with
    | Null -> (Null, false)
    | CtxVar (CtxOffset offset') ->
        if offset' = k then
          (cPsi, true) else
            (if offset' < k then
               (dprint (fun () -> "[csub_dctx] 0" );
               (CtxVar (CtxOffset offset'), false))
             else
               (dprint (fun () -> "[csub_dctx] 1") ; (CtxVar (CtxOffset (offset' - 1)), false)))

<<<<<<< HEAD
    | CtxVar (CInst ({contents =  Some cPhi }, _schema, _octx, _mctx)) ->
        csub_dctx' cPhi

    | CtxVar (CInst ({contents =  None }, _schema, _octx, _mctx)) ->
=======
    | CtxVar (CInst (_n, {contents =  Some cPhi }, _schema, _octx, _mctx)) ->         
        csub_dctx' cPhi

    | CtxVar (CInst (_n, {contents =  None }, _schema, _octx, _mctx)) ->         
>>>>>>> 7ede5984
        (cPhi , false)

    | DDec (cPhi, TypDecl (x, tA)) ->
        let (cPhi', b) = csub_dctx' cPhi in
        if b then
          (* cPhi |- tA type     phi', cPhi' |- s : phi, cPhi *)
          let tA' = csub_typ cPsi k tA in
          (DDec (cPhi', TypDecl(x, tA')), b)
        else
          let _ = dprint (fun () -> "[csub_dctx] 2") in
          let tA' = csub_typ cPsi k tA in
            (DDec(cPhi', TypDecl (x, tA')), b)
(*            (DDec(cPhi', TypDecl (x, tA)), b) *)

    | DDec (cPhi, TypDeclOpt x) ->
        let (cPhi', b) = csub_dctx' cPhi in
          (DDec (cPhi', TypDeclOpt x), b)
  in
  let(cPhi', _ ) = csub_dctx' cPhi in
    cPhi'

and csub_mctx cPsi k cD = match cD with
  | Empty -> Empty
  | Dec(cD', MDecl(n, tA, cPhi)) ->
      let cD''   = csub_mctx cPsi k cD'  in
      let tA' = csub_typ cPsi k tA in
      let cPhi' = csub_dctx cD'' cPsi k cPhi in
        Dec(cD'', MDecl(n, tA', cPhi'))
  | Dec(cD', PDecl(n, tA, cPhi)) ->
      let cD''   = csub_mctx cPsi k cD'  in
      let tA' = csub_typ cPsi k tA in
      let cPhi' = csub_dctx cD'' cPsi k cPhi in
        Dec(cD'', PDecl(n, tA', cPhi'))
  | Dec(cD', MDeclOpt n) ->
      let cD''   = csub_mctx cPsi k cD'  in
        Dec(cD'', MDeclOpt n)
  | Dec(cD', PDeclOpt n) ->
      let cD''   = csub_mctx cPsi k cD'  in
        Dec(cD'',PDeclOpt n)


and csub_msub cPsi k theta = match theta with
  | MShift n -> MShift n
  | MDot (MObj (phihat , tM), theta) ->
      MDot (MObj (csub_psihat cPsi k phihat , tM),
                 csub_msub cPsi k theta)

  | MDot (PObj (phihat , h), theta) ->
      MDot (PObj (csub_psihat cPsi k phihat , h),
                 csub_msub cPsi k theta)

  | MDot (ft, theta) ->
      MDot (ft, csub_msub cPsi k theta)



let rec csub_exp_chk cPsi k e' =
  match e' with
  | Comp.Syn (loc, i) ->
      Comp.Syn(loc, csub_exp_syn cPsi k i)
  | Comp.Rec (loc, n, e) ->
      Comp.Rec(loc, n, csub_exp_chk cPsi k e)
  | Comp.Fun (loc, n, e) ->
      Comp.Fun(loc, n, csub_exp_chk cPsi k e)
  | Comp.CtxFun (loc, n, e) ->
      Comp.CtxFun(loc, n, csub_exp_chk (ctxnorm_dctx (cPsi, CShift 0)) (k+1) e)
  | Comp.MLam (loc, u, e) ->
      Comp.MLam(loc, u, csub_exp_chk cPsi k e)
  | Comp.Pair (loc, e1, e2) ->
      let e1' = csub_exp_chk cPsi k e1 in
      let e2' = csub_exp_chk cPsi k e2 in
        Comp.Pair (loc, e1', e2')

  | Comp.LetPair (loc, i, (x,y,e)) ->
      let i1 = csub_exp_syn cPsi k i in
      let e1 = csub_exp_chk cPsi k e in
        Comp.LetPair (loc, i1, (x,y,e1))

  | Comp.Let (loc, i, (x,e)) ->
      let i1 = csub_exp_syn cPsi k i in
      let e1 = csub_exp_chk cPsi k e in
        Comp.Let (loc, i1, (x,e1))

  | Comp.Box (loc, phat, tM) ->
      let phat' = csub_psihat cPsi k phat in
      let tM'   = csub_norm cPsi k tM in
        Comp.Box (loc, phat', tM')

  | Comp.If (loc, i, e1, e2) ->
      let i' = csub_exp_syn cPsi k i in
      let e1' = csub_exp_chk cPsi k e1 in
      let e2' = csub_exp_chk cPsi k e2 in
       Comp.If (loc, i', e1', e2')

  | Comp.Case (loc, prag, i, branches) ->
      let i1 = csub_exp_syn cPsi k i in
      let branches' = List.map (fun b -> csub_branch cPsi k b) branches in
        Comp.Case (loc, prag, i1, branches')

  | Comp.Hole (loc) -> Comp.Hole (loc)

and csub_exp_syn cPsi k i' = match i' with
  | Comp.Const _c -> i'
  | Comp.Var _    -> i'
  | Comp.Apply (loc, i, e) ->
      let i1 = csub_exp_syn cPsi k i in
      let e1 = csub_exp_chk cPsi k e in
        Comp.Apply (loc, i1, e1)
  | Comp.CtxApp (loc, i, cPhi) ->
      let cPhi' = csub_dctx Empty (*dummy *) cPsi k cPhi in
      let i1    = csub_exp_syn cPsi k i in
        Comp.CtxApp (loc, i1, cPhi')

  | Comp.MApp (loc, i, (phat, Comp.NormObj tM)) ->
      let i1 = csub_exp_syn cPsi k i in
      let tM' = csub_norm cPsi k tM  in
      let phat' = csub_psihat cPsi k phat in
        Comp.MApp (loc, i1, (phat', Comp.NormObj tM'))

  | Comp.MApp (loc, i, (phat, Comp.NeutObj h)) ->
      let i1 = csub_exp_syn cPsi k i in
      let h' = csub_head cPsi k h  in
      let phat' = csub_psihat cPsi k phat in
        Comp.MApp (loc, i1, (phat', Comp.NeutObj h'))

  | Comp.MApp (loc, i, (phat, Comp.SubstObj s)) ->
      let i1 = csub_exp_syn cPsi k i in
      let s' = csub_sub cPsi k s  in
      let phat' = csub_psihat cPsi k phat in
        Comp.MApp (loc, i1, (phat', Comp.SubstObj s'))

  | Comp.Ann (e, tau) ->
      let e' = csub_exp_chk cPsi k e in
      let tau' = csub_ctyp Empty (*dummy *) cPsi k tau in
        Comp.Ann (e', tau')

  | Comp.Equal (loc, i1, i2) ->
      let i1' = csub_exp_syn cPsi k i1 in
      let i2' = csub_exp_syn cPsi k i2 in
        Comp.Equal (loc, i1', i2')

  | Comp.Boolean b -> Comp.Boolean b

and csub_branch cPsi k branch = match branch with
  | Comp.BranchBox (cO, cD, (cPhi, Comp.NormalPattern(pattern, e), ms, cs)) ->
    (* currently we ignore the extra binding of context variables
       Feb 17 2010 - bp *)
      let cPhi' = csub_dctx Empty (*dummy *) cPsi k cPhi in
      let pattern' = csub_norm cPsi k pattern in
      let ms'   = csub_msub cPsi k ms in
      let e'    = csub_exp_chk cPsi k e in
      let cD'   = csub_mctx cPsi k cD in
        Comp.BranchBox (cO, cD', (cPhi', Comp.NormalPattern(pattern', e'), ms', cs))

  | Comp.BranchBox (cO, cD, (cPhi, Comp.EmptyPattern, ms, cs)) ->
    (* currently we ignore the extra binding of context variables
       Feb 17 2010 - bp *)
      let cPhi' = csub_dctx Empty (*dummy *) cPsi k cPhi in
      let ms'   = csub_msub cPsi k ms in
      let cD'   = csub_mctx cPsi k cD in
        Comp.BranchBox (cO, cD', (cPhi', Comp.EmptyPattern, ms', cs))




(* Normalizing terms and types with csub, i.e. a substitution for context variables *)



let id_csub cO =
  let rec gen_id cO k = match cO with
  | Empty -> CShift k
  | Dec (cO', CDecl(_psi, _sW, _)) ->
      CDot(CtxVar (CtxOffset (k+1)), gen_id cO' (k+1) )
  | Dec (cO', CDeclOpt _ ) ->
      CDot(CtxVar (CtxOffset (k+1)), gen_id cO' (k+1) )
  in
    gen_id cO 0


(* instantiate  2 with 3    1/1  2/2  3/3
       1/1   3/2  3/3   but we just eliminated the first declaration so
           1/1  2/2   i.e. lower all indices >=2 by 1.
                 |cO| = 2  ---> |cO'| = 1 *)
(* instantiate  2 with 1    1/1  1/2 *)
let rec inst_csub cPsi2 offset' csub cO =
  let rec update_octx cO1 offset sW =
    begin match (cO1, offset) with
      | (Dec (cO', CDeclOpt psi_name ), 1) ->
           Dec(cO', CDecl (psi_name, sW, Maybe ))
      | (Dec (cO', cdec), k) ->
          Dec(update_octx cO' (k-1) sW, cdec)
    end
  in
  let check_schema_known cPsi2 cO =
    begin match Context.ctxVar cPsi2 with
      | Some (CtxOffset psi2_offset) ->
        begin match lookupSchemaOpt cO psi2_offset with
            None   ->
              let Some sW = lookupSchemaOpt cO offset' in
                update_octx cO psi2_offset sW
          | Some _ -> cO
        end

      | None ->
          cO
          (* raise (Violation "Encountered context variable, but it stands for the empty context") *)
    end
  in
  let rec decrement_csub cs  =
      begin match cs with
        | CShift k -> CShift (k-1)
        | CDot (cPsi, cs) -> CDot (ctxnorm_dctx (cPsi, CShift(-1)), decrement_csub cs)
      end
  in
  let rec inst cvar_replaced offset csub cO' =
    match (offset, csub, cO') with
      | (1,  CDot(_ , cs),  Dec(cO', _ ) ) ->
          (* cO |-  cPsi2      and   cO_new |- cs : cO' *)
          (*  lower all indices > offset' in Psi2 by k *)
  (*          let cPsi2' = ctxnorm_dctx (cPsi2, CShift(-1)) in  *)
          let cPsi2' = match Context.dctxToHat cPsi2  with
                     | (Some (CtxOffset k) , _ ) ->
                         if cvar_replaced < k then ctxnorm_dctx (cPsi2, CShift(-1))
                         else cPsi2
                     | _ -> cPsi2
          in
          let cs'    = decrement_csub cs in
            (cO', CDot (cPsi2', cs'))

(*
      | (n, CDot(_, cs),  Empty) -> inst cvar_replaced n cs cO'
      | (1, CShift _,  Empty) -> (Empty, csub)
*)

      | (n,  CDot(ft, cs),  Dec(cO', ((CDecl _ ) as dec))) ->
          let (cO', cs') = inst cvar_replaced (n-1) cs cO' in
            (Dec(cO', dec), CDot(ft, cs'))
  in
  let cO' = check_schema_known cPsi2 cO in
     inst offset' offset' csub cO'




(*
Not needed for now?  Also broken in the case of branches
Wed Feb 17 16:35:22 2010 -bp
*)
let rec ctxnorm_exp_chk (e', cs) =
  match e' with
  | Comp.Syn (loc, i) ->
      Comp.Syn(loc, ctxnorm_exp_syn (i, cs))
  | Comp.Rec (loc, n, e) ->
      Comp.Rec(loc, n, ctxnorm_exp_chk (e,cs))
  | Comp.Fun (loc, n, e) ->
      Comp.Fun(loc, n, ctxnorm_exp_chk (e, cs))
  | Comp.CtxFun (loc, n, e) ->
      Comp.CtxFun(loc, n, ctxnorm_exp_chk (e, cdot1 cs))
  | Comp.MLam (loc, u, e) ->
      Comp.MLam(loc, u, ctxnorm_exp_chk (e, cs))
  | Comp.Pair (loc, e1, e2) ->
      let e1' = ctxnorm_exp_chk (e1,cs) in
      let e2' = ctxnorm_exp_chk (e2, cs) in
        Comp.Pair (loc, e1', e2')

  | Comp.LetPair (loc, i, (x,y,e)) ->
      let i1 = ctxnorm_exp_syn (i, cs) in
      let e1 = ctxnorm_exp_chk (e, cs) in
        Comp.LetPair (loc, i1, (x,y,e1))

  | Comp.Box (loc, phat, tM) ->
      let phat' = ctxnorm_psihat (phat, cs) in
      let tM'   = ctxnorm (tM, cs) in
        Comp.Box (loc, phat', tM')

  | Comp.Case (loc, prag, i, branches) ->
      let i1 = ctxnorm_exp_syn (i,cs) in
      let branches' = List.map (fun b -> ctxnorm_branch (b,cs)) branches in
        Comp.Case (loc, prag, i1, branches')

and ctxnorm_exp_syn (i',cs) = match i' with
  | Comp.Const _c -> i'
  | Comp.Var _    -> i'
  | Comp.Apply (loc, i, e) ->
      let i1 = ctxnorm_exp_syn (i,cs) in
      let e1 = ctxnorm_exp_chk (e,cs) in
        Comp.Apply (loc, i1, e1)
  | Comp.CtxApp (loc, i, cPhi) ->
      let cPhi' = ctxnorm_dctx (cPhi, cs) in
      let i1    = ctxnorm_exp_syn (i, cs) in
        Comp.CtxApp (loc, i1, cPhi')

  | Comp.MApp (loc, i, (phat, Comp.NormObj tM)) ->
      let i1 = ctxnorm_exp_syn (i,cs) in
      let tM' = ctxnorm (tM, cs)  in
      let phat' = ctxnorm_psihat (phat, cs) in
        Comp.MApp (loc, i1, (phat', Comp.NormObj tM'))

  | Comp.Ann (e, tau) ->
      let e' = ctxnorm_exp_chk (e, cs) in
      let tau' = ctxnorm_ctyp (tau, cs) in
        Comp.Ann (e', tau')

and ctxnorm_branch (branch,cs') = match branch with
  | Comp.BranchBox (cO, cD, (cPhi, pattern, ms, cs)) ->
    (* technically, we need to unify cs and cs'
       Feb 17 2010 - bp *)
        Comp.BranchBox (cO, cD, (cPhi, pattern, ms, cs))

let rec ctxShift cPsi = match cPsi with
  | Null              -> Shift (NoCtxShift , 0 )
  | CtxVar psi        -> Shift (CtxShift psi, 0)
  | DDec   (cPsi, _x) ->
      let Shift(cshift, n) = ctxShift cPsi in
        Shift (cshift, n+1)

(* ctxToSub_mclosed cD psi cPsi = (cD', s)

   if x1:A1, ... xn:An = cPsi  and
       . ; cD |- cPsi dctx


      cD, cD_ext ; psi  |-  s : cPsi
   then

   s.t. cD, cD_ext; psi |- u1[id]/x1 ... un[id]/xn : cPsi
    and where cD_ext = u1:A1[psi], ... un:An[psi]

if  ctxToSub_mclosed  cD psi cPsi = (cD',s) then
   cD' ; psi |- s : cPsi

*)
let rec ctxToSub_mclosed cD psi cPsi =
  let rec toSub cPsi =  match cPsi with
    | Null ->
      (* Substitution.LF.id  --changed 2010-07-26*)
      (cD, ctxShift psi, 0)

    | DDec (cPsi', TypDecl (_, (Atom _  as tA))) ->
        Debug.indent 2;
      let (cD', s, k) = toSub cPsi' in  (* cD' ; psi |- s : cPsi' *)
        Debug.outdent 2;
        dprint (fun () -> "s = " ^ subToString s);
        (* For the moment, assume tA atomic. *)

      let u     = Root(Syntax.Loc.ghost, MVar(Offset 1,  Substitution.LF.id), Nil) in

        (* cD' ; psi |- s : cPsi' *)
        (* cD' ; psi |- u[id] : [s]tA *)

      let tA'   = TClo(tA, s) in
      (* cD', u: _   ; psi |- s : cPsi', x:tA *)
      let s' = Whnf.cnormSub (s, MShift 1) in
      let result = Dot(Obj u, s') in

<<<<<<< HEAD
      let u_name = Id.mk_name (Id.MVarName (Typ.gen_mvar_name tA')) in
        dprint (fun () -> "[ctxToSub_mclosed] result = " ^ subToString result);
        (Dec (cD', MDecl(u_name , tA', psi)), result, k+1)
=======
      let u_name = Id.mk_name (Id.MVarName (Typ.gen_mvar_name tA')) in 
        (* dprint (fun () -> "[ctxToSub_mclosed] result = " ^ subToString result); *)
        (Dec (cD', MDecl(u_name , tA', Whnf.cnormDCtx (psi, MShift k))), result, k+1)
>>>>>>> 7ede5984
  in
    toSub cPsi





(* ctxToSub' cD cPhi cPsi = s

   if x1:A1, ... xn:An = cPsi
      . ; . |- cPsi dctx
      cD    |- cPhi dctx

   then D = u1:A1[cD ; cPhi], ... un:An[cD ; cPhi]

   s.t. D; cPhi |- u1[m_id ; id]/x1 ... un[m_id]/xn : cPsi

   and  cD ; cPhi |- s : cPsi

*)
let rec ctxToSub' cD cPhi cPsi = match cPsi with
  | Null ->
      (* Substitution.LF.id  --changed 2010-07-26*)
      ctxShift cPhi

  | DDec (cPsi', TypDecl (n, tA)) ->
      Debug.indent 2;
      let s = ((ctxToSub' cD cPhi cPsi') : sub) in
      (* cD ; cPhi |- s : cPsi' *)
         Debug.outdent 2;
      dprint (fun () -> "s = " ^ subToString s);
        (* For the moment, assume tA atomic. *)
        (* lower tA? *)
        (* A = A_1 -> ... -> A_n -> P

           create cPhi = A_1, ..., A_n
           \x_1. ... \x_n. u[id]
           u::P[cPhi]

           already done in reconstruct.ml
           let (_, d) = dctxToHat cPsi in
           let tN     = etaExpandMV Null (tA, s) (Shift d) in
           in elSpineIW
        *)
      (* let (_, phat') = dctxToHat cPsi' in*)
      (* let u     = Whnf.etaExpandMV Null (tA, s) (Shift (NoCtxShift, phat')) in *)
      (* let u     = Whnf.etaExpandMV Null (tA, s) LF.id in *)
        (* let u = Whnf.newMVar (Null ,  TClo(tA, s)) in *)
(* following 3 lines removed, 2010-07-26
      let composition = Substitution.LF.comp s (ctxShift cPhi) in
      dprint (fun () -> "composition = " ^ subToString composition);
      let u     = Whnf.etaExpandMMV None cD cPhi (tA, composition) Substitution.LF.id in
*)
<<<<<<< HEAD
      let u     = Whnf.etaExpandMMV Syntax.Loc.ghost cD cPhi (tA, s) Substitution.LF.id in
=======
      let u     = Whnf.etaExpandMMV Syntax.Loc.ghost cD cPhi (tA, s) n Substitution.LF.id in 
>>>>>>> 7ede5984
      let front = (Obj ((* Root(MVar(u, S.LF.id), Nil) *) u) : front) in
      (* cD ; cPhi |- s : cPsi' *)
      (* cD ; cPhi |- u[id] : [s]tA *)
      (* cD ; cPhi |- Dot(s, Obj u) : cPsi', x:tA *)
      (* let shifted = Substitution.LF.comp s Substitution.LF.shift in*)
      (* dprint (fun () -> "shifted = " ^ subToString shifted);*)
      let result = Dot(front, s) in
      dprint (fun () -> "result = " ^ subToString result);
        result


let rec mctxToMSub cD = match cD with
  | Empty -> Whnf.m_id
  | Dec (cD', MDecl(n, tA, cPsi)) ->
<<<<<<< HEAD
      let _     = dprint (fun () -> "[mctxToString] MDecl " ^ n.string_of_name) in
      let t     = mctxToMSub cD' in
      let _     = dprint (fun () -> "[mctxToString] MDecl continue " ^ n.string_of_name) in
      let cPsi' = Whnf.cnormDCtx (cPsi,t) in
      let _     = dprint (fun () -> "[mctxToString] MDecl " ^ n.string_of_name ^
                         " cPsi computed") in
      let tA'   = Whnf.cnormTyp (tA, t) in
      let _     = dprint (fun () -> "[mctxToString] MDecl " ^ n.string_of_name ^
                         " new type computed") in
      let u     = Whnf.newMVar (cPsi', tA') in
=======
      let t     = mctxToMSub cD' in
(*      let _ = dprint (fun () -> "[mctxToMSub] cD' = " ^ P.mctxToString cD') in
      let _     = dprint (fun () -> "[mctxToMSub] t = " ^ P.msubToString Empty t) in *)
      let cPsi' = Whnf.cnormDCtx (cPsi,t) in
      let tA'   = Whnf.cnormTyp (tA, t) in
      let u     = Whnf.newMVar (Some n) (cPsi', tA') in
>>>>>>> 7ede5984
      let phat  = Context.dctxToHat cPsi' in
        MDot (MObj (phat, Root (Syntax.Loc.ghost, MVar (u, Substitution.LF.id), Nil)) , t)

  | Dec(cD', PDecl(n, tA, cPsi)) ->
      let t    = mctxToMSub cD' in
      let cPsi' = Whnf.cnormDCtx (cPsi, t) in
      let p    = Whnf.newPVar (Some n) (cPsi', Whnf.cnormTyp (tA, t)) in
      let phat = dctxToHat cPsi' in
        MDot (PObj (phat, PVar (p, Substitution.LF.id)) , t)

<<<<<<< HEAD
  | Dec (cD', CDecl(n, sW, _)) ->
      let _     = dprint (fun () -> "[mctxToString] CDecl " ^ n.string_of_name) in
      let t = mctxToMSub cD' in
      let _     = dprint (fun () -> "[mctxToString] CDecl continued " ^ n.string_of_name) in
      let cvar = Whnf.newCVar sW in
=======
  | Dec (cD', CDecl(n, sW, _)) -> 
      let t = mctxToMSub cD' in 
      let cvar = Whnf.newCVar (Some n) sW in 
>>>>>>> 7ede5984
        MDot (CObj (CtxVar cvar), t)




let rec mctxToMMSub cD0 cD = match cD with
<<<<<<< HEAD
  | Empty -> MShift (Context.length cD0)
  | Dec (cD', MDecl(_, tA, cPsi)) ->
=======
  | Empty -> MShift (Context.length cD0)   
  | Dec (cD', MDecl(n, tA, cPsi)) ->
>>>>>>> 7ede5984
      let t     = mctxToMMSub cD0 cD' in
      let cPsi' = Whnf.cnormDCtx (cPsi,t) in
      let tA'   = Whnf.cnormTyp (tA, t) in
      let u     = Whnf.newMMVar (Some n) (cD0, cPsi', tA') in
      let phat  = Context.dctxToHat cPsi' in
        MDot (MObj (phat, Root (Syntax.Loc.ghost, MMVar (u, (Whnf.m_id, Substitution.LF.id)), Nil)) , t)

  | Dec(cD', PDecl(n, tA, cPsi)) ->
     (* This is somewhat a hack...  *)
      let t    = mctxToMSub cD' in
      let cPsi' = Whnf.cnormDCtx (cPsi, t) in
      let p    = Whnf.newPVar (Some n) (cPsi', Whnf.cnormTyp (tA, t)) in
      let phat = dctxToHat cPsi' in
        MDot (PObj (phat, PVar (p, Substitution.LF.id)) , t)

  | Dec (cD', CDecl (n, sW, _ )) -> 
     (* This is somewhat a hack...  *)
      let _     = dprint (fun () -> "[mctxToString] CDecl " ^ n.string_of_name) in 
      let t = mctxToMMSub cD0 cD' in 
      let _     = dprint (fun () -> "[mctxToString] CDecl continued " ^ n.string_of_name) in 
      let cvar = Whnf.newCVar (Some n) sW in 
        MDot (CObj (CtxVar cvar), t)




let rec cctxToCSub cO cD = match cO with
  | Empty -> CShift 0
<<<<<<< HEAD
  | Dec (cO, CDecl (_psi, schema, _)) ->
      let ctxVar = CtxVar (CInst (ref None, schema, cO, cD)) in
      let cs = cctxToCSub cO cD  in
=======
  | Dec (cO, CDecl (psi, schema, _)) -> 
      let ctxVar = CtxVar (CInst (psi, ref None, schema, cO, cD)) in
      let cs = cctxToCSub cO cD  in 
>>>>>>> 7ede5984
        CDot (ctxVar, cs)



(* The following functions are from an attempt to improve printing of meta-variables;
   the idea was to check if the result of applying a substitution produced an "equivalent"
   context, and if so, to use the original names.  -jd 2010-07 *)
let rec isomorphic cD1 cD2 = match (cD1, cD2) with
  | (Empty, Empty) -> true
  | (Empty, _) -> false
  | (_, Empty) -> false
  | (Dec(cD1', dec1),  Dec(cD2', dec2)) ->
       isomorphic cD1' cD2' && isomorphic_ctyp_decl dec1 dec2

and isomorphic_ctyp_decl dec1 dec2 = match (dec1, dec2) with
  | (MDecl(_, tA1, dctx1),  MDecl(_, tA2, dctx2)) -> isomorphic_typ tA1 tA2 && isomorphic_dctx dctx1 dctx2
  | (PDecl(_, tA1, dctx1),  PDecl(_, tA2, dctx2)) -> isomorphic_typ tA1 tA2 && isomorphic_dctx dctx1 dctx2
  | (SDecl(_, dctx1A, dctx1B),  SDecl(_, dctx2A, dctx2B)) -> isomorphic_dctx dctx1A dctx2A && isomorphic_dctx dctx2A dctx2B
  | (CDecl _, CDecl _) -> false  (* unsupported *)
  | (MDeclOpt _, MDeclOpt _) -> true
  | (PDeclOpt _, PDeclOpt _) -> true
  | (CDeclOpt _, CDeclOpt _) -> false  (* unsupported *)
  | (_, _) -> false

and isomorphic_dctx dctx1 dctx2 = (dctx1 = dctx2) (* match (dctx1, dctx2) with *)

and isomorphic_typ tA1 tA2 = (tA1 = tA2)
;; (* ocaml is unhappy without the ;; *)<|MERGE_RESOLUTION|>--- conflicted
+++ resolved
@@ -93,11 +93,7 @@
       in
         apply offset cs
 
-<<<<<<< HEAD
-  | (CInst ({contents =  Some cPhi }, _schema, _octx, _mctx), cs) ->
-=======
   | (CInst (_, {contents =  Some cPhi }, _schema, _octx, _mctx), cs) -> 
->>>>>>> 7ede5984
       ctxnorm_dctx (cPhi, cs)
   | (CInst (_, {contents = None}, _ , _, _ ) , cs) -> CtxVar (cvar )
 
@@ -123,11 +119,7 @@
   | FPVar (u, s) -> FPVar (u, ctxnorm_sub (s, cs))
   | MVar (u, s) -> MVar (u, ctxnorm_sub (s, cs))
   | PVar (p, s) -> PVar (p, ctxnorm_sub (s, cs))
-<<<<<<< HEAD
-  | MMVar (MInst({contents = None} as u, cD, cPsi, tA, cnstr), (t,s)) ->
-=======
   | MMVar (MInst(n, ({contents = None} as u), cD, cPsi, tA, cnstr), (t,s)) -> 
->>>>>>> 7ede5984
       (* cnstr must be empty *)
       MMVar (MInst (n, u,ctxnorm_mctx (cD, cs), ctxnorm_dctx (cPsi, cs), ctxnorm_typ (tA, cs), cnstr)
                , (ctxnorm_msub (t,cs) , ctxnorm_sub (s,cs)))
@@ -146,11 +138,7 @@
 
 and ctxnorm_sub (s, cs) = match s with
   | Shift (NoCtxShift, _k) -> s
-<<<<<<< HEAD
-  | Shift (CtxShift (CInst ({contents =  Some cPhi }, _schema, _octx, _mctx)), k) ->
-=======
   | Shift (CtxShift (CInst (_n, {contents =  Some cPhi }, _schema, _octx, _mctx)), k) -> 
->>>>>>> 7ede5984
       begin match Context.dctxToHat cPhi with
         | (None, l) -> Shift (NoCtxShift, k+l)
         | (Some psi, l) -> Shift (CtxShift psi, k+l)
@@ -170,19 +158,11 @@
             end
       end
 
-<<<<<<< HEAD
-  | Shift (NegCtxShift (CInst ({contents =  Some cPhi }, _schema, _octx, _mctx)), k) ->
-      let rec undef_sub d s =
-        if d = 0 then s
-        else undef_sub (d-1) (Dot(Undef, s))
-      in
-=======
   | Shift (NegCtxShift (CInst (_n, {contents =  Some cPhi }, _schema, _octx, _mctx)), k) -> 
       let rec undef_sub d s = 
         if d = 0 then s 
         else undef_sub (d-1) (Dot(Undef, s)) 
       in 
->>>>>>> 7ede5984
 
       begin match Context.dctxToHat cPhi with
         | (None, d)     -> undef_sub d (Shift (NoCtxShift, k))
@@ -250,11 +230,7 @@
   | Null -> Null
   | DDec (cPsi', TypDecl (x, tA)) ->
       DDec (ctxnorm_dctx (cPsi', cs), TypDecl (x, ctxnorm_typ (tA, cs)))
-<<<<<<< HEAD
-  | CtxVar (CInst ({contents =  Some cPhi }, _schema, _octx, _mctx)) ->
-=======
   | CtxVar (CInst (_n, {contents =  Some cPhi }, _schema, _octx, _mctx)) -> 
->>>>>>> 7ede5984
       ctxnorm_dctx (cPhi, cs)
   | CtxVar ctxvar -> begin match apply_csub ctxvar cs with
       | CtxVar cvar -> CtxVar cvar
@@ -265,13 +241,8 @@
 
 and ctxnorm_psihat (phat, cs) = match phat with
   | (None , _ ) -> phat
-<<<<<<< HEAD
-  | (Some (CInst ({contents =  Some cPhi }, _schema, _octx, _mctx)), k) ->
-      (match Context.dctxToHat cPhi with
-=======
   | (Some (CInst (_n, {contents =  Some cPhi }, _schema, _octx, _mctx)), k) -> 
       (match Context.dctxToHat cPhi with 
->>>>>>> 7ede5984
         | (None, l) -> (None, l+k)
         | (Some cvar, l) ->
             begin match Context.dctxToHat (apply_csub cvar cs) with
@@ -572,17 +543,10 @@
              else
                (dprint (fun () -> "[csub_dctx] 1") ; (CtxVar (CtxOffset (offset' - 1)), false)))
 
-<<<<<<< HEAD
-    | CtxVar (CInst ({contents =  Some cPhi }, _schema, _octx, _mctx)) ->
-        csub_dctx' cPhi
-
-    | CtxVar (CInst ({contents =  None }, _schema, _octx, _mctx)) ->
-=======
     | CtxVar (CInst (_n, {contents =  Some cPhi }, _schema, _octx, _mctx)) ->         
         csub_dctx' cPhi
 
     | CtxVar (CInst (_n, {contents =  None }, _schema, _octx, _mctx)) ->         
->>>>>>> 7ede5984
         (cPhi , false)
 
     | DDec (cPhi, TypDecl (x, tA)) ->
@@ -939,15 +903,9 @@
       let s' = Whnf.cnormSub (s, MShift 1) in
       let result = Dot(Obj u, s') in
 
-<<<<<<< HEAD
-      let u_name = Id.mk_name (Id.MVarName (Typ.gen_mvar_name tA')) in
-        dprint (fun () -> "[ctxToSub_mclosed] result = " ^ subToString result);
-        (Dec (cD', MDecl(u_name , tA', psi)), result, k+1)
-=======
       let u_name = Id.mk_name (Id.MVarName (Typ.gen_mvar_name tA')) in 
         (* dprint (fun () -> "[ctxToSub_mclosed] result = " ^ subToString result); *)
         (Dec (cD', MDecl(u_name , tA', Whnf.cnormDCtx (psi, MShift k))), result, k+1)
->>>>>>> 7ede5984
   in
     toSub cPsi
 
@@ -1001,11 +959,7 @@
       dprint (fun () -> "composition = " ^ subToString composition);
       let u     = Whnf.etaExpandMMV None cD cPhi (tA, composition) Substitution.LF.id in
 *)
-<<<<<<< HEAD
-      let u     = Whnf.etaExpandMMV Syntax.Loc.ghost cD cPhi (tA, s) Substitution.LF.id in
-=======
       let u     = Whnf.etaExpandMMV Syntax.Loc.ghost cD cPhi (tA, s) n Substitution.LF.id in 
->>>>>>> 7ede5984
       let front = (Obj ((* Root(MVar(u, S.LF.id), Nil) *) u) : front) in
       (* cD ; cPhi |- s : cPsi' *)
       (* cD ; cPhi |- u[id] : [s]tA *)
@@ -1020,25 +974,12 @@
 let rec mctxToMSub cD = match cD with
   | Empty -> Whnf.m_id
   | Dec (cD', MDecl(n, tA, cPsi)) ->
-<<<<<<< HEAD
-      let _     = dprint (fun () -> "[mctxToString] MDecl " ^ n.string_of_name) in
-      let t     = mctxToMSub cD' in
-      let _     = dprint (fun () -> "[mctxToString] MDecl continue " ^ n.string_of_name) in
-      let cPsi' = Whnf.cnormDCtx (cPsi,t) in
-      let _     = dprint (fun () -> "[mctxToString] MDecl " ^ n.string_of_name ^
-                         " cPsi computed") in
-      let tA'   = Whnf.cnormTyp (tA, t) in
-      let _     = dprint (fun () -> "[mctxToString] MDecl " ^ n.string_of_name ^
-                         " new type computed") in
-      let u     = Whnf.newMVar (cPsi', tA') in
-=======
       let t     = mctxToMSub cD' in
 (*      let _ = dprint (fun () -> "[mctxToMSub] cD' = " ^ P.mctxToString cD') in
       let _     = dprint (fun () -> "[mctxToMSub] t = " ^ P.msubToString Empty t) in *)
       let cPsi' = Whnf.cnormDCtx (cPsi,t) in
       let tA'   = Whnf.cnormTyp (tA, t) in
       let u     = Whnf.newMVar (Some n) (cPsi', tA') in
->>>>>>> 7ede5984
       let phat  = Context.dctxToHat cPsi' in
         MDot (MObj (phat, Root (Syntax.Loc.ghost, MVar (u, Substitution.LF.id), Nil)) , t)
 
@@ -1049,30 +990,17 @@
       let phat = dctxToHat cPsi' in
         MDot (PObj (phat, PVar (p, Substitution.LF.id)) , t)
 
-<<<<<<< HEAD
-  | Dec (cD', CDecl(n, sW, _)) ->
-      let _     = dprint (fun () -> "[mctxToString] CDecl " ^ n.string_of_name) in
-      let t = mctxToMSub cD' in
-      let _     = dprint (fun () -> "[mctxToString] CDecl continued " ^ n.string_of_name) in
-      let cvar = Whnf.newCVar sW in
-=======
   | Dec (cD', CDecl(n, sW, _)) -> 
       let t = mctxToMSub cD' in 
       let cvar = Whnf.newCVar (Some n) sW in 
->>>>>>> 7ede5984
         MDot (CObj (CtxVar cvar), t)
 
 
 
 
 let rec mctxToMMSub cD0 cD = match cD with
-<<<<<<< HEAD
-  | Empty -> MShift (Context.length cD0)
-  | Dec (cD', MDecl(_, tA, cPsi)) ->
-=======
   | Empty -> MShift (Context.length cD0)   
   | Dec (cD', MDecl(n, tA, cPsi)) ->
->>>>>>> 7ede5984
       let t     = mctxToMMSub cD0 cD' in
       let cPsi' = Whnf.cnormDCtx (cPsi,t) in
       let tA'   = Whnf.cnormTyp (tA, t) in
@@ -1101,15 +1029,9 @@
 
 let rec cctxToCSub cO cD = match cO with
   | Empty -> CShift 0
-<<<<<<< HEAD
-  | Dec (cO, CDecl (_psi, schema, _)) ->
-      let ctxVar = CtxVar (CInst (ref None, schema, cO, cD)) in
-      let cs = cctxToCSub cO cD  in
-=======
   | Dec (cO, CDecl (psi, schema, _)) -> 
       let ctxVar = CtxVar (CInst (psi, ref None, schema, cO, cD)) in
       let cs = cctxToCSub cO cD  in 
->>>>>>> 7ede5984
         CDot (ctxVar, cs)
 
 
