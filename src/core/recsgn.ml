--- conflicted
+++ resolved
@@ -106,7 +106,7 @@
   | Ext.Sgn.GlobalPragma(loc, Ext.Sgn.Coverage `Error ) :: rest ->
     raise (Error (loc, IllegalOptsPrag "%coverage"))
   | Ext.Sgn.GlobalPragma(loc, Ext.Sgn.NoStrengthen) :: rest ->
-    raise (Error (loc, IllegalOptsPrag "%noStrengthen"))
+    raise (Error (loc, IllegalOptsPrag "%nostrengthen"))
 
   | decl :: rest ->
     let decl' = recSgnDecl decl in
@@ -117,15 +117,12 @@
     Reconstruct.reset_fvarCnstr ();  FCVar.clear ();
     if !Html.genHtml then sgnDeclToHtml d;
     match d with
-<<<<<<< HEAD
+    | Ext.Sgn.Comment (l, s) -> Int.Sgn.Comment(l, s)
+        
     | Ext.Sgn.Pragma(loc, Ext.Sgn.AbbrevPrag(orig, abbrev)) ->
       begin try Store.Modules.addAbbrev orig abbrev 
       with Not_found -> raise (Error(loc, InvalidAbbrev(orig, abbrev))) end;
       Int.Sgn.Pragma(Int.LF.AbbrevPrag(orig, abbrev))
-=======
-    | Ext.Sgn.Comment (l, s) -> Int.Sgn.Comment(l, s)
-        
->>>>>>> ed056e56
     | Ext.Sgn.Pragma(loc, Ext.Sgn.DefaultAssocPrag a) -> OpPragmas.default := a; 
         let a' = match a with
         | Ext.Sgn.Left -> Int.LF.Left
