(**
   @author Brigitte Pientka
   code walk with Joshua Dunfield, Dec 3 2008
*)


(* The functor itself is called Make (hence Unify.Make to other modules);
   the instantiations EmptyTrail and StdTrail (hence Unify.EmptyTrail and Unify.StdTrail
   to other modules) are declared at the end of this file.
*)

open Syntax.Int.LF
open Syntax.Int
open Trail

module P = Pretty.Int.DefaultPrinter
module R = Store.Cid.DefaultRenderer
module Loc = Camlp4.PreCast.Loc

let (dprint, dprnt) = Debug.makeFunctions (Debug.toFlags [15])

let numPruneSub = ref 0

(* let print_trail () =
   Printf.printf "\nPruneSub failed because notInvertible : %d times.\n" !numPruneSub *)


module type UNIFY = sig

  type unifTrail

  exception Error of string

(*  val disallowUndefineds : (unit -> 'a) -> 'a *)

  (* trailing of variable instantiation *)

  val reset  : unit -> unit
  val mark   : unit -> unit
  val unwind : unit -> unit

  val instantiateMVar : normal option ref * normal * cnstr list -> unit
  val instantiatePVar : head   option ref * head   * cnstr list -> unit
  val instantiateCtxVar : dctx option ref * dctx -> unit

  val resetDelayedCnstrs : unit -> unit
  val resetGlobalCnstrs : unit -> unit
  val globalCnstrs : cnstr list ref
  val unresolvedGlobalCnstrs : unit -> bool

  val nextCnstr         : unit -> cnstr option
  val addConstraint     : cnstr list ref * cnstr -> unit
  val forceGlobalCnstr  : cnstr list -> unit
  val solveConstraint   : cnstr -> unit

  val isVar             : head -> bool
  val isPatSub          : sub  -> bool
  val isProjPatSub          : sub  -> bool
  val isPatMSub         : msub  -> bool

  (* unification *)

  val intersection : psi_hat -> sub -> sub -> dctx -> (sub * dctx)

  exception Failure of string
  exception GlobalCnstrFailure of Loc.t * string
  exception NotInvertible

  (* All unify* functions return () on success and raise Failure on failure *)
  val unify        : mctx -> dctx  -> nclo  -> nclo -> unit
  val unifyH       : mctx -> psi_hat -> head -> head -> unit
  val unifyTyp     : mctx -> dctx  -> tclo  -> tclo -> unit
  val unifyTypRec  : mctx -> dctx  -> (typ_rec * sub) -> (typ_rec * sub) -> unit
  val unifyDCtx    : mctx -> dctx -> dctx -> unit
  val unify_phat   : psi_hat -> psi_hat -> unit

  val unifyCompTyp : mctx -> (Comp.typ * LF.msub) -> (Comp.typ * msub) -> unit
  val unifyMSub    : msub  -> msub -> unit

  val matchTerm    : mctx -> dctx -> nclo -> nclo -> unit
  val matchTyp     : mctx -> dctx -> tclo -> tclo -> unit
  val matchTypRec  : mctx -> dctx -> (typ_rec * sub) -> (typ_rec * sub) -> unit


  type cvarRef =
    | MMVarRef of normal option ref
    | MSVarRef of sub option ref
    | SVarRef of sub option ref
    | MPVarRef of normal option ref
    | MVarRef of normal option ref
    | PVarRef of head option ref


  val pruneTyp : mctx -> dctx -> psi_hat -> tclo  -> (msub * sub)  -> cvarRef -> typ

end

(* Unification *)
(* Author: Brigitte Pientka *)
(* Trailing is taken from Twelf 1.5 *)

module Make (T : TRAIL) : UNIFY = struct

  open Substitution.LF
  module P = Pretty.Int.DefaultPrinter

  exception Failure of string
  exception GlobalCnstrFailure of Loc.t * string
  exception NotInvertible

  exception Error of string

  type matchFlag = Matching | Unification

  (* Matching not fully implemented yet -bp *)

  type cvarRef =
    | MMVarRef of normal option ref
    | MSVarRef of sub option ref
    | SVarRef of sub option ref
    | MPVarRef of normal option ref
    | MVarRef of normal option ref
    | PVarRef of head option ref


  let eq_cvarRef cv cv' = match (cv, cv') with
    | (MVarRef r, MVarRef r') -> r == r'
    | (MMVarRef r, MMVarRef r') -> r == r'
    | (PVarRef r, PVarRef r') -> r == r'
    | (SVarRef r, SVarRef r') -> r == r'
    | (MSVarRef r, MSVarRef r') -> r == r'
    | (_, _)                  -> false




let rec blockdeclInDctx cPsi = match cPsi with
  | Null -> false
  | CtxVar psi -> false
  | DDec (cPsi',TypDecl(x, tA)) ->
     begin match Whnf.whnfTyp (tA, id) with
       | (Sigma _ , _ ) -> true
       | _  ->    blockdeclInDctx cPsi'
     end

(* expandPatSub is unused as of commit c899234fe2caf15a42699db013ce9070de54c9c8 -osavary *)
  let rec _expandPatSub t cPsi = match (t, cPsi) with
    | Shift ( _ , k) , Null -> t
    | Shift ( _ , k) , CtxVar _ -> t
    | Shift ( c , k) , DDec (cPsi,TypDecl(x, tA)) ->
      Dot(Head (BVar (k+1)), _expandPatSub (Shift (c, k+1)) cPsi)
    | Dot (h, s) , DDec (cPsi, tdec) ->
      Dot (h, _expandPatSub s cPsi)

  (* genMMVarstr cD cPsi (tP, s) = Y[ss_proj]

     if  cD ; cPsi |- [s]tP    and  let X be a mmvar of this type
     then Y[ss_proj] is a new mmvar of type
          cD ; cPhi' |- tQ'  where

          cPsi  |- ss_proj : cPhi'
  *)
  let genMMVarstr loc cD cPsi (Atom (_, a, _tS) as tP, s) =
    let (cPhi, conv_list) = ConvSigma.flattenDCtx cD cPsi in
    let s_proj = ConvSigma.gen_conv_sub conv_list in
    let tQ    = ConvSigma.strans_typ cD (tP, s) conv_list in
      (*  cPsi |- s_proj : cPhi
          cPhi |- tQ   where  cPsi |- tP   and [s_proj]^-1([s]tP) = tQ  *)

    let (ss', cPhi') = Subord.thin' cD a cPhi in
      (* cPhi |- ss' : cPhi' *)
    let ssi' = Substitution.LF.invert ss' in
      (* cPhi' |- ssi : cPhi *)
      (* cPhi' |- [ssi]tQ    *)
    let u = Whnf.newMMVar None (cD, cPhi', TClo(tQ,ssi')) in
      (* cPhi |- ss'    : cPhi'
         cPsi |- s_proj : cPhi
         cPsi |- comp  ss' s_proj   : cPhi' *)
    let ss_proj = Substitution.LF.comp ss' s_proj in
      Root (loc, MMVar (u, (Whnf.m_id, ss_proj)), Nil)



  (* isPatSub s = B

     Invariant:

     If    Psi |- s : Psi'
     and   s = n1 .. nm ^k
     then  B iff  n1, .., nm pairwise distinct
     and  ni <= k or ni = _ for all 1 <= i <= m
  *)
  let rec isPatSub s =
    (* let s = (Whnf.normSub s) in  *)
    begin match s with
    | Shift (_,_k)              -> true
    | Dot (Head(BVar n), s) ->
        let rec checkBVar s' = match s' with
          | Shift (_ , k)           -> n <= k
          | Dot (Head (BVar n'), s) -> n <> n' && checkBVar s
          | Dot (Head (Proj(BVar n', _)), s) -> n <> n' && checkBVar s
          | Dot (Undef, s)          -> checkBVar s
          | _                       -> false
        in
          checkBVar s && isPatSub s

    | Dot (Undef, s)        -> isPatSub s

    | _                     -> false
    end

  (* isProjPatSub s = B

     Invariant:

     If    Psi |- s : Psi'
     and   s = n1 .. nm ^k
     then  B iff  n1, .., nm pairwise distinct
     and  ni <= k or ni = _ for all 1 <= i <= m

     *** includes possibly projections ***
  *)
  let rec isProjPatSub s =
    (* let s = (Whnf.normSub s) in  *)
    begin match s with
    | Shift (_,_k)              -> true
    | Dot (Head(BVar n), s) ->
        let rec checkBVar s' = match s' with
          | Shift (_ , k)           -> n <= k
          | Dot (Head (BVar n'), s) -> n <> n' && checkBVar s
          | Dot (Head (Proj(BVar n', _)), s) -> n <> n' && checkBVar s
          | Dot (Undef, s)          -> checkBVar s
          | _                       -> false
        in
          checkBVar s && isProjPatSub s

    | Dot (Head(Proj(BVar n, index)), s) ->
        let rec checkBVar s' = match s' with
          | Shift (_ , k)           -> n <= k
          | Dot (Head (BVar n'), s) -> n <> n' && checkBVar s
          | Dot (Head (Proj(BVar n', index')), s) -> (n <> n' || index' <> index) && checkBVar s
          | Dot (Undef, s)          -> checkBVar s
          | _                       -> false
        in
          checkBVar s && isProjPatSub s

    | Dot (Undef, s)        -> isProjPatSub s
    | _                     -> false
    end


  (* isPatMSub t = B

     Invariant:

     If    cD |- t : cD'
     and   t = n1 .. nm ^k
     then  B iff  n1, .., nm pairwise distinct
     and  ni <= k or ni = _ for all 1 <= i <= m
  *)
  let rec isPatMSub t =
    let t = (Whnf.cnormMSub t) in
    begin match t with
    | MShift _k             -> true
    | MDot (MV n, t) ->
        let rec checkMVar s' = match s' with
          | MShift  k               -> n <= k
          | MDot (MV n', s)         -> n <> n' && checkMVar s
          | _                       -> false
        in
          checkMVar t && isPatMSub t
(*    | Dot (Obj tM , s)      ->
        begin match tM with
          | Root(BVar n, tS) ->
              let rec checkBVar s' = match s' with
                | Shift k                 -> n <= k
                | Dot (Head (BVar n'), s) -> n <> n' && checkBVar s
                | Dot (Undef, s)          -> checkBVar s
                | _                       -> false
              in
                emptySpine tS && checkBVar s && isPatSub s
          | _ -> false
        end
*)
    | MDot (MUndef, s)       -> isPatMSub s
    | _                     -> false
    end



let isVar h = match h with
  | BVar _ -> true
  | Proj (BVar _ , _ ) -> true
  | PVar ( _ , sigma) -> isProjPatSub sigma
  | FPVar ( _ , sigma) -> isProjPatSub sigma
  | MPVar (_ , (theta, sigma)) ->
    isProjPatSub sigma && isPatMSub theta
  | Proj(PVar ( _ , sigma), _ ) -> isProjPatSub sigma
  | Proj(FPVar ( _ , sigma), _ ) -> isProjPatSub sigma
  | Proj(MPVar (_ , (theta, sigma)), _ ) ->
    isProjPatSub sigma && isPatMSub theta
  | _ -> false



  let simplifySub cD0 cPsi sigma =
    let _ = dprint (fun () -> "\n[simplifySub] cPsi = " ^ P.dctxToString cD0 cPsi )  in
    let _ = dprint (fun () -> "\n[simplifySub] sigma = " ^ P.subToString cD0 cPsi sigma)  in
match sigma with
    | SVar (_s1 , (CtxShift _ , _ ), _s2 ) ->
      (* cPsi' |- s1 : cPhi' and cPhi = g, x1:A1, ... xn:An *)
      (* cPsi  |- s2 : cPsi' *)
      begin match Context.dctxToHat (cPsi) with
        | (None, k) ->
            let s = Shift (NoCtxShift , k) in
              (dprint (fun () -> "\n[simplifySub] to  " ^ P.subToString cD0 cPsi s); s)
        | (Some cvar, k) -> Shift (CtxShift cvar, k)
      end
    |SVar (_s1, (NegCtxShift cv , _ ), _s2 ) ->
      begin match Context.dctxToHat (cPsi) with
        | (None, k) -> Shift (NegCtxShift cv , k)
        | (Some cv', k) ->
          if cv = cv' then
            let s = Shift (NoCtxShift, k) in
              (dprint (fun () -> "\n[simplifySub] to  " ^ P.subToString cD0 cPsi s); s)
          else
            sigma
      end
    | SVar (s , (NoCtxShift , _ ), _s2 ) ->
      let (cPhi, cPsi1) = match s with
    (* cPhi |- s : cPsi1 *)
        | Offset v -> let (_ , cPsi1, cPhi) = Whnf.mctxSDec cD0  v in (cPhi, cPsi1)
        | SInst (_,  _ ,  cPhi, cPsi1, _ ) -> (cPhi, cPsi1)
      in
      begin match cPsi1 , Context.dctxToHat (cPsi) with
        | Null , (None, k) -> let s = Shift (NoCtxShift, k) in               (dprint (fun () -> "\n[simplifySub] to  " ^ P.subToString cD0 cPsi s); s)
        | Null , (Some cvar, k) -> Shift (CtxShift cvar, k)
        | _     -> sigma
      end

    | FSVar (_s1 , (CtxShift _ , _ ), _s2 ) ->
      (* cPsi' |- s1 : cPhi' and cPhi = g, x1:A1, ... xn:An *)
      (* cPsi  |- s2 : cPsi' *)
      begin match Context.dctxToHat (cPsi) with
        | (None, k) ->
            let s = Shift (NoCtxShift , k) in
              (dprint (fun () -> "\n[simplifySub] to  " ^ P.subToString cD0 cPsi s); s)
        | (Some cvar, k) -> Shift (CtxShift cvar, k)
      end
    | FSVar (_s1, (NegCtxShift cv , _ ), _s2 ) ->
      begin match Context.dctxToHat (cPsi) with
        | (None, k) -> Shift (NegCtxShift cv , k)
        | (Some cv', k) ->
          if cv = cv' then
            let s =  Shift (NoCtxShift, k) in
              (dprint (fun () -> "\n[simplifySub] to  " ^ P.subToString cD0 cPsi s); s)
          else
            sigma
      end
    | FSVar (s_name , (NoCtxShift , _ ), _s2 ) ->
      let (_, SDecl (_, cPsi1,  _cPhi)) = Store.FCVar.get s_name in
      begin match cPsi1 , Context.dctxToHat (cPsi) with
        | Null , (None, k) -> let s = Shift (NoCtxShift, k) in
              (dprint (fun () -> "\n[simplifySub] to  " ^ P.subToString cD0 cPsi s); s)
        | Null , (Some cvar, k) -> Shift (CtxShift cvar, k)
        | _     -> sigma
      end
    | _ -> sigma

(*
  let simplifySub cD0 cPsi sigma = match sigma with
    | SVar (_s1 , (CtxShift _ , _ ), _s2 ) ->
      (* cPsi' |- s1 : cPhi' and cPhi = g, x1:A1, ... xn:An *)
      (* cPsi  |- s2 : cPsi' *)
      begin match Context.dctxToHat (cPsi) with
        | (None, k) -> Shift (NoCtxShift , k)
        | (Some cvar, k) -> Shift (CtxShift cvar, k)
      end
    |SVar (_s1, (NegCtxShift cv , _ ), _s2 ) ->
      begin match Context.dctxToHat (cPsi) with
        | (None, k) -> Shift (NegCtxShift cv , k)
        | (Some cv', k) ->
          if cv = cv' then
            Shift (NoCtxShift, k)
          else
            sigma
      end
    | SVar (s , (NoCtxShift , _ ), _s2 ) ->
      let (cPhi, cPsi1) = match s with
    (* cPhi |- s : cPsi1 *)
        | Offset v -> let (_ , cPsi1, cPhi) = Whnf.mctxSDec cD0  v in (cPhi, cPsi1)
        | SInst (_,  _ ,  cPhi, cPsi1, _ ) -> (cPhi, cPsi1)
      in
      begin match cPsi1 , Context.dctxToHat (cPsi) with
        | Null , (None, k) -> Shift (NoCtxShift, k)
        | Null , (Some cvar, k) -> Shift (CtxShift cvar, k)
        | _     -> sigma
      end

    | FSVar (_s1 , (CtxShift _ , _ ), _s2 ) ->
      (* cPsi' |- s1 : cPhi' and cPhi = g, x1:A1, ... xn:An *)
      (* cPsi  |- s2 : cPsi' *)
      begin match Context.dctxToHat (cPsi) with
        | (None, k) -> Shift (NoCtxShift , k)
        | (Some cvar, k) -> Shift (CtxShift cvar, k)
      end
    | FSVar (_s1, (NegCtxShift cv , _ ), _s2 ) ->
      begin match Context.dctxToHat (cPsi) with
        | (None, k) -> Shift (NegCtxShift cv , k)
        | (Some cv', k) ->
          if cv = cv' then
            Shift (NoCtxShift, k)
          else
            sigma
      end
    | FSVar (s_name , (NoCtxShift , _ ), _s2 ) ->
      let (_, SDecl (_, cPsi1,  _cPhi)) = Store.FCVar.get s_name in
      begin match cPsi1 , Context.dctxToHat (cPsi) with
        | Null , (None, k) -> Shift (NoCtxShift, k)
        | Null , (Some cvar, k) -> Shift (CtxShift cvar, k)
        | _     -> sigma
      end
    | _ -> sigma
*)
  (*-------------------------------------------------------------------------- *)
  (* Trailing and Backtracking infrastructure *)

  type action =
    | InstNormal of normal option ref
    | InstSub    of sub option ref
    | InstHead   of head   option ref
    | InstCtx    of dctx   option ref
    | Add        of cnstr list ref
    | Solve      of cnstr * constrnt   (* FIXME: names *)

  type unifTrail = action T.t

  let globalTrail : action T.t = T.trail()

  let undo action = (dprint (fun () -> "Call to UNDO\n") ; match action with
    | InstNormal refM         -> refM   := None
    | InstHead   refH         -> refH   := None
    | Add cnstrs              -> cnstrs := List.tl !cnstrs
    | Solve (cnstr, constrnt) -> cnstr  := constrnt)

  let reset  () = T.reset globalTrail

  let mark   () = T.mark globalTrail

  let unwind () = T.unwind globalTrail undo


  let solveConstraint ({contents=constrnt} as cnstr) =
    cnstr := Queued;
    T.log globalTrail (Solve (cnstr, constrnt))

  (* trail a function;
     if the function raises an exception,
       backtrack and propagate the exception  *)
  let trail f =
    let _ = mark  () in
      try f () with
        | NotInvertible ->
            (dprint (fun () -> "Unwind trail - exception     notInvertible") ;
             unwind (); raise NotInvertible)
        | Failure msg -> (dprint (fun () -> "Unwind trail - exception Failure " ^
     msg);unwind (); raise (Failure msg))
        | Error msg -> (dprint (fun () -> "Unwind trail - exception Error " ^
     msg);unwind (); raise (Error msg))
        | GlobalCnstrFailure (loc , msg) -> (dprint (fun () -> "Unwind trail - exception GlobalCnstrFailure " ^
     msg);unwind (); raise (GlobalCnstrFailure (loc, msg)))
        | e -> (dprint (fun () -> "?? " ) ; unwind (); raise e)

  (* ---------------------------------------------------------------------- *)

  let delayedCnstrs : cnstr list ref = ref []
  let globalCnstrs : cnstr list ref = ref []

  let resetDelayedCnstrs () = delayedCnstrs := []
  let resetGlobalCnstrs () = globalCnstrs := []

  let addConstraint (cnstrs, cnstr) =
  (begin match cnstr with
    | {contents= (Eqn (cD0, cPsi, tM, tN))} ->
        dprint (fun () -> "Add constraint: " ^ P.normalToString cD0 cPsi (tM, id)  ^
                   " = " ^ P.normalToString cD0 cPsi (tN, id))
    | _ -> () end ;
   cnstrs := cnstr :: !cnstrs;
   globalCnstrs := cnstr :: !globalCnstrs;
   T.log globalTrail (Add cnstrs))


  let nextCnstr () = match !delayedCnstrs with
    | []              -> None
    | cnstr :: cnstrL ->
        delayedCnstrs := cnstrL;
        Some cnstr


  let instantiateCtxVar (ctx_ref, cPsi) =
    ctx_ref := Some cPsi;
    T.log globalTrail (InstCtx ctx_ref)


  let instantiatePVar (q, head, cnstrL) =
    q := Some head;
    (* screen screenUndefsHead head; *)
    T.log globalTrail (InstHead q);
    delayedCnstrs := cnstrL @ !delayedCnstrs;
    globalCnstrs := cnstrL @ !globalCnstrs


  let instantiateMVar (u, tM, cnstrL) =
     u := Some (Whnf.norm (tM, id));
(*    screen screenUndefs tM;
    u := Some tM; *)
    T.log globalTrail (InstNormal u);
    delayedCnstrs := cnstrL @ !delayedCnstrs;
    globalCnstrs := cnstrL @ !globalCnstrs


  let instantiateSVar (s, sigma, cnstrL) =
    s := Some sigma;
    T.log globalTrail (InstSub s);
    delayedCnstrs := cnstrL @ !delayedCnstrs;
    globalCnstrs := cnstrL @ !globalCnstrs

  let instantiateMMVar (u, tM, cnstrL) =
    u := Some tM;
    T.log globalTrail (InstNormal u);
    delayedCnstrs := cnstrL @ !delayedCnstrs;
    globalCnstrs := cnstrL @ !globalCnstrs

  let instantiateMSVar (s, sigma, cnstrL) =
    s := Some sigma;
    T.log globalTrail (InstSub s);
    delayedCnstrs := cnstrL @ !delayedCnstrs;
    globalCnstrs := cnstrL @ !globalCnstrs

  let instantiateMPVar (p, head, cnstrL) =
    p := Some head;
    T.log globalTrail (InstHead p);
    delayedCnstrs := cnstrL @ !delayedCnstrs;
    globalCnstrs := cnstrL @ !globalCnstrs


  (* ---------------------------------------------------------------------- *)
  (* Higher-order unification *)

  (* Preliminaries:

     cD: a context of contextual variables; this is modelled
         implicitly since contextual variables are implemented as
         references.  cD thus describes the current status of
         memory cells for contextual variables.


     phat: a context of LF bound variables, without their typing
          annotations. While technically cPsi (or hat (cPsi) = phat) does
          not play a role in the unification algorithm itself, it allows
          us to print normal terms and their types if they do not unify.

     tM: normal term that only contains MVar (MInst _, t) and
          PVar (PInst _, t), that is, all meta-variables and parameter
          variables are subject to instantiation. There are no bound
          contextual variables present, i.e. MVar (Offset _, t),
          PVar (Offset _, t).

          Normal terms are in weak head normal form; the following is
          guaranteed by whnf:

     - all meta-variables are of atomic type, i.e.

       H = (MVar (MInst (r, cPsi, tP, _), t)) where tP = Atom _

     - Since meta-variables are of atomic type, their spine will
       always be Nil, i.e.

        Root (MVar (MInst (r, cPsi, tP, _), t), Nil).

     - Weak head normal forms are either
         (Lam (x, tM), s)   or   (Root (H, tS), id).
     *)

  (* pruneMCtx cD (mt, cD1) ms = (mt', cD2)

     Invariant:

     If cD  |- mt <= cD1  and
        cD' |- ms <= cD   and (ms')^-1 = ms
     then
        cD1 |- mt' <= cD2
        where every declaration x:A[Psi] in cD2 is also in cD1
        and mt' is a weakened identity substitution.

        moreover:
        [mt]mt' = t'  s.t. cD  |- t'  <= cD2 ,
        and [ms']^-1 (t') = t'' exists
        and cD' |- t'' <= cD2
  *)

  let rec pruneMCtx' cD (t, cD1) ms = match (t, cD1) with
    | (MShift _k, Empty) ->
        (Whnf.m_id, Empty)

   | (MShift k, Dec (_, CDecl (_x, _w, _dep))) ->
       pruneMCtx' cD (MDot (MV (k + 1), MShift (k + 1)), cD1) ms

   | (MShift k, Dec (_, MDecl (_x, _tA, _cPsi))) ->
       pruneMCtx' cD (MDot (MV (k + 1), MShift (k + 1)), cD1) ms

   | (MShift k, Dec (_, PDecl (_x, _tA, _cPsi))) ->
       pruneMCtx' cD (MDot (MV (k + 1), MShift (k + 1)), cD1) ms
   | (MShift k, Dec (_, SDecl (_x, _tA, _cPsi))) ->
       pruneMCtx' cD (MDot (MV (k + 1), MShift (k + 1)), cD1) ms

   | (MDot (MV k, mt), Dec (cD1, CDecl (g, w, dep))) ->
       let (mt', cD2) = pruneMCtx' cD (mt, cD1) ms in
         (* cD1 |- mt' <= cD2 *)
         begin match applyMSub k ms with
           | MUndef          ->
               (* Psi1, x:tA |- s' <= Psi2 *)
               (Whnf.mcomp mt' (MShift 1), cD2)

           | MV _n ->
               (* cD1, u:A[Psi] |- mt' <= cD2, u:([mt']^-1 (A[cPsi])) since
                  A = [mt']([mt']^-1 A)  and cPsi = [mt']([mt']^-1 cPsi *)
               (Whnf.mvar_dot1 mt',  Dec(cD2, CDecl(g, w, dep)))
         end



   | (MDot (MV k, mt), Dec (cD1, MDecl (u, tA, cPsi))) ->
       let (mt', cD2) = pruneMCtx' cD (mt, cD1) ms in
         (* cD1 |- mt' <= cD2 *)
         begin match applyMSub k ms with
           | MUndef          ->
               (* Psi1, x:tA |- s' <= Psi2 *)
               (Whnf.mcomp mt' (MShift 1), cD2)

           | MV _n ->
               (* cD1, u:A[Psi] |- mt' <= cD2, u:([mt']^-1 (A[cPsi])) since
                  A = [mt']([mt']^-1 A)  and cPsi = [mt']([mt']^-1 cPsi *)
               let mtt'  = Whnf.m_invert (Whnf.cnormMSub mt') in
               let cPsi' = Whnf.cnormDCtx (cPsi, mtt') in
               let tA'   = Whnf.cnormTyp  (tA , mtt') in
               (Whnf.mvar_dot1 mt',  Dec(cD2, MDecl(u, tA', cPsi')))
         end


   | (MDot (MV k, mt), Dec (cD1, PDecl (u, tA, cPsi))) ->
       let (mt', cD2) = pruneMCtx' cD (mt, cD1) ms in
         (* cD1 |- mt' <= cD2 *)
         begin match applyMSub k ms with
           | MUndef          ->
               (* Psi1, x:tA |- s' <= Psi2 *)
               (Whnf.mcomp mt' (MShift 1), cD2)

           | MV _n ->
               (* cD1, u:A[Psi] |- mt' <= cD2, u:([mt']^-1 (A[cPsi])) since
                  A = [mt']([mt']^-1 A)  and cPsi = [mt']([mt']^-1 cPsi *)
               let mtt'  = Whnf.m_invert (Whnf.cnormMSub mt') in
               let cPsi' = Whnf.cnormDCtx (cPsi, mtt') in
               let tA'   = Whnf.cnormTyp  (tA , mtt') in
               (Whnf.pvar_dot1 mt',  Dec(cD2, PDecl(u, tA', cPsi')))
         end
   | (MDot (MV k, mt), Dec (cD1, SDecl (u, tA, cPsi))) ->
       let (mt', cD2) = pruneMCtx' cD (mt, cD1) ms in
         (* cD1 |- mt' <= cD2 *)
         begin match applyMSub k ms with
           | MUndef          ->
               (* Psi1, x:tA |- s' <= Psi2 *)
               (Whnf.mcomp mt' (MShift 1), cD2)

           | MV _n ->
               (* cD1, u:A[Psi] |- mt' <= cD2, u:([mt']^-1 (A[cPsi])) since
                  A = [mt']([mt']^-1 A)  and cPsi = [mt']([mt']^-1 cPsi *)
               let mtt'  = Whnf.m_invert (Whnf.cnormMSub mt') in
               let cPsi' = Whnf.cnormDCtx (cPsi, mtt') in
               let tA'   = Whnf.cnormDCtx  (tA , mtt') in
               (Whnf.mvar_dot1 mt',  Dec(cD2, SDecl(u, tA', cPsi')))
         end

   | (MDot (MUndef, mt), Dec (cD1, _)) ->
       let (mt', cD2) = pruneMCtx' cD (mt, cD1) ms in
         (* cD1 |- mt' <= cD2 *)
         (Whnf.mcomp mt' (MShift 1), cD2)

  let pruneMCtx cD (t, cD1) ms =
      pruneMCtx' cD (Whnf.cnormMSub t, cD1) ms


  (* intersection (phat, (s1, s2), cPsi') = (s', cPsi'')
     s' = s1 /\ s2 (see JICSLP'96 and Pientka's thesis)

     Invariant:
     If   D ; Psi  |- s1 : Psi'    s1 patsub
     and  D ; Psi  |- s2 : Psi'    s2 patsub
     then D ; Psi' |- s' : Psi'' for some Psi'' which is a subset of Psi'
     and  s' patsub   s.t.  [s1]s'  = [s2]s'
  *)
  let rec intersection phat subst1 subst2 cPsi' = begin match (subst1, subst2, cPsi') with
    | (Dot (Head (BVar k1), s1), Dot (Head (BVar k2), s2), DDec (cPsi', TypDecl (x, tA)))  ->
        let (s', cPsi'') = intersection phat s1 s2 cPsi' in
          (* D ; Psi' |- s' : Psi'' where Psi'' =< Psi' *)
          if k1 = k2 then
            let ss' = invert (Whnf.normSub s') in
              (* cD ; cPsi'' |- ss' <= cPsi' *)
              (* by assumption:
                 cD ; cPsi' |- tA <= type *)
              (* tA'' = [(s')^-1]tA   and cPsi'' |- tA'' <= type *)

            (* let tA'' = TClo (tA, ss') in *)
            let tA'' = TClo (tA, ss') in

              (dot1 s', DDec (cPsi'', TypDecl(x, tA'')))

          else  (* k1 =/= k2 *)
            (comp s' shift, cPsi'')

    | (Dot (Head (Proj (BVar k1, index1)), s1), Dot (Head (Proj (BVar k2, index2)), s2), DDec (cPsi', TypDecl (x, tA)))  ->
        let (s', cPsi'') = intersection phat s1 s2 cPsi' in
          (* D ; Psi' |- s' : Psi'' where Psi'' =< Psi' *)
          if k1 = k2 && index1 = index2 then
            let ss' = invert (Whnf.normSub s') in
              (* cD ; cPsi'' |- ss' <= cPsi' *)
              (* by assumption:
                 cD ; cPsi' |- tA <= type *)
              (* tA'' = [(s')^-1]tA   and cPsi'' |- tA'' <= type *)

            (* let tA'' = TClo (tA, ss') in *)
            let tA'' = TClo (tA, ss') in

              (dot1 s', DDec (cPsi'', TypDecl(x, tA'')))

          else  (* k1 =/= k2 or index1 =/= index2 *)
            (comp s' shift, cPsi'')


    | (Dot (Undef, s1), Dot (Head (BVar _k2), s2), DDec (cPsi', TypDecl _)) ->
        let (s', cPsi'') = intersection phat s1 s2 cPsi' in
            (comp s' shift, cPsi'')

    | (Dot (Undef, s1), Dot (Head (Proj(BVar _k2, _)), s2), DDec (cPsi', TypDecl _)) ->
        let (s', cPsi'') = intersection phat s1 s2 cPsi' in
            (comp s' shift, cPsi'')


    | (Dot (Head (BVar _k), s1), Dot (Undef, s2), DDec (cPsi', TypDecl _ )) ->
        let (s', cPsi'') = intersection phat s1 s2 cPsi' in
            (comp s' shift, cPsi'')

    | (Dot (Head (Proj(BVar _k, _)), s1), Dot (Undef, s2), DDec (cPsi', TypDecl _ )) ->
        let (s', cPsi'') = intersection phat s1 s2 cPsi' in
            (comp s' shift, cPsi'')

    | (Dot (Undef, s1), Dot (Undef, s2), DDec (cPsi', TypDecl _)) ->
        let (s', cPsi'') = intersection phat s1 s2 cPsi' in
            (comp s' shift, cPsi'')

    | ((Dot _ as s1), Shift (psi, n2), cPsi) ->
        intersection phat s1 (Dot (Head (BVar (n2 + 1)), Shift (psi, n2 + 1))) cPsi

    | (Shift (psi, n1), (Dot _ as s2), cPsi) ->
        intersection phat (Dot (Head (BVar (n1 + 1)), Shift (psi, n1 + 1))) s2 cPsi

    | (Shift (NoCtxShift, _k), Shift (NoCtxShift, _k'), cPsi) -> (id, cPsi)
        (* both substitutions are the same number of shifts by invariant *)

    | (Shift (CtxShift _psi, _k), Shift (CtxShift _psi', _k'), cPsi) -> (id, cPsi)
        (* psi = psi' and k = k' by invariant *)

    | (Shift (NegCtxShift _psi, _k), Shift (NegCtxShift _psi', _k'), cPsi) -> (id, cPsi)
        (* psi = psi' and k = k' by invariant *)

    (* all other cases impossible for pattern substitutions *)

    | (_s1, _s2, _cPsi )  ->
           raise (Error "Intersection not defined")
  end

  (* m_intersection (mt1, mt2) cD' = (mt', cD'')
     (adapted from intersection code above)

     Invariant:
     If   D    |- mt1 : cD'    mt1 patsub
     and  D    |- mt2 : cD'    mt2 patsub
     then  cD' |- mt' : cD'' for some cD'' which is a subset of cD'
     and  mt' patsub   s.t.  [mt1]mt'  = [mt2]mt'
  *)
  let rec m_intersection  subst1 subst2 cD' = begin match (subst1, subst2, cD') with
    | (MDot (MV k1, mt1), MDot (MV k2, mt2), Dec (cD', MDecl (x, tA, cPsi))) ->
        let (mt', cD'') = m_intersection  mt1 mt2 cD' in
          (* cD' |- mt' : cD'' where cD'' =< cD' *)
          if k1 = k2 then
            let mtt' = Whnf.m_invert (Whnf.cnormMSub mt') in
              (* cD'' |- mtt' <= cD' *)
              (* by assumption:
                 cD' ; cPsi |- tA <= type *)
              (* tA'' = [(mt')^-1]tA   and cPsi'' = [(mt')^-1]cPsi
                 cD'' ; cPsi'' |- tA'' <= type  *)
              (* NOTE: Can't create m-closures CtxMClo(cPsi, mtt') and TMClo(tA'', mtt') *)
            let cPsi''  = Whnf.cnormDCtx (cPsi, mtt') in
            let tA''    = Whnf.cnormTyp (tA, mtt') in
              (Whnf.mvar_dot1 mt', Dec (cD'', MDecl(x, tA'', cPsi'')))

          else  (* k1 =/= k2 *)
            (Whnf.mcomp mt' (MShift 1), cD'')

    | (MDot (MUndef, mt1), MDot (MV _k2, mt2), Dec (cD', MDecl _)) ->
        let (mt', cD'') = m_intersection  mt1 mt2 cD' in
            (Whnf.mcomp mt' (MShift 1), cD'')

    | (MDot (MUndef, mt1), MDot (MV _k2, mt2), Dec (cD', PDecl _)) ->
        let (mt', cD'') = m_intersection  mt1 mt2 cD' in
            (Whnf.mcomp mt' (MShift 1), cD'')

    | (MDot (MV _k, mt1), MDot (MUndef, mt2), Dec (cD', _ )) ->
        let (mt', cD'') = m_intersection mt1 mt2 cD' in
            (Whnf.mcomp mt' (MShift 1), cD'')


    | (MDot (MUndef, mt1), MDot (MUndef, mt2), Dec (cD', _)) ->
        let (mt', cD'') = m_intersection mt1 mt2 cD' in
            (Whnf.mcomp mt' (MShift 1), cD'')

    | (MDot _ as mt1, MShift  n2, cD) ->
        m_intersection  mt1 (MDot (MV (n2 + 1), MShift  (n2 + 1))) cD

    | (MShift n1, (MDot _ as mt2), cD) ->
        m_intersection (MDot (MV (n1+1), MShift (n1 + 1))) mt2 cD

    | (MShift _k, MShift _k', cD) -> (MShift 0, cD)
      (* both substitutions are the same number of shifts by invariant *)

    (* all other cases impossible for pattern substitutions *)

    | (_mt1, _mt2, _cC )  ->
           raise (Error "m-intersection not defined")
  end


  (* invNorm cD0 (cPsi, (tM, s), ss, rOccur) = [ss](tM[s])

     Invariant:

    if D ; Psi  |- s <= Psi'
       D ; Psi' |- tM <= tA  (D ; Psi |- tM[s] <= tA[s])

       D ; Psi'' |- ss  <= Psi  and ss = (ss')^-1
       D ; Psi   |- ss' <= Psi''

     Effect:

     Raises NotInvertible if [ss](tM[s]) does not exist
     or rOccurs occurs in tM[s].

     Does NOT prune MVars or PVars in tM[s] according to ss;
     fails  instead.
  *)
  let rec invNorm cD0 (phat, sM, ss, rOccur) =
    let _u : (msub * sub) = ss in
    invNorm' cD0 (phat, Whnf.whnf sM, ss, rOccur)

  and invNorm' cD0 ((cvar, offset) as phat, sM, ((ms, ssubst) as ss), rOccur) = match sM with
    | (Lam (loc, x, tM), s) ->
        Lam (loc, x, invNorm cD0 ((cvar, offset + 1), (tM, dot1 s), (ms, dot1 ssubst), rOccur))

    | (Root (loc, MVar (Inst (_n, r, cPsi1, _tP, _cnstrs) as u, t), _tS (* Nil *)), s) ->
        (* by invariant tM is in whnf and meta-variables are lowered;
           hence tS = Nil and s = id *)
        let ( _ , ssubst) = ss in
        if eq_cvarRef (MVarRef r) rOccur then
          raise NotInvertible
        else
          let t' = Monitor.timer ("Normalisation", fun () -> Whnf.normSub (comp t s) (* t' = t, since s = Id *)) in
            (* D ; Psi |- s <= Psi'   D ; Psi' |- t <= Psi1
               t' =  t o s     and    D ; Psi  |-  t' <= Psi1 *)
            if isPatSub t' then
              let (s', _cPsi2) = pruneCtx phat (t', cPsi1) ss in
                (* D ; Psi  |- t' <= Psi1 and
                   D ; Psi1 |- s' <= Psi2 and
                   D ; Psi  |- [t']s' <= Psi2  *)
                if isId s' then
                  Root(loc, MVar(u, comp t' ssubst), Nil)
                else
                  raise NotInvertible
            else (* t' not patsub *)
              Root(loc, MVar(u, invSub cD0 phat (t', cPsi1) ss rOccur), Nil)

   | (Root (loc, MMVar (MInst (_n, r, cD, cPsi1, _tP, _cnstrs) as u, (mt,s')), _tS (* Nil *)), s) ->
        (* by invariant tM is in whnf and meta-variables are lowered;
           hence tS = Nil and s = id *)
        if eq_cvarRef (MVarRef r) rOccur then
          raise NotInvertible
        else
          let s0 = Monitor.timer ("Normalisation", fun () -> Whnf.normSub (comp s' s) (* s0 = s', since s = Id *)) in
            (* D ; Psi |- s <= Psi'   D ; Psi' |- t <= Psi1
               s0 =  s' o s     and    D ; Psi  |-  s0 <= Psi1 *)
            if isPatSub s0 && isPatMSub mt then
              let (s0', _cPsi2) = pruneCtx phat (s0, cPsi1) ss in
              let (mt0, _cD2)   = pruneMCtx cD0 (mt, cD) ms in
                (* cD ; cPsi  |- s0  <= cPsi1 and
                 * cD ; cPsi1 |- s0' <= cPsi2 and
                 * cD ; cPsi  |- [s0]s0' <= cPsi2
                 *
                 * cD  |- mt  <= cD1  and
                 * cD1 |- mt0 <= cD2  and
                 * cD  |- [mt]mt0 <= cD2
                 *)

                if isId s0' && isMId mt0 then
                  Root(loc, MMVar(u, (Whnf.mcomp mt ms, comp s0 ssubst)), Nil)
                else
                  raise NotInvertible
            else (* s0 not patsub *)
              Root(loc, MMVar(u, (invMSub cD0 (mt, cD) ms rOccur ,
                                  invSub cD0 phat (s0, cPsi1) ss rOccur)), Nil)

    | (Root (loc, MVar (Offset u, t), _tS (* Nil *)), s (* id *)) ->
        let t' = comp t s (* t' = t, since s = Id *) in
        let (_, _tA, cPsi1) = Whnf.mctxMDec cD0 u in
          begin match applyMSub u ms with
            | MV v ->
                Root(loc, MVar(Offset v, invSub cD0 phat (t', cPsi1) ss rOccur), Nil)
            | MUndef -> raise NotInvertible
          end

    | (Root (loc, FMVar (u, t), _tS (* Nil *)), s (* id *)) ->
        let (cD_d, MDecl(_, _tA, cPsi1)) = Store.FCVar.get u in
	let d = Context.length cD0 - Context.length cD_d in
	let cPsi1 = if d = 0 then cPsi1 else
	   Whnf.cnormDCtx (cPsi1, MShift d) in
        let s' = invSub cD0 phat (comp t s, cPsi1) ss rOccur in
          Root (loc, FMVar (u, s'), Nil)

    | (Root (loc, FPVar (p, t), _tS (* Nil *)), s (* id *)) ->
        let (cD_d, PDecl (_, _tA, cPsi1)) = Store.FCVar.get p in
	let d = Context.length cD0 - Context.length cD_d in
	let cPsi1 = if d = 0 then cPsi1 else
	  Whnf.cnormDCtx (cPsi1, MShift d) in
        let s' = invSub cD0 phat (comp t s, cPsi1) ss rOccur in
          Root (loc, FPVar (p, s'), Nil)

    | (Root (loc, PVar (Offset p, t), _tS (* Nil *)), s (* id *)) ->
        let (_, _tA, cPsi1) = Whnf.mctxPDec cD0 p in
        let t' = comp t s (* t' = t, since s = Id *) in
          begin match applyMSub p ms with
            | MV q ->
                Root(loc, PVar(Offset q, invSub cD0 phat (t', cPsi1) ss rOccur), Nil)
            | MUndef -> raise NotInvertible
          end

    | (Root (loc, PVar (PInst (_n, r, cPsi1, _tA, _cnstrs) as q, t), tS), s) ->
        (* by invariant tM is in whnf and meta-variables are lowered and s = id *)
        let ( _ , ssubst) = ss in
        if eq_cvarRef (PVarRef r) rOccur then
          raise NotInvertible
        else
          let t' = Monitor.timer ("Normalisation", fun () -> Whnf.normSub(comp t s) (* t' = t, since s = Id *)) in
            (* D ; Psi |- s <= Psi'   D ; Psi' |- t <= Psi1
               t' =  t o s
               D ; Psi |-  t' <= Psi1 *)
            if isPatSub t' then
              let (s', _cPsi2) = pruneCtx phat (t', cPsi1) ss in
                (* D ; Psi' |- t' <= Psi1 and
                   D ; Psi1 |- s' <= Psi2 and
                   D ; Psi  |- [t']s' <= Psi2  *)
                if isId s' then (* cPsi1 = cPsi2 *)
                  Root (loc, PVar (q, comp t' ssubst),
                        invSpine cD0 (phat, (tS, s), ss, rOccur))
                else
                  raise NotInvertible
            else (* t' not patsub *)
              Root (loc, PVar (q, invSub cD0 phat (t', cPsi1) ss rOccur),
                    invSpine cD0 (phat, (tS,s), ss, rOccur))

    | (Root (loc, Proj (PVar (PInst (_n, r, cPsi1, _tA, _cnstrs) as q, t), i), tS), s) ->
        let ( _ , ssubst) = ss in
        if eq_cvarRef (PVarRef r) rOccur then
          raise NotInvertible
        else
          let t' = Monitor.timer ("Normalisation", fun () -> Whnf.normSub (comp t s)   (* t' = t, since s = Id *)) in
            if isPatSub t' then
              let (s', _cPsi2) = pruneCtx phat (t', cPsi1) ss in
                (* cD ; cPsi |- s <= cPsi'   cD ; cPsi' |- t <= cPsi1
                   t' =  t o s r
                   cD ; cPsi |-  t' <= cPsi1 and
                   cD ; cPsi1 |- s' <= cPsi2 and
                   cD ; cPsi  |- [t']s' <= cPsi2  *)
                if isId s' then (* cPsi1 = cPsi2 *)
                  Root (loc, Proj (PVar(q, comp t' ssubst), i),
                        invSpine cD0 (phat, (tS,s), ss, rOccur))
                else
                  raise NotInvertible
            else (* t' not patsub *)
              Root (loc, Proj (PVar (q, invSub cD0 phat (t', cPsi1) ss rOccur), i),
                    invSpine cD0 (phat, (tS,s), ss, rOccur))

    | (Root (loc, head, tS), s (* = id *)) ->
        Root (loc, invHead  cD0 (phat, head , ss, rOccur),
              invSpine cD0 (phat, (tS, s), ss, rOccur))

    | (Tuple(loc, trec), s) ->
         Tuple(loc, invTuple cD0 (phat, (trec,s), ss, rOccur))

  and invTuple cD0 (phat, trec, ss, rOccur) = match trec with
    | (Last tM,s)  -> Last (invNorm cD0 (phat, (tM,s), ss, rOccur))
    | (Cons (tM, trec'), s) ->
        let tN = invNorm cD0 (phat, (tM,s), ss, rOccur) in
        let trec'' = invTuple cD0 (phat, (trec',s), ss, rOccur) in
          Cons (tN, trec'')

  and invSpine cD0 (phat, spine, ss, rOccur) = match spine with
    | (Nil          , _s) -> Nil
    | (App (tM, tS) ,  s) ->
        App (invNorm  cD0 (phat, (tM, s), ss, rOccur),
             invSpine cD0 (phat, (tS, s), ss, rOccur))
    | (SClo (tS, s'),  s) ->
        invSpine cD0 (phat, (tS, comp s' s), ss, rOccur)


  (* invHead(phat, head, ss, rOccur) = h'
     cases for parameter variable and meta-variables taken
     care in invNorm' *)
  and invHead cD0 (phat, head, ((ms, ssubst) as ss), rOccur) = match head with
    | BVar k            ->
        begin match bvarSub k ssubst with
          | Undef          -> raise NotInvertible
          | Head (BVar k') -> BVar k'
        end

    | Const _           ->
        head

    | Proj (BVar k, _i) ->
        let (_ , ssubst) = ss in
        begin match bvarSub k ssubst with
          | Head (BVar _k' as head) -> head
          | Undef                   -> raise NotInvertible
        end

    | FVar _x           -> head
      (* For any free variable x:tA, we have  . |- tA <= type ;
         Occurs check is necessary on tA Dec 15 2008 -bp  :(
       *)

    | MVar (Inst (_n, r, cPsi1, _tP, _cnstrs) as u, t) ->
        if eq_cvarRef (MVarRef r) rOccur then
          raise NotInvertible
        else
          let t = Monitor.timer ("Normalisation", fun () -> Whnf.normSub t) in
          if isPatSub t then
            let (_ , ssubst) = ss in
            let (s', _cPsi2) = pruneCtx phat (t, cPsi1) ss in
                (* D ; Psi  |- t' <= Psi1 and
                   D ; Psi1 |- s' <= Psi2 and
                   D ; Psi  |- [t']s' <= Psi2  *)
                if isId s' then
                  MVar(u, comp t ssubst)
                else
                  raise NotInvertible
            else (* t' not patsub *)
              MVar(u, invSub cD0 phat (t, cPsi1) ss rOccur)

    | MVar (Offset u, t) ->
        let (_, _tA, cPsi1) = Whnf.mctxMDec cD0 u in
          begin match applyMSub u ms with
            | MV v ->
                MVar(Offset v, invSub cD0 phat (t, cPsi1) ss rOccur)
            | MUndef -> raise NotInvertible
          end


    | PVar (Offset p, t) ->
        let (_, _tA, cPsi1) = Whnf.mctxPDec cD0 p in
          begin match applyMSub p ms with
            | MV q ->
                PVar(Offset q, invSub cD0 phat (t, cPsi1) ss rOccur)
            | MUndef -> raise NotInvertible
          end


    | PVar (Inst (_n, r, cPsi1, _tP, _cnstrs) as u, t) ->
        let t = Monitor.timer ("Normalisation", fun () -> Whnf.normSub t) in
        if eq_cvarRef (MVarRef r) rOccur then
          raise NotInvertible
        else
          if isPatSub t then
            let (_ , ssubst) = ss in
              let (s', _cPsi2) = pruneCtx phat (t, cPsi1) ss in
                (* D ; Psi  |- t' <= Psi1 and
                   D ; Psi1 |- s' <= Psi2 and
                   D ; Psi  |- [t']s' <= Psi2  *)
                if isId s' then
                  PVar(u, comp t ssubst)
                else
                  raise NotInvertible
            else (* t' not patsub *)
              PVar(u, invSub cD0 phat (t, cPsi1) ss rOccur)

    | Proj(PVar (Offset p, t), i) ->
        let (_, _tA, cPsi1) = Whnf.mctxPDec cD0 p in
          begin match applyMSub p ms with
            | MV q ->
                Proj(PVar(Offset q, invSub cD0 phat (t, cPsi1) ss rOccur), i)
            | MUndef -> raise NotInvertible
          end


    | Proj(PVar (Inst (_n, r, cPsi1, _tP, _cnstrs) as u, t), i) ->
        let t = Monitor.timer ("Normalisation", fun () -> Whnf.normSub t) in
        if eq_cvarRef (MVarRef r) rOccur then
          raise NotInvertible
        else
          if isPatSub t then
            let (_ , ssubst) = ss in
              let (s', _cPsi2) = pruneCtx phat (t, cPsi1) ss in
                (* D ; Psi  |- t' <= Psi1 and
                   D ; Psi1 |- s' <= Psi2 and
                   D ; Psi  |- [t']s' <= Psi2  *)
                if isId s' then
                  Proj(PVar(u, comp t ssubst), i)
                else
                  raise NotInvertible
            else (* t' not patsub *)
              PVar(u, invSub cD0 phat (t, cPsi1) ss rOccur)





  (* invSub cD0 (phat, s, ss, rOccur) = s'

     if phat = hat(Psi)  and
        D ; Psi  |- s <= Psi'
        D ; Psi''|- ss <= Psi
     then s' = [ss]s   if it exists, and
        D ; cPsi'' |- [ss]s <= cPsi'
   *)
  and invSub cD0 phat (s, cPsi1) ((ms , ssubst) as ss) rOccur = match (s, cPsi1) with
    | (Shift (psi, n), DDec(_cPsi', _dec)) ->
        invSub cD0 phat (Dot (Head (BVar (n + 1)), Shift (psi, n + 1)), cPsi1) ss rOccur

    | (Shift (psi, n), Null) ->
        let r = comp (Shift (psi, n)) ssubst  in
          r
      (* Sat Dec 27 15:45:18 2008 -bp DOUBLE CHECK *)
      (* must be defined -- n = offset
       * otherwise it is undefined
       *)

    | (Shift (psi, n), CtxVar _psi) -> comp (Shift (psi, n)) ssubst
        (* Sat Dec 27 15:45:18 2008 -bp DOUBLE CHECK *)
        (* must be defined -- n = offset
         * otherwise it is undefined
         *)
    | (SVar (s, (NoCtxShift, 0), sigma), CtxVar psi) ->
        (* other cases ? -bp *)
        let (s,cPhi, cPsi') = (match s with
                     | Offset offset -> (match applyMSub offset ms with
                                           | MV v -> let (_, cPhi, cPsi') =
                                               Whnf.mctxSDec cD0  v in (Offset v, cPhi, cPsi')
                                           | MUndef -> raise NotInvertible
                                        )

                     | SInst (_ , {contents=None}, cPhi, _cPsi', _ ) -> (s,cPhi, _cPsi')
                    ) in
<<<<<<< HEAD
=======
        let _ = dprint (fun () -> "[invSub]" ^ P.dctxToString cD0 (Context.hatToDCtx phat) ^ " |- "
        ^ P.subToString cD0 (Context.hatToDCtx phat) sigma ^ " : " ^
        P.dctxToString cD0 cPsi') in
>>>>>>> fdc170be
        SVar(s, (NoCtxShift, 0), invSub cD0 phat (sigma, cPsi') ss rOccur)

    | (Dot (Head (BVar n), s'), DDec(cPsi', _dec)) ->
        begin match bvarSub n ssubst with
          | Undef ->
              (* let si = invSub cD0 phat (s', cPsi') ss rOccur in *)
                (* Dot(Undef, si)  *)
                raise NotInvertible
                  (* Mon Feb  9 14:37:27 2009 -bp : previously raise NotInvertible) *)
          | ft   -> Dot (ft , invSub cD0 phat (s', cPsi') ss rOccur)
        end

    | (Dot (Head (Proj (BVar n, k)), s'), DDec(cPsi', _dec)) ->
        begin match bvarSub n ssubst with
          | Undef ->
              let si = invSub cD0 phat (s', cPsi') ss rOccur in
                Dot(Undef, si)
                  (* Mon Feb  9 14:37:27 2009 -bp : previously raise NotInvertible) *)
          | Head(BVar m)  ->
              Dot (Head (Proj (BVar m, k)) , invSub cD0 phat (s', cPsi') ss rOccur)
          | _ -> raise NotInvertible
        end


    | (Dot (Obj tM, s'), DDec(cPsi', _dec))        ->
        (* below may raise NotInvertible *)
        let tM' = invNorm cD0 (phat, (tM, id), ss, rOccur) in
          Dot (Obj tM', invSub cD0 phat (s', cPsi') ss rOccur)

    | (SVar (Offset s, (ctx_offset, n), t), cPsi1) -> (* This is probably
      buggy. Need to deal with the n *)
        let ctx_offset' = match ctx_offset with
          | NoCtxShift -> NoCtxShift
          | CtxShift (CtxOffset offset) -> (match applyMSub offset ms with
              | MV v -> CtxShift (CtxOffset v)
              | MUndef -> raise NotInvertible)
          | NegCtxShift (CtxOffset offset) -> (match applyMSub offset ms with
              | MV v -> NegCtxShift (CtxOffset v)
              | MUndef -> raise NotInvertible)
          | _ -> ctx_offset in
<<<<<<< HEAD

=======
>>>>>>> fdc170be
          begin match applyMSub s ms with
            | MV v ->
                let (_, cPhi, cPsi1) = Whnf.mctxSDec cD0  v  in
                  (* applyMSub to ctx_offset ? *)
                SVar(Offset v, (ctx_offset', n), invSub cD0 phat (t, cPsi1) ss rOccur)
            | MUndef -> raise NotInvertible
          end
    | (FSVar (s_name, n , t), cPsi1) ->
        (dprint (fun () -> "invSub FSVar");
<<<<<<< HEAD
        FSVar (s_name, n, invSub cD0 phat (t, cPsi1) ss rOccur))
=======
        let (_, SDecl (_, _cPhi,  cPsi')) = Store.FCVar.get s_name in
        FSVar (s_name, n, invSub cD0 phat (t, cPsi') ss rOccur))
>>>>>>> fdc170be
(*        if ssubst = id then s else
        (dprint (fun () -> "invSub FSVar -- undefined") ; raise (Error "invSub for
        free substitution variables -- not defined"))*)

<<<<<<< HEAD
    | _ -> (dprint (fun () -> "invSub -- undefined") ; raise (Error "invSub -- undefined"))
=======
    | (s, _ ) -> (dprint (fun () -> "invSub -- undefined: s = " ^
                      P.subToString cD0 (Context.hatToDCtx phat) s) ;
                  dprint (fun () -> "domain cPsi1 = " ^ P.dctxToString cD0 cPsi1);
                  raise (Error "invSub --   undefined"))
>>>>>>> fdc170be



  (* invMSub cD0 (mt, cD') ms rOccur = mt'

     if cD  |- mt <= cD'
        cD''|- ms <= cD
     then mt' = [ms]mt   if it exists, and
        D'' |- [ms]mt <= cD'
   *)
  and invMSub cD0 (mt, cD1) ms  rOccur = match (mt, cD1) with
    | (MShift n, Dec(_cD', _dec)) ->
        invMSub cD0 (MDot (MV (n + 1), MShift (n + 1)), cD1) ms rOccur

    | (MShift  n, Empty) -> Whnf.mcomp (MShift  n) ms

    | (MDot (MV n, mt'), Dec(cD', _dec)) ->
        begin match applyMSub n ms with
          | MUndef ->
              let msi = invMSub cD0 (mt', cD') ms rOccur in
                MDot(MUndef, msi)
                (* Mon Feb  9 14:37:27 2009 -bp : previously raise NotInvertible) *)
          | ft    -> MDot (ft, invMSub cD0 (mt', cD') ms rOccur)
        end

    | (MDot (MObj (phat, tM), mt'), Dec(cD', MDecl _))        ->
        (* below may raise NotInvertible *)
        let tM' = invNorm cD0 (phat, (tM, id), (ms, id), rOccur) in
          MDot (MObj (phat, tM'), invMSub cD0 (mt', cD') ms rOccur)

    | (MDot (CObj cPsi, mt'), Dec(cD', CDecl _))        ->
        raise (Error.Violation "Not Implemented")
(*        (* below may raise NotInvertible *)
        let tM' = invDCtx cD0  cPsi (ms, id) rOccur in
          MDot (MObj (phat, tM'), invMSub cD0 (mt', cD') ms rOccur)
*)
    | (MDot (PObj (phat, h), mt'), Dec(cD', PDecl _))        ->
        (* below may raise NotInvertible *)
        let h' = invHead cD0 (phat, h, (ms, id), rOccur) in
          MDot (PObj (phat, h'), invMSub cD0 (mt', cD') ms rOccur)

    | (MDot (SObj (phat, sigma), mt'), Dec(cD', SDecl (_ , cPhi, _cPsi)))   ->
        (* below may raise NotInvertible *)
        let sigma' = invSub cD0 phat (sigma, cPhi) (ms, id) rOccur in
          MDot (SObj (phat, sigma'), invMSub cD0 (mt', cD') ms rOccur)


(*  and invDCtx cD cPsi ms rOccur = match cPsi with
    | Null -> Null
    | DDec (cPsi, dec) ->
        let cPsi' = invDCtx cD cPsi ms rOccur in
        let dec'  = invDec  cD dec ms rOccur in
          DDec (cPsi', dec')
    | CtxVar
*)
  (* prune cD0 cPsi'' (phat, (tM, s), ss, rOccur) = tM'

     Given: cD ; cPsi  |- s <= cPsi'  and
            cD ; cPsi' |- tM <= tA    and phat = hat(cPsi)
            ss = (ss')^-1 is a pattern substitution where

     cD ; cPsi   |- ss' <= cPsi''
     cD ; cPsi'' |- ss  <= cPsi    where  ss = (ss')^-1

     succeeds, returning (tM', sc')
          if
            - rOccur does not occur in tM
            - there exists a pruning substitution rho s.t.
              cD' |- rho <= cD   and [ss]([|rho|]([s]tM)) = tM' exists.

          where cD' ; [|rho|]cPsi'' |- tM' <= tA'
            and tA' = [ss]([|rho|]([s]tA)) will exist

         effect
         - MVars and PVars in tM are pruned;

     can fail:

       - raises Failure if rOccur occurs in tM (occurs check)
         or [ss]([|rho|][s]tM) does not exist,

       - raises NotInvertible if there exist meta-variables u[t] where t is not a
         pattern substitution and [ss](t) does not exist
  *)

  and prune  cD0 cPsi' phat sM ss rOccur =
    let _qq : (msub * sub) = ss in
      prune' cD0 cPsi' phat (Whnf.whnf sM) ss rOccur

  and prune' cD0 cPsi' ((cvar, offset) as phat) sM ss rOccur = match sM with
    | (Lam (loc, x, tM),   s) ->
        let _ = dprint (fun () -> "[prune] Lam " ) in
        let _ = dprint (fun () -> "[prune[ sM = " ^
                          P.normalToString cD0  (Context.hatToDCtx phat) sM) in
        let _ = dprint (fun () -> "[prune[ sM' = " ^
                          P.normalToString cD0
                          (Context.hatToDCtx (cvar,offset+1)) (tM, dot1 s)) in
        let (ms, ssubst) = ss in
        let tM' = prune cD0 (DDec(cPsi', TypDeclOpt (Id.mk_name Id.NoName)))
                        (cvar, offset + 1) (tM, dot1 s) (ms, dot1 ssubst) rOccur in
          Lam (loc, x, tM')

    | (Tuple (loc, tuple),   s) ->
        let tuple' = pruneTuple cD0 cPsi' phat (tuple, s) ss rOccur in
          Tuple (loc, tuple')

    | (Root (loc, head, tS),   s) ->
        let (ms , ssubst) = ss in
        let returnNeutral newHead =
          let tS' = pruneSpine cD0 cPsi' phat (tS, s) ss rOccur in
            Root (loc, newHead, tS')
        in
          match head with
            | MMVar (MInst (_n, r, cD1, cPsi1, tP, cnstrs) as _u, (mt, t)) ->  (* s = id *)
              (* cD |- t <= cD1
                 cD ; cPsi |- t <= [|mt|]Psi1
                 cD ; cPsi |- [t]([|mt|]tP)
              *)
                let tM = Root(loc, head, tS) in
                let (_ms, sigma) = ss in
                let _ = dprint (fun () -> "[prune] MMVar " ^ P.normalToString cD0 (Context.hatToDCtx phat) sM ) in
                let _ = dprint (fun () -> "[prune] with respect to ss = " ^ P.subToString cD0 cPsi' sigma) in
                let t  = Whnf.normSub t in
                  (* by invariant: MVars are lowered since tM is in whnf *)
                  if eq_cvarRef (MMVarRef r) rOccur then
                    raise (Failure "Variable occurrence")
                  else
                    if isId ssubst && isMId ms  then returnNeutral head
                    else
                      if isPatSub t && isPatMSub mt then
                        let _ = dprint (fun () -> "[prune] MMVar "
                                          ^ P.normalToString cD0 (Context.hatToDCtx phat) sM
                                          ^ "\n  with respect to ssubst = " ^ P.subToString cD0 cPsi' ssubst) in

                      let (id_sub, cPsi2) = pruneCtx phat (comp t s, cPsi1) ss in
                        let _ = dprint (fun () -> "[prune] pruneCtx done - MMVar case ") in
                        let _ = dprint (fun () -> "cPsi1 = " ^ P.dctxToString cD1 cPsi1) in
                        let _ = dprint (fun () -> "cPsi2 = " ^ P.dctxToString cD1 cPsi2) in
<<<<<<< HEAD

=======
>>>>>>> fdc170be
                        (* cD ; cPsi |- s <= cPsi'   cD ; cPsi' |- t <= [|mt|]cPsi1
                           cD ; cPsi |-  t o s <= [|mt|]cPsi1 and
                           cD ; [|mt|]cPsi1 |- id_sub <= cPsi2 and
                           cD ; cPsi |- t o s o idsub <= cPsi2 *)
                      let (id_msub, cD2) = pruneMCtx cD0 (mt, cD1) ms in
<<<<<<< HEAD

                      let _ = dprint (fun () -> "[prune] pruneMCtx done " ) in
=======
                        let _ = dprint (fun () -> "[prune] pruneMCtx done - MMVar case ") in
                        let _ = dprint (fun () -> P.mctxToString cD1 ^ " |- id_msub : " ^ P.mctxToString cD2) in
                        let _ = dprint (fun () -> "id_msub " ^ P.msubToString  cD1 id_msub) in
>>>>>>> fdc170be
                        (* cD  |- mt <= cD1
                         * cD1 |- id_msub <=  cD2
                         * cD  |- [|mt|]id_msub <= cD2
                         *
                         * Note: cD |- cPsi2 ctx  and cD1 ; cPsi1 |- tP <= type
                         *       cD ; [|mt|]cPsi1 |- [|mt|]tP <= type
                         *)
                      let i_id_sub  = invert id_sub in
                      let _ = dprint (fun () -> "[prune] inverting id_sub done " ) in
                      let i_msub = Whnf.m_invert (Whnf.mcomp id_msub mt) in
                        let _ = dprint (fun () -> "i_msub " ^ P.msubToString  cD2 i_msub) in
                        (* cD2 |- i_msub <= cD
                         * cD ; cPsi2 |- i_id_sub <= cPsi1
                         * cD2 ; [|i_msub|]cPsi2 |- [|i_msub|]i_id_sub <= [|i_msub|]cPsi1
                         *
                         * and more importantly: cD2 |- [|i_msub|]cPsi2 ctx
                         *)
                      let i_id_msub = Whnf.m_invert id_msub in
                        (* cD2 |- i_id_msub <= cD1
                         * cD2 ; [|i_id_msub|]cPsi1 |- [|i_id_msub|]tP <= type
                         * cD2 ; [|i_msub|]cPsi2 |- [i_sub][|i_id_msub|]tP <= type
                        *)
                        let _ = dprint (fun () -> "[prune] invert stuff done -MMVar case ") in
                       (* let cPsi2' = Whnf.cnormDCtx (cPsi2, i_msub) in *)
                        let cPsi2' = Whnf.cnormDCtx (cPsi2, i_id_msub) in
                        let _ = dprint (fun () -> "[prune] cD2 = " ^ P.mctxToString cD2) in
                        let _ = dprint (fun () -> "[prune] cnormDCtx cPsi2' =  "
                                          ^ P.dctxToString cD2 cPsi2') in
                        let i_sub  = Whnf.cnormSub (i_id_sub, i_msub) in
                        let _ = dprint (fun () -> "[prune] cnormSub i_id_sub - MMVar case ") in
                        let tP'    = Whnf.cnormTyp (tP, i_id_msub) in
                        let _ = dprint (fun () -> "[prune] cnormTyp tP - MMVar case ") in

                      let v = Whnf.newMMVar None (cD2, cPsi2', TClo(tP', i_sub)) in
                      let tN = Root (loc, MMVar (v, (id_msub, id_sub)), Nil) in
                      let _ = dprint (fun () -> "[prune] new mmvar created : " ^ P.normalToString cD1 cPsi1 (tN, Substitution.LF.id)) in
                      let _ = dprint (fun () -> "[prune] new mmvar has type : "
                                        ^ " [ " ^ P.dctxToString cD2 cPsi2' ^ " . "
                                        ^ P.typToString cD2 cPsi2' (tP', i_sub)) in
                      let _ = dprint (fun () -> "[prune] tM (before instantiation) = " ^
                                        P.normalToString cD0 cPsi' sM) in
                      let _ = instantiateMMVar (r, Root (loc, MMVar (v, (id_msub, id_sub)), Nil), !cnstrs) in
                      let tM'= Whnf.cnorm (Whnf.norm (tM, comp s ssubst), ms) in
                                 (* Clo(tM, comp s ssubst) *)
                      let _ = dprint (fun () -> "[prune] tM' = " ^
                                        P.normalToString cD0 cPsi' (tM', Substitution.LF.id)) in
                        tM'
                         (* [|v[id_msub, id_sub] / u|] *)
                    else (* mt is not patsub but t is not *)
                      if isPatMSub mt then
                      (* cD ; cPsi' |- u[mt;t] <= [|mt|][t]tP, and u::tP[cD1 ; cPsi1]  and
                         cD  |- mt <= cD1
                         cD ; cPsi'  |- t <= [|mt|]cPsi1
                      *)
                      let (id_msub, cD2) = pruneMCtx cD0 (mt, cD1) ms in
                        (* cD  |- mt <= cD1
                         * cD1 |- id_msub <=  cD2
                         * cD  |- [|mt|]id_msub <= cD2
                         * cD1 |- cPsi1 ctx
                         *)
                      let i_msub = Whnf.m_invert (Whnf.mcomp id_msub mt) in
                        (* cD2 |- i_msub <= cD               *)
                      let id_msub_i = Whnf.m_invert id_msub in
                        (* cD2 |= id_msub_i <= cD1 *)
                      let cPsi1' = Whnf.cnormDCtx (cPsi1, id_msub_i) in
                      (* cD2 |- cPsi1' ctx *)
                      (* cD ; cPsi'  |- t <= [|mt|]cPsi1
                         cD2 |- i_msub <= cD
                         cD2 ; [|i_msub|]Psi' |- [|i_msub|]t <= [|i_msub|]([|mt|]cPsi1)

                         note: [|i_msub|]([|mt|]cPsi1) = [|([|mt|]id_msub) ^ 1|] [|mt|] cPsi1

                         where cD  |- mt <= cD1
                               cD2 |- [|mt|](id_msub) ^ 1 <= cD
                       *)

                      let t'  = Whnf.cnormSub (Whnf.normSub (comp t s), i_msub) in
                      let cPsi'' = Whnf.cnormDCtx (cPsi', i_msub) in
                      (* ss = (ms, ssubst)   cD ; cPsi0 |- ss cPsi' *)
                      (* let (idsub, cPsi2) = pruneSub  cD0 cPsi' phat (t', cPsi1') ss rOccur in *)
                      let _ = dprint (fun () -> "[prune] MMVar t' = " ^
                                        P.subToString cD2 cPsi' t') in
                      let (idsub, cPsi2) = pruneSub  cD2 cPsi'' phat (t', cPsi1') ss rOccur in
                      (* cD2 ; [|mt|]Psi1 |- idsub   : Psi2
                         cD2 ; Psi2 |- idsub_i : [|mt|]Psi1
                       *)
                      let idsub_i = invert idsub in

                      let cPsi2' = Whnf.cnormDCtx (cPsi2, i_msub) in
                      (* cD  ; cPsi   |- [t]([|mt|]tP)
                         cD1 ; cPsi1  |- tP
                         cD2 ; [|id_msub^-1|]cPsi1   |-    [|id_msub^-1|] tP  <= type
                         cD2 ; cPsi2' |-  [id_sub_i]  [|id_msub^-1|] tP
                      *)
                      let tP' = Whnf.cnormTyp (tP, id_msub_i) in
                      let v = Whnf.newMMVar None (cD2, cPsi2', TClo(tP', invert idsub_i)) in
                      let _  = instantiateMMVar (r, Root (loc, MMVar (v, (id_msub, idsub)), Nil), !cnstrs) in
                      let tM'= Whnf.cnorm (Whnf.norm (tM, comp s ssubst), ms) in
                        tM'
                      else
                        raise NotInvertible
                          (* may raise NotInvertible *)



            | MVar (Inst (_n, r, cPsi1, tP, cnstrs) (*as u*), t) ->  (* s = id *)
                let tM = Root(loc, head, tS) in
                let t  = simplifySub cD0 cPsi' (Whnf.normSub (comp t s)) in
                  (* by invariant: MVars are lowered since tM is in whnf *)
                  if eq_cvarRef (MVarRef r) rOccur then
                    raise (Failure "Variable occurrence")
                  else
                    if isPatSub t then
                      let (idsub, cPsi2) = pruneCtx phat (t, cPsi1) ss in
(*                      let (_ , ssubst) = ss in
                      let _ = dprint (fun () -> "[prune] ss = " ^
                                        P.subToString cD0 cPsi' ssubst) in
                      let _ = dprint (fun () -> "[prune] cPsi1 = " ^
                                        P.dctxToString cD0 cPsi1) in
                      let _ = dprint (fun () -> "[prune] idsub = " ^
                                        P.subToString cD0 cPsi1 idsub) in
                      let _ = dprint (fun () -> "[prune] cPsi2 = " ^
                                        P.dctxToString cD0 cPsi2) in
                      let _ = dprint (fun () -> "[prune] t = " ^
                                        P.subToString cD0 cPsi' t) in *)
                        (* cD ; cPsi |- s <= cPsi'   cD ; cPsi' |- t <= cPsi1
                           cD ; cPsi |-  t o s <= cPsi1 and
                           cD ; cPsi1 |- idsub <= cPsi2 and
                           cD ; cPsi |- t o s o idsub <= cPsi2 *)
                      let idsub_i = invert idsub in
                      let v = Whnf.newMVar None (cPsi2, TClo(tP, idsub_i)) in

                      let _  = instantiateMVar (r, Root (loc, MVar (v, idsub), Nil), !cnstrs) in
                       Clo(tM, comp s ssubst)
                          (* [|v[idsub] / u|] *)
                    else (* s not patsub *)
                      (* cD ; cPsi' |- u[t] <= [t]tP, and u::tP[cPsi1]  and
                         cD ; cPsi' |- t <= cPsi1
                         cD ; cPsi  |- s <= cPsi'
                         CD ; cPsi  |- comp t s <= cPsi1  and cD ; cPsi''|- ssubst <= cPsi
                         s' = [ssubst]([s]t) and  cD ; cPsi'' |- s' <= cPsi1  *)
                      (* Mon Feb  9 14:38:08 2009 -bp : instead of simply computing the inverted
                         substitution, we now actually prune the substitution *)
                      (*
                        let s' = invSub cD0 phat (comp t s, cPsi1)  ss rOccur in
                          Root (loc, MVar (u, s'), Nil)
                      *)
                      let (_ , ssubst) = ss in
                      let _ = dprint (fun () -> "[prune] MVar - calling pruneSub ") in
                      let _ = dprint (fun () -> "[prune] t = " ^
                                        P.subToString cD0 (Context.hatToDCtx phat) t) in

                      let _ = dprint (fun () -> "[prune] ss = " ^
                                        P.subToString cD0 cPsi' ssubst) in
                       let (idsub, cPsi2) = pruneSub  cD0 cPsi' phat (t, cPsi1) ss rOccur in
                      (* Psi1 |- idsub   : Psi2
                         Psi2 |- idsub_i : Psi1
                       *)
                        (* could maybe just prune tP and cPsi1 ?
                           29 Jan, 2011  -bp  *)
                         (* *)
                      let idsub_i = invert idsub in
                      let v = Whnf.newMVar None (cPsi2, TClo(tP, idsub_i)) in
                      (* let _ = print_string ("prune non-pattern sub s  where u[s] \n") in *)
                      let _ = dprint (fun () -> "[prune] BEFORE Inst. r = " ^
                                     P.normalToString cD0 (Context.hatToDCtx phat) (tM,s) ) in
                      let _ = instantiateMVar (r, Root (loc, MVar (v, idsub),
                                        Nil), !cnstrs) in
                      let _ = dprint (fun () -> "[prune] cPsi2 = " ^
                                        P.dctxToString cD0 cPsi2) in
                      let _ = dprint (fun () -> "[prune] cPsi1 = " ^
                                        P.dctxToString cD0 cPsi1) in
                      let _ = dprint (fun () -> "[prune] cPsi = " ^
                                        P.dctxToString cD0 (Context.hatToDCtx phat)) in
                      let _ = dprint (fun () -> "[prune] Inst. r = " ^
                                     P.normalToString cD0 (Context.hatToDCtx phat) (tM,s) ) in
                      let _ = dprint (fun () -> "[prune] ssubst = " ^
                                        P.subToString cD0 cPsi' ssubst)
                      in
                      let _ = dprint (fun () -> "[prune] pruned tM = " ^
                                     P.normalToString cD0 cPsi' (tM,comp s ssubst) ) in
                        Clo(tM, comp s ssubst)
                          (* may raise NotInvertible *)


            | MVar (Offset u, t)   (* tS = Nil,   s = id *) ->
                ( dprint (fun () -> "Pruning bound meta-variable " ^             (R.render_cvar cD0 u)) ;
                begin match applyMSub u ms with
                  | MV v ->
                      begin try
                        let (_, _tA, cPsi1) = Whnf.mctxMDec cD0 v in
                        let _ = dprint (fun () -> "   cPsi1 (context of mvar)  " ^             (R.render_cvar cD0 v)
                                          ^ " ) = " ^ P.dctxToString cD0 cPsi1) in
                        let _ = dprint (fun () -> "   cPsi' " ^ P.dctxToString cD0 cPsi') in
<<<<<<< HEAD

=======
>>>>>>> fdc170be
                        let t' = simplifySub cD0 (Context.hatToDCtx phat) (comp t s) in
(*                         let s0 = invSub cD0 phat (comp t s, cPsi1) ss rOccur
                           in
                        let s' = simplifySub  cD0 cPsi' s0 in *)
                        let s' = invSub cD0 phat (t' , cPsi1) ss rOccur in
                        let (_, ssSubst) = ss in
                          dprint (fun () -> "##       s  = " ^ P.subToString cD0 cPsi' s);
                          dprint (fun () -> "##       t  = " ^ P.subToString cD0 cPsi' t);
                          dprint (fun () -> "##       ss = " ^ P.subToString cD0 cPsi' ssSubst);
(*                          dprint (fun () -> "##       s0' = " ^ P.subToString cD0 cPsi' s0);*)
                          dprint (fun () -> "##       s' = " ^ P.subToString   cD0 cPsi' s');
                          dprint (fun () -> "## comp t s = " ^ P.subToString cD0 cPsi' (comp t s));
                          returnNeutral (MVar (Offset v, s'))
                      with
                        | Error.Violation msg ->
                            (dprint (fun () -> "Pruning bound meta-variable FAILS; " ^ msg ^
                              "\n Looking for " ^ R.render_cvar cD0 u ^
                              "\n in context " ^ P.mctxToString cD0);
                            raise (Failure ("Pruning")))
                        | Error msg ->
                          (dprint (fun () -> "Pruning bound meta-variable FAILS; " ^ msg ^
                                          "\n Looking for " ^ R.render_cvar cD0 u ^
                                          "\n in context " ^ P.mctxToString cD0) ;
                           raise (Failure ("Pruning")))
                      end
                  | MUndef -> (dprint (fun () -> "pruning bound metavariable - MUndef failure ");
                               raise (Failure "[Prune] Bound MVar dependency"))
                  | _      -> (dprint (fun () -> "pruning bound meta-variable - FAIL");
                               raise (Failure "[Prune] MObj / PObj dependency"))
                end
                )
            | FMVar (u, t)   (* tS = Nil,   s = id *) ->
                let (cD_d, MDecl (_, _tA, cPsi1)) = Store.FCVar.get u in
                let d = Context.length cD0 - Context.length cD_d in
	        let cPsi1 = if d = 0 then cPsi1 else
	          Whnf.cnormDCtx (cPsi1, MShift d) in
                let t' = simplifySub cD0 (Context.hatToDCtx phat) (comp t s) in
(*                let t' = comp t s in *)
                let s' = invSub cD0 phat (t', cPsi1) ss rOccur in
                  returnNeutral (FMVar (u, s'))

            | FPVar (p, t)   (* tS = Nil,   s = id *) ->
                let (cD_d, PDecl (_, _tA, cPsi1)) = Store.FCVar.get p in
                let d = Context.length cD0 - Context.length cD_d in
	        let cPsi1 = if d = 0 then cPsi1 else
	          Whnf.cnormDCtx (cPsi1, MShift d) in
                let t' = simplifySub cD0 (Context.hatToDCtx phat) (comp t s) in
                let s' = invSub cD0 phat (t', cPsi1) ss rOccur in
                  returnNeutral (FPVar (p, s'))

            | PVar (Offset p, t)   (* tS = Nil,   s = id *) ->
                begin match applyMSub p ms with
                  | MV q ->
                      let (_, _tA, cPsi1) = Whnf.mctxPDec cD0 p in
                      let t' = simplifySub cD0 (Context.hatToDCtx phat) (comp t s) in
                      let s' = invSub cD0 phat (t', cPsi1) ss rOccur in
                        returnNeutral (PVar (Offset q, s'))
                  | MUndef -> raise (Failure "[Prune] Bound PVar dependency")
                end

            | Proj (PVar (Offset p, t), i)   (* tS = Nil,   s = id *) ->
                begin match applyMSub p ms with
                  | MV q ->
                      let (_, _tA, cPsi1) = Whnf.mctxPDec cD0 p in
                      let t' = simplifySub cD0 (Context.hatToDCtx phat) (comp t s) in
                      let s' = invSub cD0 phat (t', cPsi1) ss rOccur in
                        returnNeutral (Proj (PVar (Offset q, s'), i))
                  | MUndef -> raise (Failure "[Prune] Bound PVar dependency in projection")
                end

            | PVar (PInst (_n, r, cPsi1, tA, cnstrs) as q, t) (* tS *)   (* s = id *) ->
                let t = Whnf.normSub t in
                let t = simplifySub cD0 (Context.hatToDCtx phat) t in
                  if eq_cvarRef (PVarRef r) rOccur then
                    raise (Failure "[Prune] Parameter variable occurrence")
                  else
                    if isPatSub t then
                      let (idsub, cPsi2) = pruneCtx phat (comp t s, cPsi1) ss in
                        (* cD ; cPsi1 |- idsub <= cPsi2 *)
                      let p = Whnf.newPVar None (cPsi2, TClo(tA, invert idsub)) (* p::([(idsub)^-1]tA)[cPsi2] *) in
                      let _ = instantiatePVar (r, PVar (p, idsub), !cnstrs) in
                        (* [|p[idsub] / q|] *)
                        (* h = p[[ssubst] ([t] idsub)] *)
                        returnNeutral (PVar(p, comp (comp t idsub) ssubst))
                    else (* s not patsub *)
                      let s' = invSub cD0 phat (comp t s, cPsi1) ss rOccur in
                        returnNeutral (PVar (q, s'))

            | MPVar (MPInst (_n, r, cD1, cPsi1, tA, cnstrs) as q, (mt, t)) (* tS *)   (* s = id *) ->
                let t = Whnf.normSub t in
                let t = simplifySub cD0 (Context.hatToDCtx phat) t in
                  if eq_cvarRef (PVarRef r) rOccur then
                    raise (Failure "[Prune] Parameter variable occurrence")
                  else
                    if isPatSub t && isPatMSub mt then
                      let (id_sub, cPsi2) = pruneCtx phat (comp t s, cPsi1) ss in
                        (* cD ; cPsi1 |- idsub <= cPsi2 *)
                      let (id_msub, cD2) = pruneMCtx cD0 (mt, cD1) ms in
                        (* cD  |- mt <= cD1
                         * cD1 |- id_msub <=  cD2
                         * cD  |- [|mt|]id_msub <= cD2
                         *
                         * Note: cD |- cPsi2 ctx  and cD1 ; cPsi1 |- tP <= type
                         *       cD ; [|mt|]cPsi1 |- [|mt|]tP <= type
                         *)

                      let i_id_sub  = invert id_sub in
                        (* cD; cPsi2 |- i_id_sub : cPsi1 *)
                      let i_msub = Whnf.m_invert (Whnf.mcomp id_msub mt) in
                        (* cD2 |- i_msub <= cD
                         * cD ; cPsi2 |- i_id_sub <= cPsi1
                         * cD2 ; [|i_msub|]cPsi2 |- [|i_msub|]i_id_sub <= [|i_msub|]cPsi1
                         *
                         * and more importantly: cD2 |- [|i_msub|]cPsi2 ctx
                         *)
                      let i_id_msub = Whnf.m_invert id_msub in
                        (* cD2 |- i_id_msub <= cD1
                         * cD2 ; [|i_id_msub|]cPsi1 |- [|i_id_msub|]tA <= type
                         * cD2 ; [|i_msub|]cPsi2 |- [i_sub][|i_id_msub|]tA <= type
                        *)
                      let cPsi2' = Whnf.cnormDCtx (cPsi2, i_msub) in
                      let i_sub  = Whnf.cnormSub (i_id_sub, i_msub) in
                      let tA'    = Whnf.cnormTyp (tA, i_id_msub) in

                      let v = Whnf.newMPVar None (cD2, cPsi2', TClo(tA', i_sub)) in

                      let _ = instantiateMPVar (r, MPVar (v, (id_msub, id_sub)), !cnstrs) in
                        (* [|p[id_msub, id_sub] / q|] *)
                        (* h = p[[ssubst] ([t] idsub)] *)
                        returnNeutral (MPVar(v, ( Whnf.mcomp (Whnf.mcomp mt id_msub) ms, comp (comp t id_sub) ssubst)))
                    else (* t and mt not patsub *)
                      let (ms, ssubst) = ss in
                      let _ = dprint (fun () -> "[prune] MPVar - compute invSub") in
                      let s' = invSub cD0 phat (comp t s, cPsi1) ss rOccur in
                      let _ = dprint (fun () -> "[prune] MPVar - compute invMSub") in
                      let _ = dprint (fun () -> "[prune] mt = " ^ P.msubToString cD0 mt) in
                      let _ = dprint (fun () -> "[prune] cD1 = " ^ P.mctxToString cD1) in
                      let mt' = invMSub cD0 (mt, cD1) ms rOccur in
                      let _ = dprint (fun () -> "[prune] MPVar - computing invMSub done") in
                        returnNeutral (MPVar (q, (mt', s')))


            | Proj(MPVar (MPInst (_n, r, cD1, cPsi1, tA, cnstrs) as q, (mt, t)), index) (* tS *)   (* s = id *) ->
                let t = Whnf.normSub t in
                let t = simplifySub cD0 (Context.hatToDCtx phat) t in
                  if eq_cvarRef (PVarRef r) rOccur then
                    raise (Failure "[Prune] Parameter variable occurrence")
                  else
                    if isPatSub t && isPatMSub mt then
                      let (id_sub, cPsi2) = pruneCtx phat (comp t s, cPsi1) ss in
                        (* cD ; cPsi1 |- idsub <= cPsi2 *)
                      let (id_msub, cD2) = pruneMCtx cD0 (mt, cD1) ms in
                        (* cD  |- mt <= cD1
                         * cD1 |- id_msub <=  cD2
                         * cD  |- [|mt|]id_msub <= cD2
                         *
                         * Note: cD |- cPsi2 ctx  and cD1 ; cPsi1 |- tP <= type
                         *       cD ; [|mt|]cPsi1 |- [|mt|]tP <= type
                         *)

                      let i_id_sub  = invert id_sub in
                        (* cD; cPsi2 |- i_id_sub : cPsi1 *)
                      let i_msub = Whnf.m_invert (Whnf.mcomp id_msub mt) in
                        (* cD2 |- i_msub <= cD
                         * cD ; cPsi2 |- i_id_sub <= cPsi1
                         * cD2 ; [|i_msub|]cPsi2 |- [|i_msub|]i_id_sub <= [|i_msub|]cPsi1
                         *
                         * and more importantly: cD2 |- [|i_msub|]cPsi2 ctx
                         *)
                      let i_id_msub = Whnf.m_invert id_msub in
                        (* cD2 |- i_id_msub <= cD1
                         * cD2 ; [|i_id_msub|]cPsi1 |- [|i_id_msub|]tA <= type
                         * cD2 ; [|i_msub|]cPsi2 |- [i_sub][|i_id_msub|]tA <= type
                        *)
                      let cPsi2' = Whnf.cnormDCtx (cPsi2, i_msub) in
                      let i_sub  = Whnf.cnormSub (i_id_sub, i_msub) in
                      let tA'    = Whnf.cnormTyp (tA, i_id_msub) in

                      let v = Whnf.newMPVar None (cD2, cPsi2', TClo(tA', i_sub)) in

                      let _ = instantiateMPVar (r, MPVar (v, (id_msub, id_sub)), !cnstrs) in
                        (* [|p[id_msub, id_sub] / q|] *)
                        (* h = p[[ssubst] ([t] idsub)] *)
                        returnNeutral (Proj(MPVar(v, ( Whnf.mcomp (Whnf.mcomp mt id_msub) ms, comp (comp t id_sub) ssubst)), index))
                    else (* t and mt not patsub *)
                      let (ms, ssubst) = ss in
                      let s' = invSub cD0 phat (comp t s, cPsi1) ss rOccur in
                      let mt' = invMSub cD0 (mt, cD1) ms rOccur in
                        returnNeutral (Proj(MPVar (q, (mt', s')), index))

            | Proj (PVar (PInst (_n, r, cPsi1, tA, cnstrs) as q, t), i)  (* s = id *) ->
                let t = Whnf.normSub t in
                let t = simplifySub cD0 (Context.hatToDCtx phat) t in
                if eq_cvarRef (PVarRef r) rOccur then
                  raise (Failure "[Prune] Parameter variable occurrence")
                else
                  if isPatSub t then
                    let (idsub, cPsi2) = pruneCtx phat (comp t s, cPsi1) ss in
                      (* cD ; cPsi1 |- idsub <= cPsi2 *)
                    let p = Whnf.newPVar None (cPsi2, TClo(tA, invert idsub)) (* p::([(idsub)^-1] tA)[cPsi2] *) in
                    let _ = instantiatePVar (r, PVar (p, idsub), !cnstrs) (* [|p[idsub] / q|] *) in
                    let s_comp = comp (comp t idsub) ssubst in
                      returnNeutral (Proj (PVar(p, s_comp), i))

                  else (* s not patsub *)
                    let s' = invSub cD0 phat (comp t s, cPsi1) ss rOccur in
                      returnNeutral (Proj (PVar (q, s'), i))

            | Proj (FPVar(p,t), i)   (* tS = Nil,   s = id *) ->
                begin try
                  let (cD_d, PDecl (_, _tA, cPsi1)) = Store.FCVar.get p in
                  let d = Context.length cD0 - Context.length cD_d in
	          let cPsi1 = if d = 0 then cPsi1 else
	                        Whnf.cnormDCtx (cPsi1, MShift d) in
                  let t = simplifySub cD0 (Context.hatToDCtx phat) (comp t s) in
                  let s' = invSub cD0 phat (t, cPsi1) ss rOccur in
                    returnNeutral (Proj (FPVar(p,s'), i))
                with
                  | Not_found ->
                      if isId ssubst && isMId ms  then returnNeutral head
                      else raise (Failure ("[Prune] Free parameter variable to be pruned with non-identity substitution"))
                end

            | BVar k  (* s = id *) ->
                begin match bvarSub k ssubst with
                  | Undef                -> raise (Failure ("[Prune] Bound variable dependency : " ^
                                                      "head = " ^ P.headToString cD0 cPsi' head))
                  | Head (BVar _k as h') ->
                      returnNeutral h'
                end

            | Const _ as h  (* s = id *)  ->  returnNeutral h

            | FVar _ as h  (* s = id *)  ->  returnNeutral h

            | Proj (BVar k, i)  (* s = id *) ->
                begin match bvarSub k ssubst with
                  | Head (BVar _k' as h') -> returnNeutral (Proj (h', i))
                  | _                     -> raise (Failure "[Prune] Bound variable dependency (Proj) ")
                end

  and pruneTuple cD0 cPsi phat sTuple ss rOccur = match sTuple with
    | (Last tM, s) ->
        let tM' = prune cD0 cPsi phat (tM, s) ss rOccur in
          Last tM'

    | (Cons (tM, rest), s) ->
        let tM' = prune cD0 cPsi phat (tM, s) ss rOccur in
        let rest' = pruneTuple cD0 cPsi phat (rest, s) ss rOccur in
          Cons (tM', rest')


  and pruneSpine cD0 cPsi1 phat spine ss rOccur = match spine with
    | (Nil, _s)           -> Nil

    | (App (tM, tS), s)   ->
        let tM' = prune cD0 cPsi1 phat (tM, s) ss rOccur in
        let tS' = pruneSpine cD0 cPsi1 phat (tS, s) ss rOccur in
          App (tM', tS')

    | (SClo (tS, s'), s) ->
        pruneSpine cD0 cPsi1 phat (tS, comp s' s) ss rOccur

  (* pruneSubst cD cPsi (s, cPsi1) ss rOccur = r
     if  ss = (mt, s')
         D'         |- mt : D
         D' ; cPsi' |- s' : cPsi
         D  ; cPsi  |- s : cPsi1
     then
         D ; cPsi' |- r : [mt]cPsi1  where
         r is the pruned version of s, i.e. every element
         in s has been pruned with respect to ss s.t.
          [s']([mt]s) = r
  *)
  and pruneSubst cD cPsi (s, cPsi1) ss rOccur = match (s, cPsi1) with
    | (Shift (psi, n), DDec(_cPsi', _dec)) ->
        pruneSubst cD cPsi (Dot (Head (BVar (n + 1)), Shift (psi, n + 1)), cPsi1) ss rOccur
    | (Shift (_psi, _n), Null) ->
      let (mt, s') = ss in  (* **    cD' |- mt : cD
                                     cD' ; cPsi' |- s' : [mt]Psi
                                     cD  ; Psi   |- s  : .
                                    ————————————————————————————–
                                     cD' ; [mt]cPsi |- [mt]s : .
                                and then
                                     cD' ; cPsi'  |- [s'] ([mt]s) : [mt]cPsi1 *)
      Whnf.cnormSub (Substitution.LF.comp s s', mt)

    | (Shift (_psi', _n), CtxVar psi) ->
      (*  cD ; cPsi |- s : psi
          cD' |- mt : cD
          cD'; cPsi' |- s' : [mt]Psi
         ——————————————————————————–
          cD' ; cPsi' |- [s']([mt]s) : [mt] psi
      *)
      let (mt, s') = ss in
      Whnf.cnormSub (Substitution.LF.comp s s', mt)

    | (SVar (sv, (ctx_offset, n), sigma), cPsi1) ->
      (*  cD ; cPsi |- sv[sigma] : cPsi1    where sv:cPsi1[cPhi1]
          cD ; cPsi |- sigma : cPhi1
          ** because s must be in nf, sv = None **
      *)
      let _ = dprint (fun () -> "[pruneSubst] SVar case ") in
      let cPsi' = (match sv with
                     | Offset offset -> let (_, _cPhi, cPsi') = Whnf.mctxSDec cD  offset in cPsi'
                     | SInst (_ , ({contents=None} as r), cPsi', _cPhi', _ ) ->
                       if eq_cvarRef (SVarRef r) rOccur then
                         raise (Failure "Variable occurrence")
                       else
                         cPsi'
                    ) in
        SVar(sv, (ctx_offset, n), pruneSubst cD cPsi (sigma, cPsi') ss rOccur)

    | (FSVar (s_name, n , sigma), cPsi1) ->
      let _ = dprint (fun () -> "[pruneSubst] Free sv  " ^ R.render_name s_name)        in
      let (_, SDecl (_, _cPhi,  cPsi')) = Store.FCVar.get s_name in
        FSVar (s_name, n, pruneSubst cD cPsi (sigma, cPsi') ss rOccur)

<<<<<<< HEAD
=======

>>>>>>> fdc170be
    | (MSVar ((MSInst (_ ,( {contents=None} as r), _cD, cPhi1, cPhi2, _cnstrs) as rho),
              (ctx_offset, n), (mt, sigma) ), _cPsi1) ->
        (dprint (fun () -> "[pruneSubst] MSVar   " ^ P.subToString cD cPsi s);
         let (mt', _s') = ss in
        if eq_cvarRef (MSVarRef r) rOccur then
          raise (Failure "Variable occurrence")
        else
          let sigma = Whnf.normSub sigma in
          let sigma' = pruneSubst cD cPsi (sigma, cPhi1) ss rOccur in
          MSVar (rho, (ctx_offset, n), (Whnf.mcomp mt mt', sigma'))
        )
    (* Other heads to be added ??

    | (Dot (Head , s'), DDec(cPsi', _dec)) ->
    *)

    | (Dot (Head (BVar n), s'), DDec(cPsi', _dec)) ->
      let (mt, ssubst) = ss in
        begin match bvarSub n ssubst with
          | Undef -> raise NotInvertible
          | ft    -> Dot (ft , pruneSubst cD cPsi (s', cPsi1) ss rOccur)
        end

    | (Dot (Head (Proj (BVar n, k)), s'), DDec(cPsi', _dec)) ->
      let (mt, ssubst) = ss in
        begin match bvarSub n ssubst with
          | Undef -> raise NotInvertible
            (* let si = invSub cD0 phat (s', cPsi') ss rOccur in
               Dot(Undef, si) *)
          | Head(BVar m)  ->
              Dot (Head (Proj (BVar m, k)) , pruneSubst cD cPsi (s', cPsi1) ss rOccur)
          | _ -> raise NotInvertible
        end

    | (Dot (Head (h), s'), DDec(cPsi', _dec)) ->
        (dprint (fun () -> "[pruneSubst] h = " ^ P.headToString cD cPsi h);
         let Root(_,h',_) = prune cD cPsi (Context.dctxToHat cPsi) (Root(Syntax.Loc.ghost,h,Nil), Substitution.LF.id)  ss  rOccur in
         Dot (Head h', pruneSubst cD cPsi (s', cPsi') ss rOccur))
         (* -ac: verify that this is reasonable. *)

    | (Dot (Obj tM, s'), DDec(cPsi', _dec))        ->
        (* below may raise NotInvertible *)
        (dprint (fun () -> "[pruneSubst] tM = " ^ P.normalToString cD cPsi (tM, Substitution.LF.id));
        let tM' = prune cD cPsi  (Context.dctxToHat cPsi) (tM, Substitution.LF.id)  ss  rOccur in
          dprint (fun () -> "[pruneSubst] tM' = " ^ P.normalToString cD cPsi (tM', Substitution.LF.id));
          Dot (Obj tM', pruneSubst cD cPsi (s', cPsi') ss rOccur))

    | (s, cPsi') ->(dprint (fun () -> "[pruneSubst] other cases not defined? " );
           dprint (fun () -> "[pruneSubst] - substitution ill-typed ?" ) ;
           dprint (fun () -> "             " ^ P.dctxToString cD cPsi ^ " |- "
                     ^ P.subToString cD cPsi s
                     ^ " : " ^ P.dctxToString cD cPsi');
           raise NotInvertible)

  (* pruneSub cD0 cPsi phat (s, cPsi1) ss rOccur = (s', cPsi1')

     if phat = hat(Psi)  and
        D ; Psi  |- s <= Psi1
        D ; Psi''|- ss <= Psi
     then  cPsi1 |- s' <= Psi1'
           ss' = [ss][s](s')   if it exists, and
        D ; cPsi'' |- [ss][s]s' <= cPsi1'
   *)

  and pruneSub cD0 cPsi phat (s, cPsi1) ss rOccur =
    begin try
        pruneSub' cD0 cPsi phat (s, cPsi1) ss rOccur
    with NotInvertible ->
      (numPruneSub := !numPruneSub + 1  ;
       raise NotInvertible)
    end

  and pruneSub' cD0 cPsi phat (s, cPsi1) ss rOccur =
    let (mt, _ ) = ss in
    match (s, cPsi1) with
    | (Shift (psi, n), DDec(_cPsi', _dec)) ->
        pruneSub' cD0 cPsi phat (Dot (Head (BVar (n + 1)), Shift (psi, n + 1)), cPsi1) ss rOccur

    | (Shift (_psi, _n), Null) -> (id, Null)

    | (Shift (_psi', _n), CtxVar psi) -> (id, CtxVar psi)

    | (SVar (s, cshift, sigma), cPsi1) ->
        (*     D ; cPsi1' | cshift : cPsi1
               D; Psi |- s[sigma] : cPsi1'  where s: cPsi1'[Phi]
               D ;Psi |- sigma : Phi
               D;Psi'' |- ss <= Psi
               [ss] ([s[sigma] ] id ) exists
        *)
      let s' , cPsi1' = match cshift , cPsi1 with
        | (NoCtxShift, _n) , cPsi1 -> (id, cPsi1)
        | (CtxShift _, _n) , cPsi1 -> (id, cPsi1)
        | (NegCtxShift _ , _n) , cPsi1 -> (id, cPsi1) in


      let cPsi' = (match s with
                     | Offset offset -> (match applyMSub offset mt with
                                           | MV v -> let (_, _cPhi, cPsi') = Whnf.mctxSDec cD0  v in cPsi'
                                           | MUndef -> raise NotInvertible
                                        )

                     | SInst (_ , {contents=None}, cPsi', _cPhi', _ ) -> cPsi'
                    ) in

        let _ = invSub cD0 phat (sigma, cPsi') ss rOccur  in
        let _ = dprint (fun () -> "[pruneSub] result = " ^
                       P.subToString cD0 cPsi (comp s' (SVar (s, cshift, sigma)))) in

          (s',cPsi1')

<<<<<<< HEAD

=======
>>>>>>> fdc170be
    | (MSVar (s, cshift, (_theta,sigma)), cPsi1) ->
      let s' , cPsi1' = match cshift , cPsi1 with
        | (NoCtxShift, _n) , cPsi1 -> (id, cPsi1)
        | (CtxShift _, _n) , cPsi1 -> (id, cPsi1)
        | (NegCtxShift _ , _n) , cPsi1 -> (id, cPsi1) in

      let MSInst (_ ,{contents=None}, _cD, cPhi1, cPhi2, _cnstrs) = s in
      let cPhi1' = Whnf.cnormDCtx (cPhi1, Whnf.m_id) in
      let _ = invSub cD0 phat (sigma, cPhi1') ss rOccur  in
          (s', cPsi1')

    | (FSVar (s, cshift, sigma), cPsi1) ->
        (*     D; Psi |- s[sigma] : psi  where s: psi[Phi]
               D ;Psi |- sigma : Phi
               D;Psi'' |- ss <= Psi
               [ss] ([s[sigma] ] id ) exists
        *)
      let s' , cPsi1' = match cshift , cPsi1 with
        | (NoCtxShift, _n) , cPsi1 -> (id, cPsi1)
        | (CtxShift _, _n) , cPsi1 -> (id, cPsi1)
        | (NegCtxShift _ , _n) , cPsi1 -> (id, cPsi1) in

        let (_, SDecl (_, _cPhi,  cPsi')) = Store.FCVar.get s in
        let _ = invSub cD0 phat (sigma, cPsi') ss rOccur  in
        (s', cPsi1')

    (*(Dot (Head (HClo  .... )  to be added -bp
       SVar case (offset might not be 0 ) and domain is cPsi
     *)
    | (Dot (Head (BVar n), s'), DDec(cPsi', TypDecl(x, tA))) ->
        let (_, ssubst) = ss in
        begin match bvarSub n ssubst with
          | Undef ->
              let (s1', cPsi1') = pruneSub' cD0 cPsi phat (s', cPsi') ss rOccur  in
                (comp s1' shift, cPsi1')

           | Head (BVar _n) ->
              let (s1', cPsi1') = pruneSub' cD0 cPsi phat (s', cPsi') ss rOccur in
              (* prune tA with respect to s1_i since we have constraints and we cannot guarantee
                 in the presence of constraints that [s1_i]A really exists *)
              let s1_i = invert (Monitor.timer ("Normalisation", fun () -> Whnf.normSub s1')) in      (* cPsi1' |- s1_i <= cPsi' *)
               (dot1 s1' ,  DDec(cPsi1', TypDecl(x, TClo (tA, s1_i))))
        end


    | (Dot (Head (Proj (BVar n, _projIndex)), s'), DDec(cPsi', TypDecl(x, tA))) ->
      (* copied immediately preceding case for Head (BVar _)...is this right?  -jd *)
      let (_ , ssubst) = ss in
        begin match bvarSub n ssubst with
          | Undef ->
              let (s1', cPsi1') = pruneSub' cD0 cPsi phat (s', cPsi') ss rOccur  in
                (comp s1' shift, cPsi1')

           | Head (BVar _n) ->
              let (s1', cPsi1') = pruneSub' cD0 cPsi phat (s', cPsi') ss rOccur in
              let s1_i = invert (Monitor.timer ("Normalisation", fun () -> Whnf.normSub s1')) in      (* cPsi1' |- s1_i <= cPsi' *)
               (dot1 s1' ,  DDec(cPsi1', TypDecl(x, TClo (tA, s1_i))))
        end

    | (Dot (Obj tM, s'), DDec(cPsi', TypDecl(x, tA)))        ->
        (* below may raise NotInvertible *)
        (* let _tM' = invNorm cD0 (phat, (tM, id), ss, rOccur) in    *)
        let _tM' = prune cD0 cPsi1 phat (tM, id) ss rOccur in

        let (s1', cPsi1')  = pruneSub' cD0 cPsi phat (s', cPsi') ss rOccur in
        let s1_i = invert (Monitor.timer ("Normalisation", fun () -> Whnf.normSub s1')) in      (* cPsi1' |- s1_i <= cPsi' *)
        (* We need to prune the type here as well;  Feb  9  2009 -bp *)
        let tA' = pruneTyp cD0 cPsi1' phat (tA, id) (MShift 0, s1_i) rOccur in
          (dot1 s1'  , DDec(cPsi1', TypDecl(x, tA')))

   | (Dot (Undef, t), DDec (cPsi1, _)) ->
       let (s1', cPsi1') = pruneSub' cD0 cPsi phat (t, cPsi1) ss rOccur in
         (comp s1' shift, cPsi1')

  and pruneTypW cD0 cPsi phat sA (mss, ss) rOccur = match sA with
    | (Atom(loc, a, tS) , s) -> Atom(loc, a, pruneSpine cD0  cPsi phat (tS, s) (mss, ss) rOccur)
    | (PiTyp((TypDecl(x, tA), dep), tB), s) ->
        let tA' = pruneTyp cD0 cPsi phat (tA, s) (mss, ss) rOccur in
        let tB' = pruneTyp cD0 cPsi phat (tB, dot1 s) (mss, dot1 ss) rOccur in
          PiTyp((TypDecl(x, tA'), dep), tB')

    | (PiTyp ((TypDeclOpt x, dep), tB), s) ->
        let tB' = pruneTyp cD0 cPsi phat (tB, dot1 s) (mss, dot1 ss) rOccur in
          PiTyp ((TypDeclOpt x, dep), tB')

    | (Sigma typ_rec, s) ->
        let typ_rec' = pruneTypRec  cD0 cPsi phat (typ_rec, s) (mss, ss) rOccur in
          Sigma typ_rec'

  and pruneTyp cD0 cPsi1 phat sA ss rOccur =
    let _u : (msub * sub) = ss in
      pruneTypW cD0 cPsi1 phat (Whnf.whnfTyp sA) ss rOccur

  and pruneTypRec cD0 cPsi phat (typ_rec, s) (mss, ss) rOccur = match (typ_rec, s) with
    | (SigmaLast tA, s) -> SigmaLast (pruneTyp cD0 cPsi phat (tA, s) (mss, ss) rOccur)
    | (SigmaElem (x, tA, typ_rec'), s) ->
      let tA' = pruneTyp cD0 cPsi phat (tA, s) (mss, ss) rOccur in
      let typ_rec'' = pruneTypRec cD0 cPsi phat (typ_rec', dot1 s) (mss, dot1 ss) rOccur in
        SigmaElem (x, tA', typ_rec'')

  (* pruneCtx cD (phat, (t, Psi1), ss) = (s', cPsi2)

     Invariant:

     If phat = hat (Psi)  and
        cD ; Psi |- t  <= Psi1  and
        cD ; Psi'|- ss <= Psi   and (ss')^-1 = ss
     then
        cD ; Psi1 |- s' <= Psi2
        where every declaration x:A in Psi2 is also in Psi1
        and s' is a weakened identity substitution.

        moreover:
        [t]s' = t'  s.t. D ; Psi  |- t'  <= Psi2 ,
        and [ss']^-1 (t') = t'' exists
        and D ; Psi' |- t'' <= Psi2
  *)

  and pruneCtx' phat (t, cPsi1) ss = match (t, cPsi1) with
    | (Shift (_psi ,_k), Null) ->
        (id, Null)

    | (Shift (NoCtxShift, k), CtxVar psi) ->
        let ( _ , ssubst) = ss in
        let rec check_negshift k ssubst = begin match (k, ssubst) with
          | (0 , Shift (NegCtxShift phi, 0)) ->
               if Whnf.convDCtx (Whnf.cnormDCtx (CtxVar phi, Whnf.m_id))
                                (Whnf.cnormDCtx (CtxVar psi, Whnf.m_id))
               then (Shift (CtxShift phi, 0 ), Null)
               else (dprint (fun () -> "??? ") ; raise NotInvertible)
          | (k, Dot (Undef, ssubst')) -> check_negshift (k-1) ssubst'
          | (_ , _ ) -> (id, CtxVar psi)
        end
        in
          check_negshift k ssubst

    | (Shift (_, _k), CtxVar psi) ->
        (id, CtxVar psi)

   | (Shift (psi, k), DDec (_, TypDecl (_x, _tA))) ->
       pruneCtx' phat (Dot (Head (BVar (k + 1)), Shift (psi, k + 1)), cPsi1) ss


   | (Dot (Head (BVar k), s), DDec (cPsi1, TypDecl (x, tA))) ->
       let (s', cPsi2) = pruneCtx' phat (s, cPsi1) ss in
         (* Ps1 |- s' <= Psi2 *)
       let ( _ , ssubst) = ss in
         begin match bvarSub k ssubst with
           | Undef          ->
               (* Psi1, x:tA |- s' <= Psi2 *)
               (comp s' shift, cPsi2)

           | Head (BVar _n) ->
               (* Psi1, x:A |- s' <= Psi2, x:([s']^-1 A) since
                  A = [s']([s']^-1 A) *)
               (dot1 s',  DDec(cPsi2, TypDecl(x, TClo(tA, invert (Whnf.normSub s')))))
         end


   | (Dot (Head (Proj(BVar k, index)), s), DDec (cPsi1, TypDecl (x, tA))) ->
       let (s', cPsi2) = pruneCtx' phat (s, cPsi1) ss in
         (* Ps1 |- s' <= Psi2 *)
       let ( _ , ssubst) = ss in
         begin match bvarSub k ssubst with
           | Undef          ->
               (* Psi1, x:tA |- s' <= Psi2 *)
               (comp s' shift, cPsi2)

           | Head (BVar _n) ->
               (* Psi1, x:A |- s' <= Psi2, x:([s']^-1 A) since
                  A = [s']([s']^-1 A) *)
               (dot1 s',  DDec(cPsi2, TypDecl(x, TClo(tA, invert (Whnf.normSub s')))))
         end

   | (Dot (Undef, t), DDec (cPsi1, _)) ->
       let (s', cPsi2) = pruneCtx' phat (t, cPsi1) ss in
         (* sP1 |- s' <= cPsi2 *)
         (comp s' shift, cPsi2)


  and pruneCtx phat (t, cPsi1) ss = pruneCtx' phat (Whnf.normSub t, cPsi1) ss



  (* Unification:

       Precondition: D describes the current contextual variables

       Given cD ; cPsi1 |- tN <= tA1    and cD ; cPsi |- s1 <= cPsi1
             cD ; cPsi2 |- tM <= tA2    and cD ; cPsi |- s2 <= cPsi2
             cD ; cPsi  |- [s1]tA1 = [s2]tA2 <= type

             hat(cPsi) = phat

        unify phat (tN,s) (tM,s') succeeds if there exists a
        contextual substitution theta such that

        [|theta|]([s1]tN) = [|theta|]([s2]tM) where cD' |- theta <= cD.

       Also, applies instantiation theta as an effect, and returns ().
       Otherwise, raises exception Failure.

       Postcondition: cD' includes new and possibly updated contextual variables;

       Other effects: MVars in cD' may have been lowered and pruned;
                      Constraints may be added for non-patterns.
  *)

  let rec unifyTerm  mflag cD0 cPsi sN sM = unifyTerm'  mflag cD0 cPsi (Whnf.whnf sN) (Whnf.whnf sM)

  and unifyTuple mflag cD0 cPsi sTup1 sTup2 = match (sTup1, sTup2) with
    | ((Last tM, s1) ,  (Last tN, s2)) ->
      unifyTerm mflag cD0 cPsi (tM, s1) (tN, s2)
    | ((Cons (tM, tup1), s1), (Cons (tN, tup2), s2)) ->
      (unifyTerm mflag cD0 cPsi (tM, s1) (tN, s2);
       unifyTuple mflag cD0 cPsi (tup1, s1) (tup2, s2))

  and unifyTerm'  mflag cD0 cPsi sN sM = match (sN, sM) with
    | ((Tuple(_ , tup1),s1) , (Tuple (_ , tup2),s2)) ->
      unifyTuple mflag cD0 cPsi (tup1, s1) (tup2, s2)

    | ((Lam (_, _, tN), s1), (Lam (_ , x, tM), s2)) ->
        unifyTerm  mflag cD0 (DDec(cPsi, TypDeclOpt x)) (tN, dot1 s1) (tM, dot1 s2)

    (* MVar-MVar case *)
    | (((Root (_, MVar (Inst (_n1, r1,  cPsi1,  tP1, cnstrs1), t1), _tS1) as _tM1), s1) as sM1,
       (((Root (_, MVar (Inst (_n2, r2, cPsi2,  tP2, cnstrs2), t2), _tS2) as _tM2), s2) as sM2)) ->
         dprnt "(000) MVar-MVar";
        (* by invariant of whnf:
           meta-variables are lowered during whnf, s1 = s2 = id or co-id
           r1 and r2 are uninstantiated  (None)
        *)
        let t1' = simplifySub cD0 cPsi (Whnf.normSub (comp t1 s1))    (* cD ; cPsi |- t1' <= cPsi1 *) in
        let t2' = simplifySub cD0 cPsi (Whnf.normSub (comp t2 s2)) in (* cD ; cPsi |- t2' <= cPsi2 *)
        let _ = dprint (fun () ->  "\n[Unify] MVar-MVar:"  ) in
        let _ = dprint (fun () -> "          cPsi = " ^ P.dctxToString cD0 cPsi) in
        let _ = dprint (fun () -> "          sM1 =   "^ P.normalToString cD0 cPsi  sM1 ) in
        let _ = dprint (fun () ->  "with type: "  ) in
        let _ = dprint (fun () ->  P.dctxToString cD0 cPsi1 ) in
        let _ = dprint (fun () -> " |- " ^
                          P.typToString cD0 cPsi1 (tP1 , id)) in
        let _ = dprint (fun () -> "\n and sM2 = "
                                 ^ P.normalToString cD0 cPsi sM2 ^  "\n with type: "
                                 ^ P.dctxToString cD0 cPsi2 ^ " |- " ^ P.typToString cD0 cPsi2 (tP2 , id)) in

          if r1 == r2 then (* by invariant:  cPsi1 = cPsi2, tP1 = tP2, cnstr1 = cnstr2 *)
            match (isProjPatSub t1' , isProjPatSub t2') with
              | (true, true) ->
                  if Whnf.convSub t1' t2' then
                    ()
                  else
                    let phat = Context.dctxToHat cPsi in
                    let (s', cPsi') = intersection phat t1' t2' cPsi1 in
                      (* if cD ; cPsi |- t1' <= cPsi1 and cD ; cPsi |- t2' <= cPsi1
                         then cD ; cPsi1 |- s' <= cPsi' *)

                    let ss' = invert (Monitor.timer ("Normalisation", fun () -> Whnf.normSub s')) in
                      (* cD ; cPsi' |- [s']^-1(tP1) <= type *)

                    let w = Whnf.newMVar None (cPsi', TClo(tP1, ss')) in
                      (* w::[s'^-1](tP1)[cPsi'] in cD'            *)
                      (* cD' ; cPsi1 |- w[s'] <= [s']([s'^-1] tP1)
                         [|w[s']/u|](u[t1]) = [t1](w[s'])
                         [|w[s']/u|](u[t2]) = [t2](w[s'])
                      *)
                      instantiateMVar (r1, Root(Syntax.Loc.ghost, MVar(w, s'),Nil), !cnstrs1)

              | (true, false) ->
                    addConstraint (cnstrs2, ref (Eqn (cD0, cPsi, Clo sM, Clo sN))) (* XXX double-check *)
              | (false, true) ->
                  addConstraint (cnstrs1, ref (Eqn (cD0, cPsi, Clo sM, Clo sN))) (* XXX double-check *)
              | (false, false) ->
                  if Whnf.convSub t1' t2' then
                    ()
                  else
                    ((* dprint (fun () ->  "\nAttempt to unify :"
                            ^ P.normalToString cD0 cPsi sM1 ^ "\n with type: " ^
                              P.dctxToString cD0 cPsi1 ^ " |- " ^ P.typToString cD0 cPsi1 (tP1 , id)
                             ^ "\n and " ^
                              P.normalToString cD0 cPsi sM2 ^  "\n with type: " ^
                              P.dctxToString cD0 cPsi2 ^ " |- " ^ P.typToString cD0 cPsi2 (tP2 , id) ^ "\n Generate constraint\n"
                          );*)
                   addConstraint (cnstrs1, ref (Eqn (cD0, cPsi, Clo sN, Clo sM)))  (* XXX double-check *))
          else
            begin match (isPatSub t1' , isPatSub t2') with
              | (true, _) ->
                  (* cD ; cPsi' |- t1 <= cPsi1 and cD ; cPsi |- t1 o s1 <= cPsi1 *)
                  begin try
                    let _ = dprint (fun () -> "MVar - MVar (different ) ... inverting substitution " ) in
                    let ss1  = invert (Monitor.timer ("Normalisation", fun () -> Whnf.normSub t1')) (* cD ; cPsi1 |- ss1 <= cPsi *) in
                    let phat = Context.dctxToHat cPsi in
                    let _ = dprint (fun () -> "MVar-MVar : inverted ss1 : " ^
                                      P.subToString cD0 cPsi1 ss1) in
                    let _ = dprint (fun () -> "MVar-MVar case initiate pruning " ) in
                    let tM2' = trail (fun () -> prune cD0 cPsi1 phat sM2 (MShift 0, ss1) (MVarRef r1)) in
                    let _ = dprint (fun () ->
                                      "UNIFY: MVar =/= MVAR: Result of pruning : " ^
                                        "\n cPsi1  = " ^ P.dctxToString cD0 cPsi1 ^ "\n tMs' = " ^
                                      P.normalToString cD0 cPsi1 (tM2', id) ^ "\n") in

                    (* sM2 = [ss1][s2]tM2 *)
                    (instantiateMVar (r1, tM2', !cnstrs1)  ;
                     dprint (fun () ->  "\n[Unify] MVar-MVar: Result "  );
                     dprint (fun () -> "             sM1 =    "^ P.normalToString cD0 cPsi sM1 );
                     dprint (fun () -> "             sM2 =    "^ P.normalToString cD0 cPsi sM2 )
                    )

                  with
                    | NotInvertible ->
                        ((* Printf.printf "Added constraints: NotInvertible: \n "; *)
                         addConstraint (cnstrs1, ref (Eqn (cD0, cPsi, Clo sM1, Clo sM2))))
                  end
              | (false, true) ->
                  begin try
                    let ss2 = invert (Monitor.timer ("Normalisation", fun () -> Whnf.normSub t2'))(* cD ; cPsi2 |- ss2 <= cPsi *) in
                    (* let _ = dprint (fun () ->
                                      "UNIFY(2): \n cPsi = " ^
                                        P.dctxToString cD0 cPsi ^ "\n" ^
                                        P.mctxToString cD0 ^ "\n" ^
                                        P.normalToString cD0 cPsi sM1
                                          ^ " : " ^ P.typToString cD0 cPsi (tP1, t1') ^
                                        "\n    " ^
                                              P.normalToString cD0 cPsi sM2
                                          ^ " : " ^ P.typToString cD0 cPsi (tP2, t2') ^
                                        "\n")
                    in
                  let _ = dprint (fun () ->
                                        "t2' = " ^
                                        P.subToString cD0 cPsi t2' ^
                                        "prune  " ^ P.normalToString cD0 cPsi sM1 ^
                                        " with respect to \n ssubst = " ^
                                        P.subToString cD0 cPsi1 ss2 ^ "\n") in *)


                    let phat = Context.dctxToHat cPsi in
                    let tM1' = trail (fun () -> prune cD0 cPsi2 phat sM1 (MShift 0, ss2) (MVarRef r2)) in
                      instantiateMVar (r2, tM1', !cnstrs2)
                  with
                    | NotInvertible ->
                        ((* Printf.printf "Added constraints: NotInvertible: \n" ; *)
                            addConstraint (cnstrs2, ref (Eqn (cD0, cPsi, Clo sM2, Clo sM1))))
                  end
              | (false , false) ->
                  (* Check if t1' or t2' are proj-patt sub *)
                  begin match  (isProjPatSub t1' , isProjPatSub t2') with
                    | ( _ , true ) ->
                        begin try
                          let _ = dprint (fun () -> "- 1 - about to call flattenDCtx from unify.ml projpatsub case; \ncPsi = " ^
                                            P.dctxToString cD0 cPsi) in
                          let (flat_cPsi, conv_list) = ConvSigma.flattenDCtx cD0 cPsi in
                          let phat = Context.dctxToHat flat_cPsi in
                          let t_flat = ConvSigma.strans_sub cD0 t2' conv_list in
                          let tM1'   = ConvSigma.strans_norm cD0 sM1 conv_list in
                          let ss = invert t_flat in
                          let _ = dprint (fun () -> "          flat_cPsi = " ^ P.dctxToString cD0 flat_cPsi) in
                          let _ = dprint (fun () -> "          cPsi2 = " ^ P.dctxToString cD0 cPsi2) in
                            (*  cPsi  |- t2' : cPsi2
                                flat_cPsi |- t_flat : cPsi2
                                cPsi2     |- ss : flat_cPsi
                                cPsi1      |- r
                                cPsi1      | [ss] tM2'
                            *)

                          let _ = dprint (fun () -> "          ss (flat) = " ^
                                            P.subToString cD0 cPsi2 ss)
                                            in
                          let _ = dprint (fun () -> "          t_flat) = " ^
                                            P.subToString cD0 flat_cPsi t_flat) in
                          let tM1' = trail (fun () -> prune cD0 cPsi2 phat (tM1', id) (MShift 0, ss) (MVarRef r2)) in
                          let _ = dprint (fun () -> "         sM1' = " ^
                                            P.normalToString cD0 cPsi2 (tM1', Substitution.LF.id)) in

                            instantiateMVar (r2, tM1', !cnstrs2)
                        with
                          | NotInvertible ->
                              ((* Printf.printf "Added constraints: NotInvertible: \n" ;*)
                               addConstraint (cnstrs2, ref (Eqn (cD0, cPsi, Clo sM1, Clo sM2))))
                        end


                    | ( true , _ ) ->
                        begin try
                          let _ = dprint (fun () -> " - 2 - about to call flattenDCtx from unify.ml projpatsub case; cPsi = " ^ P.dctxToString cD0 cPsi) in
                          let (flat_cPsi, conv_list) = ConvSigma.flattenDCtx cD0 cPsi in
                          let phat = Context.dctxToHat flat_cPsi in
                          let t_flat = ConvSigma.strans_sub cD0 t1' conv_list in
                          let tM2'   = ConvSigma.strans_norm cD0 sM2 conv_list in
                          let ss = invert t_flat in
                          let sM2' = trail (fun () -> prune cD0 cPsi1 phat (tM2', id) (MShift 0, ss) (MVarRef r1)) in
                            instantiateMVar (r1, sM2', !cnstrs1)
                        with
                          | NotInvertible ->
                              ((* Printf.printf "Added constraints: NotInvertible: \n" ;*)
                               addConstraint (cnstrs1, ref (Eqn (cD0, cPsi, Clo sM1, Clo sM2))))
                        end


                    | ( false , false ) ->
                        (* neither t1' nor t2' are pattern substitutions *)
                        let cnstr = ref (Eqn (cD0, cPsi, Clo sM1, Clo sM2)) in
                          addConstraint (cnstrs1, cnstr)
                  end
            end

    (* MVar-normal case *)
    | ((Root (_, MVar (Inst (_n, r, cPsi1, _tP, cnstrs), t), _tS), s1) as sM1, ((_tM2, _s2) as sM2)) ->
(*        dprnt "(001) MVar-_";*)
        let t' = simplifySub cD0 cPsi (Whnf.normSub (comp t s1)) in
<<<<<<< HEAD

=======
>>>>>>> fdc170be
          if isPatSub t' then
            try
              let ss = invert t' in
(*              let _ = dprint (fun () ->
                                          "UNIFY(2): " ^
                                            P.mctxToString cD0 ^ "\n    " ^
                                            P.normalToString cD0 cPsi sM1 ^ "\n    " ^
                                            P.normalToString cD0 cPsi sM2) in              *)
              let phat = Context.dctxToHat cPsi in
(*              let _ = dprint (fun () -> "Pruning substitution: " ^ P.dctxToString cD0 cPsi1 ^ " |- " ^ P.subToString cD0 cPsi1 ss ^ " <= " ^ P.dctxToString cD0 cPsi) in *)
              let tM2' = trail (fun () -> prune cD0 cPsi1 phat sM2 (MShift 0, ss) (MVarRef r)) in
(*              let _ = dprint (fun () ->
                                          "UNIFY(2) -- AFTER PRUNING: " ^
                                            P.mctxToString cD0 ^ "\n    " ^
                                            P.normalToString cD0 cPsi1 (tM2', id)) in              *)
              let _ = instantiateMVar (r, tM2', !cnstrs) in
(*              let _ = dprint (fun () ->
                                          "UNIFY(2) [RESULT]: " ^
                                            P.mctxToString cD0 ^ "\n    "  ^
                                            P.normalToString cD0 cPsi sM1  ^ " ==   " ^
                                            P.normalToString cD0 cPsi sM2) in              *)
                ()
            with
              | NotInvertible ->
                  (* Printf.printf "Added constraints: NotInvertible: \n";*)
                  addConstraint (cnstrs, ref (Eqn (cD0, cPsi, Clo sM1, Clo sM2)))
            else
              if isProjPatSub t' then
                begin try
                  let (flat_cPsi, conv_list) = ConvSigma.flattenDCtx cD0 cPsi in
                  let phat = Context.dctxToHat flat_cPsi in
                  let t_flat = ConvSigma.strans_sub cD0 t' conv_list in
                  let tM2'   = ConvSigma.strans_norm cD0 sM2 conv_list in
                  let ss = invert t_flat in
                  let sM2' = trail (fun () -> prune cD0 cPsi1 phat (tM2', id) (MShift 0, ss) (MVarRef r)) in
                    instantiateMVar (r, sM2', !cnstrs)
                with
                  | NotInvertible ->
                      ((* Printf.printf "Added constraints: NotInvertible: \n" ;*)
                       addConstraint (cnstrs, ref (Eqn (cD0, cPsi, Clo sM1, Clo sM2))))
              end
            else
             (dprint (fun () -> "Add constraint: MVAR-Normal case"
                              ^ P.normalToString cD0 cPsi sM1
                              ^ " = " ^ P.normalToString cD0 cPsi sM2);
             addConstraint (cnstrs, ref (Eqn (cD0, cPsi, Clo sM1, Clo sM2))))

    (* normal-MVar case *)
    | ((_tM1, _s1) as sM1, ((Root (_, MVar (Inst (_n, r, cPsi1, tP1, cnstrs), t), _tS), s2) as sM2)) ->
<<<<<<< HEAD
        (*        dprnt "(002) _-MVar"; *)
=======
(*        dprnt "(002) _-MVar"; *)
>>>>>>> fdc170be
        let t' = simplifySub cD0 cPsi (Whnf.normSub (comp t s2)) in
          if isPatSub t' then
            try
(*              dprnt "isPatSub";
              let _ = dprint (fun () ->
                                "UNIFY (3): " ^
                                  P.mctxToString cD0 ^ "\n        " ^
                                  P.normalToString cD0 cPsi sM1 ^ "\n        " ^
                                  P.normalToString cD0 cPsi sM2 ^
                                  " : " ^ P.typToString cD0 cPsi (tP1, t')) in
*)
              let ss = Monitor.timer ("Normalisation", fun () -> invert (Whnf.normSub t')) in
              let phat = Context.dctxToHat cPsi in
              let tM1' = trail (fun () -> prune cD0 cPsi1 phat sM1 (MShift 0, ss) (MVarRef r)) in
(*              let _ = dprint (fun () -> "UNIFY (3) : INSTANTIATE! \n" ^
                                P.normalToString cD0 cPsi sM2 ^ "\n with " ^
                                P.normalToString cD0 cPsi1 (tM1', id) ^ "\n in context cPsi1 = " ^
                                P.dctxToString cD0 cPsi1
                             ) in
*)

                instantiateMVar (r, tM1', !cnstrs)
            with
              | NotComposable _ -> raise (Failure "NotComposable")
              | NotInvertible ->
                addConstraint (cnstrs, ref (Eqn (cD0, cPsi, Clo sM1, Clo sM2)))
          else
            if isProjPatSub t' then
              begin try
                dprnt "isProjPatSub";
                let (flat_cPsi, conv_list) = ConvSigma.flattenDCtx cD0 cPsi in
                let phat = Context.dctxToHat flat_cPsi in
                let t_flat = ConvSigma.strans_sub cD0 t' conv_list in
                let tM1'   = ConvSigma.strans_norm cD0 sM1 conv_list in
                let ss = invert t_flat in
(*                dprint (fun () -> "! t'     = " ^ P.subToString cD0 cPsi t');
                dprint (fun () -> "! t_flat = " ^ P.subToString cD0 flat_cPsi t_flat);
                dprint (fun () -> "! tM1' = " ^ P.normalToString cD0 flat_cPsi (tM1', id));
                dprint (fun () -> "! ss = " ^ P.subToString cD0 flat_cPsi ss);
                dprnt "isProjPatSub - 5";*)
                let sM1' = trail (fun () -> prune cD0 cPsi1 phat (tM1', id) (MShift 0, ss) (MVarRef r)) in
                dprnt "isProjPatSub - 6";
                  instantiateMVar (r, sM1', !cnstrs)
              with
              | NotInvertible ->
                Printf.printf "Added constraints: NotInvertible: \n";
                addConstraint (cnstrs, ref (Eqn (cD0, cPsi, Clo sM1, Clo sM2)))
              end
            else
            (dprint (fun () -> "Add constraint: Normal-MVar case");
             addConstraint (cnstrs, ref (Eqn (cD0, cPsi, Clo sM1, Clo sM2))))



    (* MMVar-MMVar case *)
    | (((Root (_, MMVar (MInst (_n1, r1,  cD1, cPsi1,  tP1, cnstrs1), (mt1, t1)), _tS1) as _tM1), s1) as sM1,
       (((Root (_, MMVar (MInst (_n2, r2, _cD2, cPsi2, tP2, cnstrs2), (mt2, t2)), _tS2) as _tM2), s2) as sM2)) ->
        dprnt "(010) MMVar-MMVar";
        (* by invariant of whnf:
           meta^2-variables are lowered during whnf, s1 = s2 = id
           r1 and r2 are uninstantiated  (None)
        *)
        let t1' = simplifySub cD0 cPsi (Whnf.normSub (comp t1 s1))    (* cD ; cPsi |- t1' <= cPsi1 *)
        and t2' = simplifySub cD0 cPsi (Whnf.normSub (comp t2 s2))    (* cD ; cPsi |- t2' <= cPsi2 *)
        in
          if r1 == r2 then (* by invariant:  cD1 = cD2, cPsi1 = cPsi2, tP1 = tP2, cnstr1 = cnstr2 *)
            match (isPatMSub mt1, isProjPatSub t1' , isPatMSub mt2, isProjPatSub t2') with
              | (true, true, true, true) ->
                  if Whnf.convSub t1' t2' && Whnf.convMSub mt1 mt2 then
                    ()
                  else
                    let phat = Context.dctxToHat cPsi in
                    let (s', cPsi') = intersection phat (Whnf.normSub t1') (Whnf.normSub t2') cPsi1 in
                      (* if cD ; cPsi |- t1' <= cPsi1 and cD ; cPsi |- t2' <= cPsi1
                         then cD ; cPsi1 |- s' <= cPsi' *)
                    let (mt', cD') = m_intersection (Whnf.cnormMSub mt1) (Whnf.cnormMSub mt2) cD1 in
                      (* if cD |- mt1 <= cD1 and cD |- mt2 <= cD1
                         then cD1 |- mt' <= cD' *)
                    let ss'  = invert (Whnf.normSub s') in
                      (* if cD ; cPsi1 |- s' <= cPsi'
                         then cD ; cPsi' |- ss' <= cPsi1 *)
                    let mtt' = Whnf.m_invert (Whnf.cnormMSub mt') in
                    (* if cD1 |- mt' <= cD'
                       then cD' |- mtt' <= cD1 *)
                    (* by assumption: cD1 ; cPsi1 |- tP1 <= type
                     * by assumption: cD' |- mtt' <= cD1
                     *                cD' ; [mtt']cPsi1 |- [mtt']tP1 <= type
                     *
                     *                cD ; cPsi' |- ss' <= cPsi1

                     * We want         cD' ; [mtt']cPsi' |- [mss'][mtt']tP1 <= type
                     *
                     * Since we can't create m-closures, we need to normalize here.
                     *)

                    let cPsi_n = Whnf.cnormDCtx (cPsi', mtt') in
                    let tP1_n  = Whnf.cnormTyp (TClo(tP1,ss'), mtt') in


                    let w = Whnf.newMMVar None (cD', cPsi_n, tP1_n) in
                      (* w::[s'^-1](tP1)[cPsi'] in cD'            *)
                      (* cD' ; cPsi1 |- w[s'] <= [s']([s'^-1] tP1)
                         [|w[s']/u|](u[t1]) = [t1](w[s'])
                         [|w[s']/u|](u[t2]) = [t2](w[s'])
                      *)
                    let _ = instantiateMMVar (r1, Root(Syntax.Loc.ghost, MMVar(w, (mt', s')), Nil), !cnstrs1) in

(*                     dprint (fun () -> "Instantiated with new meta^2-variable " ^
                                        P.normalToString cD0 cPsi sM1)*)
                      ()


              | (true, true, _, false) ->
                  (* t2' is not a pattern substitution *)
                  addConstraint (cnstrs2, ref (Eqn (cD0, cPsi, Clo sM, Clo sN))) (* XXX double-check *)

              | (true, true, false, _ ) ->
                  addConstraint (cnstrs2, ref (Eqn (cD0, cPsi, Clo sM, Clo sN))) (* XXX double-check *)

              | (false, _, _, _) ->
                  addConstraint (cnstrs1, ref (Eqn (cD0, cPsi, Clo sN, Clo sM)))  (* XXX double-check *)

              | (_, false, _, _) ->
                  (* t1' is not a pattern substitution *)

                  addConstraint (cnstrs1, ref (Eqn (cD0, cPsi, Clo sN, Clo sM)))  (* XXX double-check *)

          else
            begin match (isPatMSub mt1, isPatSub t1' , isPatMSub mt2, isPatSub t2') with
              | (true, true, _, _) ->
                  (* since   cD ; cPsi' |- t1 <= cPsi1 and cD ; cPsi |- t1 o s1 <= cPsi1,
                   * we have cD ; cPsi |- t1' <= cPsi1 and cD  |- mt1 <= cD1
                   *)

                  begin try
                    let ss1  = invert t1' in
                    let ss1  = Whnf.cnormSub (ss1, Whnf.m_id) in
                      (* cD ; cPsi1 |- ss1 <= cPsi *)
                    let mtt1 = Whnf.m_invert (Whnf.cnormMSub mt1) in
                      (* cD1 |- mtt1 <= cD *)
                     let _ = dprint (fun () ->
                                      "UNIFY(1 a): cD = " ^
                                              P.mctxToString cD0 ^ "; \n cPsi = " ^
                                              P.dctxToString cD0 cPsi ^ "\n    " ^
                                              P.normalToString cD0 cPsi sM1
                                      ^ " : " ^ P.typToString cD0 cPsi (tP1, t1') ^
                                        "\n    " ^
                                              P.normalToString cD0 cPsi sM2
                                      ^ " : " ^ P.typToString cD0 cPsi (tP2, t2')
                                      ^ "\n") in
                    let phat = Context.dctxToHat cPsi in
                    let _    = dprint (fun () -> "ss1 = " ^ P.subToString cD0 cPsi1 ss1 ) in
                      if Whnf.convSub t1' t2' && Whnf.convMSub mt1 mt2 then
                        let tM2 = Whnf.norm sM2 in
                        let tM2' = Whnf.norm (Whnf.cnorm (tM2, mtt1), ss1) in
                          (instantiateMMVar (r1, tM2', !cnstrs1);
                          dprint (fun () -> "Instantiated with sM1 with pruned tM2' (convertible sub) " ^
                                        P.normalToString cD0 cPsi sM1))
                      else
                        let tM2' = trail (fun () -> prune cD0 cPsi1 phat sM2 (mtt1, ss1) (MVarRef r1)) in
                          dprint (fun () -> "Pruned tM2' " ^
                                    P.normalToString cD0 cPsi1 (tM2', Substitution.LF.id));
                          (* sM2 = [ss1][s2]tM2 *)
                          dprint (fun () -> "sM1 (prior to inst.) " ^
                                    P.normalToString cD0 cPsi sM1);
                          instantiateMMVar (r1, tM2', !cnstrs1);
                          dprint (fun () -> "Instantiated with sM1 with pruned tM2' " ^
                                        P.normalToString cD0 cPsi sM1)

                  with
                    | NotInvertible ->
                      addConstraint (cnstrs1, ref (Eqn (cD0, cPsi, Clo sM1, Clo sM2)))
                  end
              | (_ , _, true, true) ->
                  begin try
                    let ss2 = invert t2'(* cD ; cPsi2 |- ss2 <= cPsi *) in
                    let mtt2 = Whnf.m_invert (Whnf.cnormMSub mt2) in
                      (* cD1 |- mtt1 <= cD *)
                    let phat = Context.dctxToHat cPsi in

                     let _ = dprint (fun () ->
                                      "UNIFY(1 b): " ^
                                              P.mctxToString cD0 ^ "\n" ^
                                              P.normalToString cD0 cPsi sM1
                                      ^ " : " ^ P.typToString cD0 cPsi (tP1, t1') ^
                                        "\n    " ^
                                              P.normalToString cD0 cPsi sM2
                                      ^ " : " ^ P.typToString cD0 cPsi (tP2, t2')
                                      ^ "\n") in


                    let tM1' = trail (fun () -> prune cD0 cPsi2 phat sM1 (mtt2, ss2) (MVarRef r2)) in
                     ( instantiateMMVar (r2, tM1', !cnstrs2);
                      dprint (fun () -> "Instantiated with new meta^2-variable " ^
                                        P.normalToString cD0 cPsi sM2) )
                  with
                    | NotInvertible ->
                      addConstraint (cnstrs2, ref (Eqn (cD0, cPsi, Clo sM2, Clo sM1)))
                  end
(*              | ( _ , false , _ , _ ) ->
                  (* neither t1' is not pattern substitutions -- add projPat case *)
                  let cnstr = ref (Eqn (cD0, cPsi, Clo sM1, Clo sM2)) in
                   addConstraint (cnstrs1, cnstr)

              | ( _ , _ , _ , false ) ->
                  (* neither t2' is not pattern substitutions -- add projPat case *)
                  let cnstr = ref (Eqn (cD0, cPsi, Clo sM1, Clo sM2)) in
                   addConstraint (cnstrs1, cnstr)
*)
              | (_ , _ , _ , _) ->
                  begin match  (isProjPatSub t1' , isProjPatSub t2') with
                    | ( _ , true ) ->
                        begin try
                          let mtt2 = Whnf.m_invert (Whnf.cnormMSub mt2) in
                          let (flat_cPsi, conv_list) = ConvSigma.flattenDCtx cD0 cPsi in
                          let phat = Context.dctxToHat flat_cPsi in
                          let t_flat = ConvSigma.strans_sub cD0 t2' conv_list in
                          let tM1'   = ConvSigma.strans_norm cD0 sM1 conv_list in
                          let ss = invert t_flat in

(*                     let _ = dprint (fun () ->
                                      "UNIFY(1 c (proj-sub)): " ^
                                              P.mctxToString cD0 ^ "\n" ^
                                              P.normalToString cD0 cPsi sM1
                                      ^ " : " ^ P.typToString cD0 cPsi (tP1, t1') ^
                                        "\n    " ^
                                              P.normalToString cD0 cPsi sM2
                                      ^ " : " ^ P.typToString cD0 cPsi (tP2, t2')
                                      ^ "\n") in
*)
                          let sM1' = trail (fun () -> prune cD0 cPsi2 phat (tM1', id) (mtt2, ss) (MVarRef r2)) in
                            instantiateMMVar (r2, sM1', !cnstrs2)
                        with
                          | NotInvertible ->
                            addConstraint (cnstrs2, ref (Eqn (cD0, cPsi, Clo sM1, Clo sM2)))
                        end


                    | ( true, _ ) ->
                        begin try
                          let mtt1 = Whnf.m_invert (Whnf.cnormMSub mt1) in
                          let (flat_cPsi, conv_list) = ConvSigma.flattenDCtx cD0 cPsi in
                          let phat = Context.dctxToHat flat_cPsi in
                          let t_flat = ConvSigma.strans_sub cD0 t1' conv_list in
                          let tM2'   = ConvSigma.strans_norm cD0 sM2 conv_list in
                          let ss = invert t_flat in
                          let sM2' = trail (fun () -> prune cD0 cPsi1 phat (tM2', id) (mtt1, ss) (MVarRef r1)) in
                            instantiateMMVar (r1, sM2', !cnstrs1)
                        with
                          | NotInvertible ->
                            addConstraint (cnstrs1, ref (Eqn (cD0, cPsi, Clo sM1, Clo sM2)))
                        end



                    | ( _ , _ ) ->
                        (* neither t1' nor t2' are pattern substitutions *)
                        let cnstr = ref (Eqn (cD0, cPsi, Clo sM1, Clo sM2)) in
                          addConstraint (cnstrs1, cnstr)
                  end
            end


    (* MMVar-normal case *)
    | ((Root (loc, MMVar (MInst (_n, r, cD,  cPsi1, tP, cnstrs), (mt, t)), _tS), s1) as sM1, ((_tM2, _s2) as sM2)) ->
        dprnt "(011) MMVar-_";
        if blockdeclInDctx (Whnf.cnormDCtx (cPsi1, Whnf.m_id)) then
          (dprnt "(011) - blockinDCtx";
          let tN = genMMVarstr loc cD cPsi1 (tP, id) in
            instantiateMMVar (r, tN,!cnstrs);
            unifyTerm mflag cD0 cPsi sM1 sM2)
        else
        let t' = simplifySub cD0 cPsi (Whnf.normSub (comp t s1)) in
        let _ = dprint (fun () -> "cPsi = " ^ P.dctxToString cD0 cPsi) in
        let _ = dprint (fun () -> "t' = " ^ P.subToString cD0 cPsi t') in
        let _ = dprint (fun () -> "mt = " ^ P.msubToString cD0 mt) in
          if isPatSub t' && isPatMSub (Whnf.cnormMSub mt) then
            begin try
              let ss  = invert t' in
              let mtt = Whnf.m_invert (Whnf.cnormMSub mt) in
              let _ = dprint (fun () ->
                                "UNIFY(2): MMVar-Normal\n" ^
                                  P.mctxToString cD0 ^ "\n" ^
                                  P.normalToString cD0 cPsi sM1 ^ "  ==  " ^
                                  P.normalToString cD0 cPsi sM2 ^ "\n") in
              let phat = Context.dctxToHat cPsi in
              let sM2' = trail (fun () -> prune cD cPsi1 phat sM2 (mtt, ss) (MMVarRef r)) in
              let _ = dprint (fun () ->
                                "UNIFY(2): MMVar-Normal Pruned sM2'\n" ^
                                  P.mctxToString cD ^ ";\n" ^
                                  P.dctxToString cD cPsi1 ^ "\n  |- " ^
                                  P.normalToString cD cPsi1 (sM2', id) ^ "\n" ) in
                dprint (fun () -> "Instantiate meta^2-variable  " ^
                          P.normalToString cD0 cPsi sM1);
                instantiateMMVar (r, sM2', !cnstrs) ;
                dprint (fun () -> "   to : " ^
                              P.normalToString cD0 cPsi sM1)
            with
              | NotInvertible ->
                addConstraint (cnstrs, ref (Eqn (cD0, cPsi, Clo sM1, Clo sM2)))
            end
          else
            (* If we have Sigma types in the context cPsi and we have proj-pat-substitutions *)
            if isProjPatSub t' && isPatMSub mt then
              begin try
                let _ = dprint (fun () -> "MMVar case - with projpat sub") in
                let _ = dprint (fun () ->
                                "UNIFY(2): MMVar-Normal\n" ^
                                  P.mctxToString cD0 ^ "\n" ^
                                  P.normalToString cD0 cPsi sM1 ^ "  ==  " ^
                                  P.normalToString cD0 cPsi sM2 ^ "\n") in
                let (flat_cPsi, conv_list) = ConvSigma.flattenDCtx cD0 cPsi in
                let phat = Context.dctxToHat flat_cPsi in
                let t_flat = ConvSigma.strans_sub cD0 t' conv_list in
                let tM2'   = ConvSigma.strans_norm cD0 sM2 conv_list in
                let ss = invert t_flat in
                let mtt = Whnf.m_invert (Whnf.cnormMSub mt) in
                let _ = dprint (fun () ->
                                "UNIFY(2): MMVar-Normal\n" ^
                                  P.mctxToString cD0 ^ "\n" ^
                                  P.dctxToString cD0 cPsi ^ "\n   " ^
                                  "sM1 = " ^ P.normalToString cD0 cPsi sM1 ^ "\n    " ^
                                  "sM2 = " ^ P.normalToString cD0 cPsi sM2 ^ "\n") in
                (*  flat_cPsi |- tM2'
                        cPsi  |- t' : cPsi1
                        flat_cPsi |- t_flat : cPsi1
                        cPsi1     |- ss : flat_cPsi
                    cPsi1      |- r
                    cPsi1      | [ss] tM2'
                *)
                let _ = dprint (fun () ->
                                  "MMVAR (local contexts) : cD = " ^ P.mctxToString cD ^
                                  "\n                        cPsi1 = " ^P.dctxToString cD cPsi1)
    in
                let _ = dprint (fun () ->
                                  "General context cPsi = " ^P.dctxToString cD0 cPsi)  in
                let _ = dprint (fun () ->
                                  "General context flatten cPsi = "
                                  ^P.dctxToString cD0 flat_cPsi)  in
                let _ = dprint (fun () -> "t_flat = " ^ P.subToString cD flat_cPsi t_flat)    in
                let _ = dprint (fun () -> " tM2  (in flat_cPsi) = " ^
                                  P.normalToString cD flat_cPsi (tM2', id)) in
                let _ = dprint (fun () -> "ss = " ^ P.subToString cD cPsi1 ss)    in
                let sM2' = trail (fun () -> prune cD cPsi1 phat (tM2', id)  (mtt, ss) (MMVarRef r)) in
              let _ = dprint (fun () ->
                                "UNIFY(2): MMVar-Normal Pruned sM2' with in flattened cPsi\n" ^
                                  P.mctxToString cD ^ "\n" ^
                                  P.normalToString cD cPsi1 (sM2', id) ^ "\n" ) in
                  instantiateMMVar (r, sM2', !cnstrs)
                with NotInvertible ->
                  (dprint (fun () -> "(010) Add constraints ");
                  addConstraint (cnstrs, ref (Eqn (cD0, cPsi, Clo sM1, Clo sM2))))
              end
          else
             (dprint (fun () -> "(011) Add constraints ");
             addConstraint (cnstrs, ref (Eqn (cD0, cPsi, Clo sM1, Clo sM2))))


    (* normal-MMVar case *)
    | ((_tM1, _s1) as sM1, ((Root (loc, MMVar (MInst (_n, r, cD2, cPsi2, tP, cnstrs), (mt, t)), _tS), s2) as sM2)) ->
        dprnt "(012) _-MMVar";
        if blockdeclInDctx (Whnf.cnormDCtx (cPsi2, Whnf.m_id)) then
          (dprnt "(012) - blockinDCtx";
          let tN = genMMVarstr loc cD2 cPsi2 (tP, id) in
            instantiateMMVar (r, tN,!cnstrs);
            unifyTerm mflag cD0 cPsi sM1 sM2)
        else
        let t' = simplifySub cD0 cPsi (Whnf.normSub (comp t s2)) in
          if isPatSub t' && isPatMSub mt then
            try
               let _ = dprint (fun () ->
                                "UNIFY(3): normal-MMVar" ^
                                  P.mctxToString cD0 ^ "\n" ^
                                  P.normalToString cD0 cPsi sM1 ^ "\n    " ^
                                  P.normalToString cD0 cPsi sM2 ^ "\n") in

              let ss   = invert t' in
              let mtt  = Whnf.m_invert (Whnf.cnormMSub mt) in
              let phat = Context.dctxToHat cPsi in
              let _ = dprint (fun () -> "                sM1 (expected pruned result) =   " ^
             P.normalToString cD2 cPsi2 (Whnf.cnorm (Whnf.norm sM1,mtt),  Substitution.LF.id)) in
              let sM1' = trail (fun () -> prune cD2 cPsi2 phat sM1 (mtt, ss) (MMVarRef r)) in
              let _ = dprint (fun () -> "   (012) - normal - MMVar cD2 = " ^
              P.mctxToString cD0) in
              let _ = dprint (fun () -> "   pruned sM1 = ") in
              let _ = dprint (fun () -> "                  " ^
                                P.normalToString cD2 cPsi2 (sM1', Substitution.LF.id)) in
                instantiateMMVar (r, sM1', !cnstrs)
            with
              | NotInvertible ->
                (dprint (fun () -> "(012) Add constraints ");
                addConstraint (cnstrs, ref (Eqn (cD0, cPsi, Clo sM1, Clo sM2))))
          else
            (* If we have Sigma types in the context cPsi and we have proj-pat-substitutions *)
            if isProjPatSub t' && isPatMSub mt then
            try
               let _ = dprint (fun () ->
                                "UNIFY(3): normal-MMVar" ^
                                  P.mctxToString cD0 ^ "\n" ^
                                  P.normalToString cD0 cPsi sM1 ^ "\n    " ^
                                  P.normalToString cD0 cPsi sM2 ^ "\n") in
              let (flat_cPsi, conv_list) = ConvSigma.flattenDCtx cD0 cPsi in
              let phat = Context.dctxToHat flat_cPsi in
              let t_flat = ConvSigma.strans_sub cD0 t' conv_list in
              let tM1'   = ConvSigma.strans_norm cD0 sM1 conv_list in
              let ss = invert t_flat in
              let mtt = Whnf.m_invert (Whnf.cnormMSub mt) in
              let sM1' = trail (fun () -> prune cD2 cPsi2 phat (tM1', id) (mtt, ss) (MMVarRef r)) in
                instantiateMMVar (r, sM1', !cnstrs)
            with
              | NotInvertible ->
                (dprint (fun () -> "(013) Add constraints ");
                addConstraint (cnstrs, ref (Eqn (cD0, cPsi, Clo sM1, Clo sM2))))
            else
              (dprint (fun () -> "(014) Add constraints ");
              addConstraint (cnstrs, ref (Eqn (cD0, cPsi, Clo sM1, Clo sM2))))


    | (((Root(_, h1,tS1), s1) as _sM1), ((Root(_, h2, tS2), s2) as _sM2)) ->
        dprnt "(020) Root-Root";
        let _ = dprint (fun () ->
                          "UNIFY: normal - normal (non MVar cases) " ^
                            P.mctxToString cD0 ^ "      |-    " ^
                            P.normalToString cD0 cPsi _sM1 ^ "           ==       " ^
                            P.normalToString cD0 cPsi _sM2 ^ "\n") in

        (* s1 = s2 = id by whnf *)
        unifyHead  mflag cD0 cPsi h1 h2;
        unifySpine mflag cD0 cPsi (tS1, s1) (tS2, s2)

    | (_sM1, _sM2) ->
        raise (Failure "Expression clash")

  and unifyHead mflag cD0 cPsi head1 head2 =
    match (head1, head2) with
    | (BVar k1, BVar k2) ->
        if k1 = k2 then
          ()
        else
          raise (Failure "Bound variable clash")

    | (Const c1, Const c2) ->
        if c1 = c2 then
          ()
        else
          raise (Failure "Constant clash")

    | (FVar x1, FVar x2) ->
        if x1 = x2 then
          ()
        else
          raise (Failure "Free Variable clash")

    | (MVar (Offset k, s) , MVar(Offset k', s')) ->
        if k = k' then unifySub mflag cD0 cPsi s s'
        else raise (Failure "Bound MVar clash")

    | (FMVar (u, s) , FMVar(u', s')) ->
        if u = u' then unifySub mflag cD0 cPsi s s'
        else raise (Failure "Bound MVar clash")

    | (FPVar (q, s), FPVar (p, s'))
        ->   (if p = q then
                unifySub mflag cD0 cPsi s s'
              else raise (Failure "Front FPVar mismatch"))

    | (PVar (Offset k, s) , PVar(Offset k', s')) ->
        if k = k' then
           unifySub mflag cD0 cPsi s s'
        else raise (Failure "Parameter variable clash")


    | (PVar (PInst (_n, q, _cPsi1, tA1, cnstr), s1) as h1, BVar k2) ->
        let s1' = simplifySub cD0 cPsi (Whnf.normSub s1) in
          if isPatSub s1' then
           (begin try
               let TypDecl(_ , tA2) = Context.ctxDec cPsi k2 in
                 unifyTyp mflag cD0 cPsi (tA1, s1') (tA2, id)
            with Context.NoTypAvailable -> raise (Failure ("ERROR: Encountered undefined bound variable "))
            end;
(*            dprint (fun () -> "\n unifyHead bvar - pvar \n") ;*)
            begin match bvarSub k2 (invert s1') with
                  | Head (BVar k2') -> instantiatePVar (q, BVar k2', !cnstr)
                  | _               -> raise (Failure "Parameter violation")
            end)
          else
            (* example: q[q[x,y],y] = x  should succeed
                        q[q[x,y],y] = y  should fail
               This will be dealt with when solving constraints.
            *)
            (dprint (fun () -> "(015) Add constraints ");
            addConstraint (cnstr, ref (Eqh (cD0, cPsi, h1, BVar k2))))

    | (BVar k1, (PVar (PInst (_n, q, _cPsi2, tA2, cnstr), s2) as h1)) ->
        let s2' = simplifySub cD0 cPsi (Whnf.normSub s2) in
          if isPatSub s2' then
            begin
              begin try
(*                let _ = dprint (fun () -> "\n unifyHead bvar -pvar \n") in*)
                let TypDecl(_ , tA1) = Context.ctxDec cPsi k1 in
                  unifyTyp mflag cD0 cPsi (tA1, id) (tA2, s2')
              with Context.NoTypAvailable -> () end;
(*              dprint (fun () -> "unifyHead bvar -pvar ");*)
              match bvarSub k1 (invert s2') with
                | Head (BVar k1') ->
                    instantiatePVar (q, BVar k1', !cnstr)
                | _ -> raise (Failure "Parameter violation")
             end
          else
            addConstraint (cnstr, ref (Eqh (cD0, cPsi, BVar k1, h1)))
    (* MPVar - MPVar *)
    | (MPVar (MPInst (_n1, q1, cD1, cPsi1, tA1, cnstr1) as q1', (mt1, s1)) ,
       MPVar (MPInst (_n2, q2, cD2, cPsi2, tA2, cnstr2) as q2', (mt2, s2)) ) ->
        let s1' = simplifySub cD0 cPsi (Whnf.normSub s1) in
        let s2' = simplifySub cD0 cPsi (Whnf.normSub s2) in
        let mt1' = Whnf.cnormMSub mt1 in
        let mt2' = Whnf.cnormMSub mt2 in
        (* check s1' and s2' are pattern substitutions; possibly generate constraints;
           check intersection (s1', s2'); possibly prune *)
        if q1 == q2 then (* cPsi1 = _cPsi2 *)
          (match (isPatMSub mt1', isPatSub s1' ,  isPatMSub mt2', isPatSub s2') with
            | ( true, true, true, true ) ->
                if Whnf.convSub s1' s2' && Whnf.convMSub mt1' mt2' then
                  ()
                else
                let phat = Context.dctxToHat cPsi in
                let (s', cPsi') = intersection phat s1' s2' cPsi1 in
                  (* if cD ; cPsi |- s1' <= cPsi1 and cD ; cPsi |- s2' <= cPsi1
                     then cD ; cPsi1 |- s' <= cPsi' *)
                  (* cPsi' =/= Null ! otherwise no instantiation for
                     parameter variables exists *)

                let (mt', cD') = m_intersection (Whnf.cnormMSub mt1) (Whnf.cnormMSub mt2) cD1 in
                      (* if cD |- mt1 <= cD1 and cD |- mt2 <= cD1
                         then cD1 |- mt' <= cD' *)
                let ss'  = invert (Whnf.normSub s') in
                      (* if cD ; cPsi1 |- s' <= cPsi'
                         then cD ; cPsi' |- ss' <= cPsi1 *)
                      (* cD ; cPsi' |- [s']^-1(tA1) <= type *)
                let mtt' = Whnf.m_invert (Whnf.cnormMSub mt') in
                    (* if cD1 |- mt' <= cD'
                       then cD' |- mtt' <= cD1 *)
                    (* by assumption: cD1 ; cPsi1 |- tP1 <= type
                     * by assumption: cD' |- mtt' <= cD1
                     *                cD' ; [mtt']cPsi1 |- [mtt']tP1 <= type
                     *
                     *                cD ; cPsi' |- ss' <= cPsi1

                     * We want         cD' ; [mtt']cPsi' |- [mss'][mtt']tP1 <= type
                     *
                     * Since we can't create m-closures, we need to normalize here.
                     *)

                let cPsi_n = Whnf.cnormDCtx (cPsi', mtt') in
                let tA1_n  = Whnf.cnormTyp (TClo(tA1,ss'), mtt') in


                let w = Whnf.newMPVar None (cD', cPsi_n, tA1_n) in
                      (* w::[s'^-1](tA1)[cPsi'] in cD'            *)
                      (* cD' ; cPsi1 |- w[s'] <= [s']([s'^-1] tA1)
                         [|w[s']/u|](u[t1]) = [t1](w[s'])
                         [|w[s']/u|](u[t2]) = [t2](w[s'])
                      *)

                  instantiateMPVar (q2, MPVar(w, (mt', s')), !cnstr2)

            | (true, true, _, false) ->
                addConstraint (cnstr2, ref (Eqh (cD0, cPsi, head1, head2))) (*XXX double-check *)
            | (true, true, false, _) ->
                addConstraint (cnstr2, ref (Eqh (cD0, cPsi, head1, head2))) (*XXX double-check *)
            | (false, _, _, _) ->
                addConstraint (cnstr1, ref (Eqh (cD0, cPsi, head2, head1)))  (*XXX double-check *)
            | (_, false, _, _) ->
                addConstraint (cnstr1, ref (Eqh (cD0, cPsi, head2, head1)))  (*XXX double-check *)
           )
        else
          ((*let _ = dprint (fun () -> "[unifyHead] PVar (PInst) q1 =/= q2 " ) in*)
            match (isPatMSub mt1', isPatSub s1' , isPatMSub mt2', isPatSub s2') with
             | (true, true, true, true) ->
                 (* no occurs check necessary, because s1' and s2' are pattern subs. *)
                 let _ = unifyTyp mflag cD0 cPsi (tA1, s1') (tA2, s2') in
 (*                let _ = dprint (fun () -> "Unification of the types done ... \n") in *)
                 (* at this point: [s1']tA1 = [s2']tA2  ! *)
                 let ss = invert s1' in
                      (* cD ; cPsi1 |- ss1 <= cPsi *)
                 let mtt1 = Whnf.m_invert mt1' in
                      (* cD1 |- mtt1 <= cD *)
                 let phat = Context.dctxToHat cPsi in
                 let (id_sub, cPsi2') = pruneCtx phat (s2', cPsi2) (mtt1, ss) in
                 let (id_msub, cD2') = pruneMCtx cD0 (mt2', cD2) mtt1 in
                   (* if   cPsi  |- s2' <= cPsi2  and cPsi1 |- ss <= cPsi
                      then cPsi2 |- id_sub <= cPsi2' and [ss](s2' (id_sub)) exists *)
                   (* if   cD  |- mt2' <= cD2  and cD1 |- mtt1 <= cD
                      then cD2 |- id_msub <= cD2' and [mtt1](mt2' (id_msub)) exists *)
                   (* cPsi' =/= Null ! otherwise no instantiation for
                      parameter variables exists *)
                 let i_id_sub  = invert id_sub in
                        (* cD; cPsi2' |- i_id_sub : cPsi2 *)
                 let i_msub = Whnf.m_invert id_msub in
                        (* cD2' |- i_msub <= cD2
                         * cD ; cPsi2' |- i_id_sub <= cPsi2
                         * cD2 ; [|i_msub|]cPsi2' |- [|i_msub|]i_id_sub <= [|i_msub|]cPsi2
                         *
                         * and more importantly: cD2 |- [|i_msub|]cPsi2' ctx
                         *
                         * cD2' ; [|i_msub|]cPsi2 |- [|i_msub|]tA2 <= type
                         * cD2' ; [|i_msub|]cPsi2' |- [|i_id_msub|][i_id_sub]tA2 <= type
                        *)
                 let cPsi2'' = Whnf.cnormDCtx (cPsi2', i_msub) in
                 let tA2'    = Whnf.cnormTyp (Whnf.normTyp (tA2, i_id_sub), i_msub) in

                 let v = Whnf.newMPVar None (cD2', cPsi2'', tA2') in

                   (instantiateMPVar (q2, MPVar(v, (id_msub , id_sub)), !cnstr2);

                    instantiateMPVar (q1, MPVar(v, (Whnf.mcomp (Whnf.mcomp id_msub mt2') mtt1 ,
                                                    comp (comp id_sub s2') ss)),
                                          !cnstr1))


            | (true, true, _ , _ ) ->
                 let _ =  unifyTyp mflag cD0 cPsi (tA1, s1') (tA2, s2') in
                  (* only s1' is a pattern sub
                     [(s1)^-1](q2[s2']) = q2[(s1)^-1 s2']
                  *)
                 let ss1 = invert s1' in
                 let mtt1 = Whnf.m_invert mt1' in

                 let phat = Context.dctxToHat cPsi in
                 let s' = invSub cD0 phat (s2', cPsi2) (mtt1 , ss1) (PVarRef q1) in
                 let ms' = invMSub cD0 (mt2', cD2) mtt1 (PVarRef q1) in
                   instantiateMPVar (q1, MPVar(q2', (ms', s')), !cnstr1)

            | (_, _, true , true ) ->
                 let _ =  unifyTyp mflag cD0 cPsi (tA1, s1') (tA2, s2') in
                  (* only s1' is a pattern sub
                     [(s1)^-1](q2[s2']) = q2[(s1)^-1 s2']
                  *)
                 let ss2 = invert s2' in
                 let mtt2 = Whnf.m_invert mt2' in

                 let phat = Context.dctxToHat cPsi in
                 let s' = invSub cD0 phat (s1', cPsi1) (mtt2 , ss2) (PVarRef q2) in
                 let ms' = invMSub cD0 (mt1', cD1) mtt2 (PVarRef q2) in
                   instantiateMPVar (q2, MPVar(q1', (ms', s')), !cnstr2)

             | (false, _, _ , _ ) ->
                 (* neither s1' nor s2' are patsub *)
                 addConstraint (cnstr1, ref (Eqh (cD0, cPsi, head1, head2)))
             | (_, false, _ , _ ) ->
                 (* neither s1' nor s2' are patsub *)
                 addConstraint (cnstr1, ref (Eqh (cD0, cPsi, head1, head2)))
             (* | (_, _, false , _ ) -> *)
             (*     (\* neither s1' nor s2' are patsub *\) *)
             (*     addConstraint (cnstr2, ref (Eqh (cD0, cPsi, head2, head1))) *)
             (* | (_, _, _ , false ) -> *)
             (*     (\* neither s1' nor s2' are patsub *\) *)
             (*     addConstraint (cnstr2, ref (Eqh (cD0, cPsi, head2, head1))) *)
          )


    | (MPVar (MPInst (_n1, q1, cD1, cPsi1, tA1, cnstr1), (mt1, s1)) , h) ->
        (* ?#p[mt1, s1] ==  BVar k    or     ?#p[mt1, s1] = PVar (q, s) *)
        dprnt "(013) _-MPVar - head";
      if isVar h then
        if isPatSub s1 && isPatMSub mt1 then
          let ss = invert (Whnf.normSub s1) in
          let mtt = Whnf.m_invert (Whnf.cnormMSub mt1) in
           begin match h with
             | BVar k -> begin match bvarSub k ss with
                         | Head h -> instantiateMPVar (q1, h, !cnstr1)
                         | _ -> raise (Failure ("Looking up " ^ string_of_int k ^ "\n"))
                         end
             | PVar (p,s) -> begin match Whnf.cnormHead (h, mtt) with
                             | PVar(q, s') ->  instantiateMPVar (q1,PVar(q, comp s' s1), !cnstr1)
                             | _ -> raise (Failure "Meta^2-parameter failure")
                             end

             | _ -> raise (Failure "Meta^2-Parameter failure")
           end
        else
          raise (Failure "Cannot instantiate PVar with a head which is not guaranteed to remain a variable")


    | (h, MPVar (MPInst (_n1, q1, cD1, cPsi1, tA1, cnstr1), (mt1, s1)) ) ->
        dprnt "(013) _-MPVar - head";
      if isVar h then
        if isPatSub s1 && isPatMSub mt1 then
          let ss = invert (Whnf.normSub s1) in
          let mtt = Whnf.m_invert (Whnf.cnormMSub mt1) in
           begin match h with
             | BVar k -> begin match bvarSub k ss with
                         | Head h -> instantiateMPVar (q1, h, !cnstr1)
                         | _ -> raise (Failure ("Looking up " ^ string_of_int k ^ "\n"))
                         end
             | PVar (p,s) -> begin match Whnf.cnormHead (h, mtt) with
                             | PVar(q, s') ->  instantiateMPVar (q1,PVar(q, comp s' s1), !cnstr1)
                             | _ -> raise (Failure "Meta^2-parameter failure")
                             end
             | _ -> raise (Failure "Meta^2-Parameter failure")
          end
        else
          raise (Failure "Cannot instantiate PVar with a head which is not guaranteed to remain a variable")

    (* PVar - PVar *)

    | (PVar (PInst (_n1, q1, cPsi1, tA1, cnstr1) as q1', s1'),
       PVar (PInst (_n2, q2, cPsi2, tA2, cnstr2) as q2', s2')) ->
        (* check s1' and s2' are pattern substitutions; possibly generate constraints;
           check intersection (s1', s2'); possibly prune;
           check q1 = q2 *)
        let s1' = Whnf.normSub s1' in
        let s2' = Whnf.normSub s2' in
        let _ = dprint (fun () -> "[unifyHead] PVar (PInst) = PVar(PInst) " ) in
        if q1 == q2 then (* cPsi1 = _cPsi2 *)
(*          (let _ = dprint (fun () -> "[unifyHead] PVar (PInst) q1 = q2 " ) in*)
          (match (isPatSub s1' ,  isPatSub s2') with
            | (true, true) ->
                let phat = Context.dctxToHat cPsi in
                let (s', cPsi') = intersection phat s1' s2' cPsi1 in
                  (* if cD ; cPsi |- s1' <= cPsi1 and cD ; cPsi |- s2' <= cPsi1
                     then cD ; cPsi1 |- s' <= cPsi' *)
                  (* cPsi' =/= Null ! otherwise no instantiation for
                     parameter variables exists *)
                let ss' = invert (Whnf.normSub s') in
                  (* cD ; cPsi' |- [s']^-1(tA1) <= type *)
                let w = Whnf.newPVar None (cPsi', TClo(tA1, ss')) in
                  (* w::[s'^-1](tA1)[cPsi'] in cD'            *)
                  (* cD' ; cPsi1 |- w[s'] <= [s']([s'^-1] tA1)
                     [|w[s']/u|](u[t]) = [t](w[s'])
                  *)
                  instantiatePVar (q2, PVar(w, s'), !cnstr2)
            | (true, false) ->
                addConstraint (cnstr2, ref (Eqh (cD0, cPsi, head1, head2))) (*XXX double-check *)
            | (false, _) ->
                addConstraint (cnstr1, ref (Eqh (cD0, cPsi, head2, head1)))  (*XXX double-check *))
        else
          (let _ = dprint (fun () -> "[unifyHead] PVar (PInst) q1 =/= q2 " ) in
            match (isPatSub s1' , isPatSub s2') with
             | (true, true) ->
                let _ = dprint (fun () -> "[unifyHead] " ^ P.headToString cD0 cPsi head1 ^
                                  " === " ^ P.headToString cD0 cPsi head2 ) in
                let _ = dprint (fun () -> "q1 .  cPsi1: " ^ P.dctxToString cD0 cPsi1) in
                let _ = dprint (fun () -> "q2 .  cPsi2: " ^ P.dctxToString cD0 cPsi2) in
                let _ = dprint (fun () -> "q1 .  tA1  : " ^ P.typToString cD0 cPsi1 (tA1, id)) in
                let _ = dprint (fun () -> "q2 .  tA2  : " ^ P.typToString cD0 cPsi2 (tA2, id)) in

                 (* no occurs check necessary, because s1' and s2' are pattern subs. *)
                 let _ = unifyTyp mflag cD0 cPsi (tA1, s1') (tA2, s2') in
                let _ = dprint (fun () -> "Unification of the types  done ... \n") in
                 (* at this point: s1' = s2'    ! *)
                 let ss = invert s1' in
                  let _ = dprint (fun () -> "Inverted s1' " ^ P.subToString cD0 cPsi ss ) in
                 let phat = Context.dctxToHat cPsi in
                 let (s', cPsi') = pruneCtx phat (s2', Whnf.normDCtx cPsi2) (MShift 0, ss) in
                 let _ = dprint (fun () -> "Pruned cPsi2 : " ^ P.dctxToString cD0 cPsi') in
                 let _ = dprint (fun () -> "Pruning subst s' : " ^ P.subToString cD0 cPsi2 s') in
                   (*
                   (* if   cPsi  |- s2' <= cPsi2  and cPsi1 |- ss <= cPsi
                      then cPsi2 |- s' <= cPsi' and [ss](s2' (s')) exists *)
                   (* cPsi' =/= Null ! otherwise no instantiation for
                      parameter variables exists *)
                 *)
                 let p = Whnf.newPVar None (cPsi', TClo(tA2, invert (Whnf.normSub s'))) in
                   (* p::([s'^-1]tA2)[cPsi'] and
                      [|cPsi2.p[s'] / q2 |](q2[s2']) = p[[s2'] s']

                      and   cPsi |- [s2'] s' : cPsi'
                      and   cPsi |- p[[s2'] s'] : [s2'][s'][s'^-1] tA2
                      and [s2'][s'][s'^-1] tA2  = [s2']tA2 *)
                   (instantiatePVar (q2, PVar(p, s'), !cnstr2);
                    (* instantiatePVar (q1, PVar(p, s'), !cnstr1);*)
                    (*  cPsi1 |-  ss [s2']  s'  : cPsi'
                        cPsi  |-   comp s' s2'   : cPsi'
                        cPsi1 |-  (comp s1 s2') ss : cPsi'
                     *)
                    instantiatePVar (q1, PVar(p, comp (comp s' s2') ss), !cnstr1))

             | (true, false) ->
                 let _ =  unifyTyp mflag cD0 cPsi (tA1, s1') (tA2, s2') in

                  (* only s1' is a pattern sub
                     [(s1)^-1](q2[s2']) = q2[(s1)^-1 s2']
                  *)
                 let ss1 = invert s1' in
                 let phat = Context.dctxToHat cPsi in
                 let s' = invSub cD0 phat (s2', cPsi2) (MShift 0 , ss1)  (PVarRef q1) in
                   instantiatePVar (q1, PVar(q2',s'), !cnstr1)

             | (false, true) ->
                 let _ = unifyTyp mflag cD0 cPsi (tA1, s1') (tA2, s2') in

                 (* only s2' is a pattern sub *)
                 let ss2 = invert s2' in
                 let phat = Context.dctxToHat cPsi in
                 let s' = invSub cD0 phat (s1', cPsi1) (MShift 0, ss2) (PVarRef q2) in
                   instantiatePVar (q2, PVar(q1', s'), !cnstr2)

             | (false, false) ->
                 (* neither s1' nor s2' are patsub *)
                 addConstraint (cnstr1, ref (Eqh (cD0, cPsi, head1, head2))))

(*
    BP: One could allow unification to succeeds in this case.

    | (PVar (PInst (_n1, q1, cPsi1, tA1, cnstr1) as q1', s1') ,
       Proj (PVar (PInst (_n2, q2, cPsi2, tA2, cnstr2) as q2', s2'), k)) ->
        let s1' = Whnf.normSub s1' in
        let s2' = Whnf.normSub s2' in
        let _ = dprint (fun () -> "[unifyHead] PVar (PInst) = PVar(PInst) " ) in
        if q1 == q2 then (* cPsi1 = _cPsi2 *)
        (print_string "[UnifyHead] Projection of a parameter variable\n";
         raise (Failure "PVar i =/= Proj PVar"))
        else
          (
            match (isPatSub s1' , isPatSub s2') with
             | (true, true) ->
                let _ = dprint (fun () -> "[unifyHead] " ^ P.headToString cD0 cPsi head1 ^
                                  " === " ^ P.headToString cD0 cPsi head2 ) in
                let _ = dprint (fun () -> "q1 .  cPsi1: " ^ P.dctxToString cD0 cPsi1) in
                let _ = dprint (fun () -> "q2 .  cPsi2: " ^ P.dctxToString cD0 cPsi2) in
                let _ = dprint (fun () -> "q1 .  tA1  : " ^ P.typToString cD0 cPsi1 (tA1, id)) in
                let _ = dprint (fun () -> "q2 .  tA2  : " ^ P.typToString cD0 cPsi2 (tA2, id)) in

                 (* no occurs check necessary, because s1' and s2' are pattern subs. *)
                (* bp : we need to unify tA1 with the k-th element in tA2

                   let _ = unifyTyp mflag cD0 cPsi (tA1, s1') (tA2, s2') in
                *)
                let _ = dprint (fun () -> "Unification of the types  done ... \n") in
                 (* at this point: s1' = s2'    ! *)
                 let ss = invert s1' in
                  let _ = dprint (fun () -> "Inverted s1' " ^ P.subToString cD0 cPsi ss ) in
                 let phat = Context.dctxToHat cPsi in
                 let (s', cPsi') = pruneCtx phat (s2', Whnf.normDCtx cPsi2) (MShift 0, ss) in
                 let _ = dprint (fun () -> "Pruned cPsi2 : " ^ P.dctxToString cD0 cPsi') in
                 let _ = dprint (fun () -> "Pruning subst s' : " ^ P.subToString cD0 cPsi2 s') in
                   (*
                   (* if   cPsi  |- s2' <= cPsi2  and cPsi1 |- ss <= cPsi
                      then cPsi2 |- s' <= cPsi' and [ss](s2' (s')) exists *)
                   (* cPsi' =/= Null ! otherwise no instantiation for
                      parameter variables exists *)
                 *)
                 let p = Whnf.newPVar None (cPsi', TClo(tA2, invert (Whnf.normSub s'))) in
                   (* p::([s'^-1]tA2)[cPsi'] and
                      [|cPsi2.p[s'] / q2 |](q2[s2']) = p[[s2'] s']

                      and   cPsi |- [s2'] s' : cPsi'
                      and   cPsi |- p[[s2'] s'] : [s2'][s'][s'^-1] tA2
                      and [s2'][s'][s'^-1] tA2  = [s2']tA2 *)
                   (instantiatePVar (q2, PVar(p, s'), !cnstr2);
                    (* instantiatePVar (q1, PVar(p, s'), !cnstr1);*)
                    (*  cPsi1 |-  ss [s2']  s'  : cPsi'
                        cPsi  |-   comp s' s2'   : cPsi'
                        cPsi1 |-  (comp s1 s2') ss : cPsi'
                     *)
                    instantiatePVar (q1, PVar(p, comp (comp s' s2') ss), !cnstr1))

             | (true, false) ->
                 let _ =  unifyTyp mflag cD0 cPsi (tA1, s1') (tA2, s2') in

                  (* only s1' is a pattern sub
                     [(s1)^-1](q2[s2']) = q2[(s1)^-1 s2']
                  *)
                 let ss1 = invert s1' in
                 let phat = Context.dctxToHat cPsi in
                 let s' = invSub cD0 phat (s2', cPsi2) (MShift 0 , ss1)  (PVarRef q1) in
                   instantiatePVar (q1, PVar(q2',s'), !cnstr1)

             | (false, true) ->
                 let _ = unifyTyp mflag cD0 cPsi (tA1, s1') (tA2, s2') in

                 (* only s2' is a pattern sub *)
                 let ss2 = invert s2' in
                 let phat = Context.dctxToHat cPsi in
                 let s' = invSub cD0 phat (s1', cPsi1) (MShift 0, ss2) (PVarRef q2) in
                   instantiatePVar (q2, PVar(q1', s'), !cnstr2)

             | (false, false) ->
                 (* neither s1' nor s2' are patsub *)
                 addConstraint (cnstr1, ref (Eqh (cD0, cPsi, head1, head2)))
          )

*)

    | (PVar _  , Proj (PVar _, _)) ->
        (print_string "[UnifyHead] Projection of a parameter variable\n";
         raise (Failure "PVar i =/= Proj PVar"))

    | (Proj (PVar _, _), PVar _ ) ->
        (print_string "[UnifyHead] Projection of a parameter variable\n";
         raise (Failure " Proj PVar =/= PVar i"))


    | (Proj(BVar k, i) , PVar (PInst (_n1, q1, _cPsi1, _tA1, cnstr1), s1)) ->
        let s1' = simplifySub cD0 cPsi (Whnf.normSub s1) in
         if isPatSub s1' then
           let ss' = invert (Whnf.normSub s1') in
             begin match bvarSub k ss' with
               | Head (BVar k') ->
                   instantiatePVar (q1, Proj(BVar k', i), !cnstr1)
               | _ -> raise (Failure "parameter variable =/= projection of bound variable ")
             end
         else
           addConstraint (cnstr1, ref (Eqh (cD0, cPsi, head1, head2)))

    | (PVar (PInst (_n1, q1, _cPsi1, _tA1, cnstr1), s1), Proj(BVar k, i)) ->
        let _ = dprint (fun () -> "[unifyHead] PVar - Proj (BVar )") in
        let s1' = simplifySub cD0 cPsi (Whnf.normSub s1) in
         if isPatSub s1' then
           let ss' = invert (Whnf.normSub s1') in
             begin match bvarSub k ss' with
               | Head (BVar k') ->
                   instantiatePVar (q1, Proj(BVar k', i), !cnstr1)
               | _ -> raise (Failure "parameter variable =/= projection of bound variable ")
             end
         else
           addConstraint (cnstr1, ref (Eqh (cD0, cPsi, head1, head2)))


    | (Proj (h1, i1),  Proj (h2, i2)) ->
(*        let _ = dprint (fun () -> "[unifyHead] Proj - Proj ") in *)
        if i1 = i2 then
          ((* dprint (fun () -> "[unifyHead] " ^ P.headToString cD0 cPsi h1 ^ " === " ^ P.headToString cD0 cPsi h2 ) ;*)
          unifyHead mflag cD0 cPsi h1 h2 )
        else
          raise (Failure ("(Proj) Index clash: " ^ string_of_int i1 ^ " /= " ^ string_of_int i2))

    | (Proj (PVar (PInst (_n, q, _, _, cnstr), s1), projIndex) as h1, BVar k2) ->
        let _ = (q, cnstr, s1, projIndex, h1, k2) in
          (print_string "Unifying projection of parameter with bound variable currently disallowed\n";
           raise (Failure "Projection of parameter variable =/= bound variable"))

    | (BVar k2, Proj (PVar (PInst (_n, q, cPsi2, tA2, cnstr), s1), projIndex) as h1) ->
        let _ = (q, cnstr, s1, projIndex, h1, k2) in
           (print_string "Unifying projection of parameter with bound variable currently disallowed\n";
            raise (Failure "Projection of parameter variable =/= bound variable"))

    | (FVar _, Proj (PVar _, _)) ->
        (print_string "[UnifyHead] Unify free variable with projection of parameter variable\n";
         raise (Failure "Projection of parameter variable =/= free variable"))


    | ((PVar (Offset k, s1)) as _sM1,   ((PVar (PInst (_n, r, cPsi1, tp1, cnstrs), t')) as _sM2)) ->
        let t' = simplifySub cD0 cPsi (Whnf.normSub t') in
          if isPatSub t' then
            try
(*              let _ = dprint (fun () ->
                                "UNIFYHEAD(3): " ^
                                  P.mctxToString cD0 ^ "\n        " ^
                                  P.headToString cD0 cPsi sM1 ^ "\n        " ^
                                  P.headToString cD0 cPsi sM2 ^
                                  " : " ^ P.typToString cD0 cPsi (tP1,   t')) in
*)
              let ss = invert t' in
              let sM1' = PVar (Offset k, comp s1 ss) in

              let _phat = Context.dctxToHat cPsi in
                instantiatePVar (r, sM1', !cnstrs)
            with
              | NotInvertible ->
                  ( (* Printf.printf "Pruning failed -- NotInvertible\n" ; *)
                    (* Printf.printf "Added constraints: NotInvertible:\n" ;
                     addConstraint (cnstrs, ref (Eqn (cD0, cPsi, Clo sM1, Clo sM2))) *)
                    raise (Failure "PVar - BVar dependency")
                  )
          else
            if isProjPatSub t' then
              begin try
                let (flat_cPsi, conv_list) = ConvSigma.flattenDCtx cD0 cPsi in
                let _phat = Context.dctxToHat flat_cPsi in
                let t_flat = ConvSigma.strans_sub cD0 t' conv_list in
(*                let _tM1'   = ConvSigma.strans_head sM1 conv_list in  *)
                let ss = invert t_flat in
(*                let sM1' = trail (fun () -> prune cD0 cPsi1 phat (tM1', id) (MShift 0, ss) (MVarRef r)) in*)
                let sM1' = PVar (Offset k, comp s1 ss) in
                  instantiatePVar (r, sM1', !cnstrs)
              with
              | NotInvertible ->
                  ((* Printf.printf "Added constraints: NotInvertible: \n" ;
                       addConstraint (cnstrs, ref (Eqn (cD0, cPsi, Clo sM1, Clo sM2))) *)
                    (* Printf.printf "Pruning failed -- NotInvertible\n";*)
                     raise (Failure "PVar - BVar dependency")
                  )
              end
            else
             raise (Failure "PVar - Nonpattern substitution")
(*        (print_string "[UnifyHead] PVar(Offset,_) - PVar (PInst,_)\n";
         raise (Failure "PVar Offset - PVar PInst"))
*)

    | (PVar (PInst _, _s1),  PVar (Offset k, _s2)) ->
        (print_string "[UnifyHead] PVar(PInst,_) - PVar (Offset,_)\n";
         raise (Failure "PVar Inst - PVar Offset"))


    | (_h1 , _h2 ) ->
        (dprint (fun () -> "[unifyHead'] Head clash");
        raise (Failure "Head clash"))


    (* unifySpine mflag cD0 (cPsi, (tS1, s1), (tS2, s2)) = ()

       Invariant:
       If   hat(cPsi) = phat
       and  cPsi |- s1 : cPsi1   cPsi1 |- tS1 : tA1 > tP1
       and  cPsi |- s2 : cPsi2   cPsi2 |- tS2 : tA2 > tP2
       and  cPsi |- tA1 [s1] = tA2 [s2]  <= type
       and  cPsi |- tP1 [s1] = tP2 [s2]
       then if there is an instantiation t :
                 s.t. cPsi |- [|theta|] (tS1 [s1]) == [|theta|](tS2 [s2])
            then instantiation is applied as effect, () returned
            else exception Failure is raised

       Other effects: MVars may be lowered during whnf,
                      constraints may be added for non-patterns
    *)
    and unifySpine mflag cD0 cPsi spine1 spine2 = match (spine1, spine2) with
      | ((Nil, _), (Nil, _)) ->
          ()

      | ((SClo (tS1, s1'), s1), sS) ->
          unifySpine mflag cD0 cPsi (tS1, comp s1' s1) sS

      | (sS, (SClo (tS2, s2'), s2)) ->
          unifySpine mflag cD0 cPsi sS (tS2, comp s2' s2)

      | ((App (tM1, tS1), s1), (App (tM2, tS2), s2)) ->
          (* dprint (fun () -> "[unifySpine] " ^ P.normalToString cD0 cPsi (tM1,s1) ^
                    " == " ^ P.normalToString cD0 cPsi (tM2, s2));*)
          unifyTerm mflag cD0 cPsi (tM1, s1) (tM2, s2);
          unifySpine mflag cD0 cPsi (tS1, s1) (tS2, s2)
      (* Nil/App or App/Nil cannot occur by typing invariants *)

    and unifySub mflag cD0 cPsi s1 s2 =
    unifySub' mflag cD0 cPsi (simplifySub cD0 cPsi (Whnf.cnormSub (s1, Whnf.m_id)))
                             (simplifySub cD0 cPsi (Whnf.cnormSub (s2, Whnf.m_id)))

    and unifySub' mflag cD0 cPsi s1 s2 = match (s1, s2) with
      | (Shift (psi, n), Shift (phi, k)) ->
          let rec compatible_cv = function
            | (CtxName n1,  CtxName n2) -> n1 = n2
            | (CtxOffset off1,  CtxOffset off2) -> off1 = off2
            | (CInst (_, {contents=None}, _, _, _theta),  _) -> true
            | (_,  CInst (_, {contents=None}, _, _, _theta)) -> true
            | (_, _) -> false
          and compatible = function
            | (NoCtxShift, NoCtxShift) -> true
            | (CtxShift ctx_var1, CtxShift ctx_var2) -> compatible_cv (ctx_var1, ctx_var2)
            | (NegCtxShift ctx_var1, NegCtxShift ctx_var2) -> compatible_cv (ctx_var1, ctx_var2)
            | (_, _) -> false
          in
            if n = k && compatible (psi, phi) then
              ()
            else
              raise (Error "Substitutions not well-typed")

      | (FSVar (s1, n1, sigma1), FSVar (s2, n2, sigma2))
        -> if s1 = s2 && n1 = n2 then
          unifySub mflag cD0 cPsi sigma1 sigma2
        else raise (Failure "FSVar mismatch")

      | (Shift (NoCtxShift, 0), FSVar (_s , (CtxShift _ , 0), sigma1) ) ->
          ()

      | (FSVar (_s , (CtxShift _ , 0), sigma1) , Shift (NoCtxShift, 0) ) ->
          ()

      | (SVar(Offset s1, n1, sigma1), Shift (NoCtxShift, 0) ) -> ()
      | (Shift (NoCtxShift, 0), SVar(Offset s1, n1, sigma1) ) -> ()

      | (SVar(Offset s1, n1, sigma1), SVar(Offset s2, n2, sigma2))
        -> if s1 = s2 && n1 = n2 then
          unifySub mflag cD0 cPsi sigma1 sigma2
        else raise (Failure "SVar mismatch")

      | (SVar(SInst (_, ({contents=None} as r), cPhi1, cPsi2, cnstrs),  (NoCtxShift , 0), s), s2) -> (* offset may not always be 0 ? -bp *)
        let s = Whnf.normSub s in
        let _ = dprint (fun () -> "[unifySub]  s = " ^ P.subToString cD0 cPsi s1) in
        let _ = dprint (fun () -> "            s' = " ^ P.subToString cD0 cPsi s2) in
          begin match isPatSub s with
            | true ->
                begin try
                  let s_i = invert (Whnf.normSub s) in   (* cD0 ; cPhi2 |- s_i : cPsi *)
                  let s2' = pruneSubst cD0 cPsi ((Whnf.normSub s2), Whnf.cnormDCtx (cPsi2, Whnf.m_id)) (Whnf.m_id, s_i) (SVarRef r) in
                    instantiateSVar (r, s2', !cnstrs)
                with
                  | NotInvertible -> addConstraint (cnstrs, ref (Eqs (cD0, cPsi, s1, s2)))
                end
            | false -> addConstraint (cnstrs, ref (Eqs (cD0, cPsi, s1, s2)))
          end

      | (s2, SVar(SInst (_, ({contents=None} as r), cPhi1, cPsi2, cnstrs), (NoCtxShift, 0), s))  ->
          (* other cases ? -bp *)
        let s = Whnf.normSub s in
        let _ = dprint (fun () -> "[unifySub]  s = " ^ P.subToString cD0 cPsi s1) in
        let _ = dprint (fun () -> "            s' = " ^ P.subToString cD0 cPsi s2) in
          begin match isPatSub s with
            | true ->
                begin try
                  let _ = dprint (fun () -> "[unifySub] SVar - ispatsub ") in
                  let s_i = invert (Whnf.normSub s) in   (* cD0 ; cPhi2 |- s_i : cPsi *)
                  let s2' = pruneSubst cD0 cPsi ((Whnf.normSub s2), Whnf.cnormDCtx (cPsi2, Whnf.m_id)) (Whnf.m_id, s_i) (SVarRef r) in
                    instantiateSVar (r, s2', !cnstrs)
                with
                  | NotInvertible -> addConstraint (cnstrs, ref (Eqs (cD0, cPsi, s1, s2)))
                end
            | false -> addConstraint (cnstrs, ref (Eqs (cD0, cPsi, s1, s2)))
          end

      | (Dot (f, s), Dot (f', s'))
        -> (unifyFront mflag cD0 cPsi f f' ;
            unifySub mflag cD0 cPsi s s')

      | (Shift (psi, n), Dot(Head BVar _k, _s'))
          ->
           unifySub mflag cD0 cPsi (Dot (Head (BVar (n+1)), Shift (psi, n+1))) s2

      | (Dot(Head BVar _k, _s'), Shift (psi, n))
          ->
            unifySub mflag cD0 cPsi s1 (Dot (Head (BVar (n+1)), Shift (psi, n+1)))


      | (MSVar (MSInst (_ ,({contents=None} as r), cD, cPhi1, cPhi2, cnstrs) , (_cshift,_n), (mt, s)) as s1 ,  s2)->
        (* cD0 ; cPsi |- s <= cPhi_2
           cD0        |- mt <= cD
         *)
        let s = Whnf.normSub s in
        let mt = Whnf.cnormMSub mt in
        let _ = dprint (fun () -> "[unifySub - a] s2 = " ^ P.subToString cD0 cPsi (Whnf.normSub s2)) in
        let _ = dprint (fun () -> "[unifySub - a] s1 = " ^ P.subToString cD0 cPsi (Whnf.normSub s1)) in
        let _ = dprint (fun () -> "[unifySub - a] cPhi2 = " ^ P.dctxToString cD0 (Whnf.cnormDCtx (cPhi2, mt))) in
        let _ = dprint (fun () -> "[unifySub - a] cPhi1 = " ^ P.dctxToString cD0 (Whnf.cnormDCtx (cPhi1, mt))) in
        let _ = dprint (fun () -> "[unifySub - a] s1 == s2 ?? " ) in
        begin match (isPatSub s, isPatMSub mt) with
          | (true, true) ->
            begin
              try
                let s_i = invert (Whnf.normSub s) in   (* cD0 ; cPhi2 |- s_i : cPsi *)
                let mt_i = Whnf.m_invert (Whnf.cnormMSub mt) in  (*  cD |- mt_i : cD0 *)
                let _ = dprint (fun () -> "[unifySub - a ]  pattern sub case ... calling pruneSubst" ) in
                let _ = dprint (fun () -> "[unifySub - a ] s_i = " ^ P.subToString cD (Whnf.cnormDCtx (cPhi2, mt)) s_i) in
                let _ = dprint (fun () -> "[unifySub - a ] mt_i = " ^
                                  P.msubToString cD mt_i) in
                let s2 = Whnf.normSub (Whnf.cnormSub (s2, mt)) in
                let s2' = pruneSubst cD0 cPsi (s2, (Whnf.cnormDCtx (cPhi2, mt))) (mt_i, s_i) (MSVarRef r) in
                let _ = dprint (fun () -> "[unifySub - a ] pruned s2 = s2' = " ^ P.subToString cD (Whnf.cnormDCtx (cPhi2, mt)) (Whnf.normSub s2')) in
                instantiateMSVar (r, s2', !cnstrs)
              with
                | NotInvertible -> addConstraint (cnstrs, ref (Eqs (cD0, cPsi, s1, s2)))
            end
          | (_ , _ ) -> addConstraint (cnstrs, ref (Eqs (cD0, cPsi, s1, s2)))
        end

      | (s2, (MSVar (MSInst (_ ,({contents=None} as r), _cD, cPhi1, cPhi2,
                             cnstrs) , (_cshift, _n), (mt, s)) as s1))->
        (* cD0 ; cPsi |- s <= cPhi_2
           cD0        |- mt <= cD
         *)
        let s = Whnf.normSub s in
        let mt = Whnf.cnormMSub mt in
        let _ = dprint (fun () -> "[unifySub] s2 = " ^ P.subToString cD0 cPsi (Whnf.normSub s2)) in
        let _ = dprint (fun () -> "[unifySub] s1 = " ^ P.subToString cD0 cPsi (Whnf.normSub s1)) in
        let _ = dprint (fun () -> "[unifySub] s1 == s2 ?? " ) in
        begin match (isPatSub s, isPatMSub mt) with
          | (true, true) ->
            begin
              try
                let s_i = invert (Whnf.normSub s) in
                let mt_i = Whnf.m_invert (Whnf.cnormMSub mt) in
                let s2 = Whnf.normSub (Whnf.cnormSub (s2, mt)) in
                let s2' = pruneSubst cD0 cPsi (s2, (Whnf.cnormDCtx (cPhi2, mt))) (mt_i, s_i) (MSVarRef r) in
                instantiateMSVar (r, s2', !cnstrs)
              with
                | NotInvertible -> addConstraint (cnstrs, ref (Eqs (cD0, cPsi, s1, s2)))
            end
          | (_ , _ ) -> addConstraint (cnstrs, ref (Eqs (cD0, cPsi, s1, s2)))
        end
      |  _
        -> raise (Failure (
                            "Substitution mismatch :\n " ^ P.dctxToString cD0 cPsi
                         ^ "|-" ^ P.subToString cD0 cPsi s1 ^ " =/= " ^ P.subToString cD0 cPsi s2 ^ "\n"))


    and unifyFront mflag cD0 cPsi front1 front2 = match (front1, front2) with
      | (Head (BVar i), Head (BVar k))
        -> if i = k then () else
              raise (Failure "Front BVar mismatch")

      | (Head (Const i), Head (Const k))
        -> if i = k then () else raise (Failure "Front Constant mismatch")

      | (Head (PVar (q, s)), Head (PVar (p, s')))
        -> (if p = q then
            unifySub mflag cD0 cPsi s s'
            else raise (Failure "Front PVar mismatch"))


      | (Head (FPVar (q, s)), Head (FPVar (p, s')))
        ->   (if p = q then
                unifySub mflag cD0 cPsi s s'
              else raise (Failure "Front FPVar mismatch"))

      | (Head (MVar (u, s)), Head (MVar (v, s')))
        ->  (if u = v then
               unifySub mflag cD0 cPsi s s'
             else raise (Failure "Front MVar mismatch"))

      | (Head (FMVar (u, s)), Head (FMVar (v, s')))
        ->    (if u = v then
                 unifySub mflag cD0 cPsi s s'
               else raise (Failure "Front FMVar mismatch"))

      | (Head (Proj (head, k)), Head (Proj (head', k')))
        ->    (if k = k' then
                 unifyFront mflag cD0 cPsi (Head head) (Head head')
               else raise (Failure "Front Proj mismatch"))

      | (Head (FVar x), Head (FVar y))
        -> if x = y then () else raise (Failure "Front FVar mismatch")

      | (Obj tM, Obj tN)
        -> unifyTerm mflag cD0 cPsi (tM, id) (tN, id)

      | (Head head, Obj tN)
        -> unifyTerm mflag cD0 cPsi (Root (Syntax.Loc.ghost, head, Nil), id) (tN, id)

      | (Obj tN, Head head)
        -> unifyTerm mflag cD0 cPsi (tN, id) (Root (Syntax.Loc.ghost, head, Nil), id)

      | (Undef, Undef)
        -> ()

      | (_, _)
        -> raise (Failure "Front mismatch")


   and unifyTyp mflag cD0 cPsi sA sB = unifyTypW mflag cD0 cPsi (Whnf.whnfTyp sA) (Whnf.whnfTyp sB)

    and unifyTypW mflag cD0 cPsi sA sB = match (sA, sB) with
      | ((Atom (_, a, tS1), s1),   (Atom (_, b, tS2), s2))  ->
          if a = b then
            ((* dprint (fun () -> "Unify Atomic types " ^ P.typToString cD0 cPsi sA
                       ^ " == " ^ P.typToString cD0 cPsi sB);*)
            unifySpine mflag cD0 cPsi (tS1, s1) (tS2, s2))
          else
            (dprint (fun () -> "UnifyTyp " ^ P.typToString cD0 cPsi sA ^ " ==== " ^ P.typToString cD0 cPsi sB);
            raise (Failure "Type constant clash"))

      | ((PiTyp ((TypDecl(x, tA1), dep), tA2), s1), (PiTyp ((TypDecl(_x, tB1), _dep), tB2), s2)) ->
          unifyTyp mflag cD0 cPsi (tA1, s1) (tB1, s2) ;
          unifyTyp mflag cD0 (DDec(cPsi, TypDecl(x, tA1))) (tA2, dot1 s1) (tB2, dot1 s2)

      | ((Sigma typ_rec1, s1), (Sigma typ_rec2, s2)) ->
          unifyTypRecW mflag cD0 cPsi (typ_rec1, s1) (typ_rec2, s2)

      | _ ->  raise (Failure "Type mismatch")


    and unifyTypRecW mflag cD0 cPsi srec1 srec2 = match (srec1, srec2) with
      | ((SigmaLast tA1, s1) ,   (SigmaLast tA2, s2)) ->
          (* dprint (fun () -> "[unifyTypRecW] Last "
                          ^ P.typToString cD0 cPsi (tA1, s1)  ^ " == "
                          ^ P.typToString cD0 cPsi (tA2, s2) ^ "\n");*)
          unifyTyp mflag cD0 cPsi (tA1,s1) (tA2,s2)
        (*; dprint (fun () ->  "succeeded   ["
                          ^ P.typRecToString cD0 cPsi srec1
                          ^ "]  ["
                          ^ P.typRecToString cD0 cPsi srec2 ^ "]");*)

      | ((SigmaElem (x1, tA1, trec1),  s1) ,   (SigmaElem (_x2, tA2, trec2), s2))  ->
          ((*dprint (fun () -> "[unifyTypRecW] Elements " ^
                     P.typToString cD0 cPsi (tA1, s1) ^ " == "
                     ^ P.typToString cD0 cPsi (tA2, s2));*)
          unifyTyp mflag cD0 cPsi (tA1,s1) (tA2,s2)
         ;
          let s1' = dot1 s1 in
          let s2' = dot1 s2 in
             unifyTypRecW mflag cD0 (DDec(cPsi, TypDecl(x1, TClo(tA1,s1)))) (trec1,s1') (trec2,s2')
          )

      | ((_, _s1) ,   (_, _s2)) ->
          raise (Failure "TypRec length clash")


   (* Unify pattern fragment, and force constraints after pattern unification
   succeeded *)
    (* Pre-condition: cPsi1, cPsi2 are in normal form *)

    and unifyDCtx1 mflag cD cPsi1 cPsi2 =
    unifyDCtx1' mflag cD (Whnf.cnormDCtx (cPsi1, Whnf.m_id)) (Whnf.cnormDCtx (cPsi2, Whnf.m_id))

 and unifyDCtx1' mflag cD0 cPsi1 cPsi2 = match (cPsi1 , cPsi2) with
      | (Null , Null) -> ()

      | (CtxVar (CInst (n1, ({contents = None} as cvar_ref1), schema1, cD1, theta1)) ,
         CtxVar (CInst (_n2, ({contents = None} as cvar_ref2), _schema2,  _cD2, theta2))) ->
          if cvar_ref1 == cvar_ref2 then
             begin match ( isPatMSub theta1 , isPatMSub theta2) with
                | (true , true ) ->  (if  Whnf.convMSub theta1 theta2 then () else
                   let (mt', cD') = m_intersection (Whnf.cnormMSub theta1)  (Whnf.cnormMSub theta2) cD1 in
                    let cPsi = CtxVar (CInst (n1, {contents = None}, schema1, cD', mt')) in
                      instantiateCtxVar (cvar_ref1, cPsi)
                                     )
                | ( _ , _ ) ->
                raise (Error.Violation "Case where we need to unify the same context variables which are associated with different meta-stitutions which are non-patterns is not handled")
              end

          else
            begin match ( isPatMSub theta1 , isPatMSub theta2 ) with
              | (true , true ) ->
                let mtt1 = Whnf.m_invert (Whnf.cnormMSub theta1) in
                  instantiateCtxVar (cvar_ref1, Whnf.cnormDCtx(cPsi2, mtt1))
              | _ -> raise (Error.Violation "Case where both meta-substitutions associated with context variables are not pattern substitutions should not happen and is not implemented for now")
            end

      | (CtxVar (CInst (_n, ({contents = None} as cvar_ref), s_cid, _cD, theta)) , cPsi) ->
          if isPatMSub theta then
            let mtt1 = Whnf.m_invert (Whnf.cnormMSub theta) in
              instantiateCtxVar (cvar_ref, Whnf.cnormDCtx (cPsi, mtt1))
          else
            raise (Error.Violation "Case where both meta-substitutions associated with context variables are not pattern substitutions should not happen and is not implemented for now")
      | (cPsi , CtxVar (CInst (_n, ({contents = None} as cvar_ref), s_cid, _cD, theta) )) ->
          if isPatMSub theta then
            let mtt1 = Whnf.m_invert (Whnf.cnormMSub theta) in
              instantiateCtxVar (cvar_ref, Whnf.cnormDCtx (cPsi, mtt1))
          else
            raise (Error.Violation "Case where both meta-substitutions associated with context variables are not pattern substitutions should not happen and is not implemented for now")

      | (CtxVar cv , CtxVar cv' ) ->
          if cv = cv' then ()
          else
            (dprint (fun () ->" [unifyDCtx] cPsi1 = " ^ P.dctxToString cD0 cPsi1)
          ; dprint (fun () ->" [unifyDCtx] cPsi2 = " ^ P.dctxToString cD0 cPsi2);
             raise (Failure "Bound (named) context variable clash"))

      | (DDec (cPsi1, TypDecl(_y , tA1)) , DDec (cPsi2, TypDecl(_x , tA2))) ->
            (unifyDCtx1' mflag cD0 cPsi1 cPsi2 ;
             dprint (fun () -> "[unifyDCtx] unify type-decl \n");
             dprint (fun () -> "            " ^ P.typToString cD0 cPsi1 (tA1, id)
                       ^ "   ==   " ^ P.typToString cD0 cPsi2 (tA2, id));
            unifyTyp mflag cD0 cPsi1 (tA1, id)   (tA2, id)
            )

      | (DDec (cPsi1, _) , DDec (cPsi2, _ )) ->
            unifyDCtx1' mflag cD0 cPsi1 cPsi2
      | _ ->
          (dprint (fun () -> "Unify Context clash: cPsi1 = " ^
                     P.dctxToString cD0 cPsi1
                     ^ " cPsi2 = " ^ P.dctxToString cD0 cPsi2 ) ;
           raise (Failure "Context clash"))

   (* **************************************************************** *)

  let unifyMetaObj cD (mO, t) (mO', t') (cdecl, mt) = match ((mO, t) , (mO', t')) with
    | (Comp.MetaCtx (_, cPsi), t) , (Comp.MetaCtx (_, cPsi'), t') ->
        unifyDCtx1 Unification cD (Whnf.cnormDCtx (cPsi, t)) (Whnf.cnormDCtx (cPsi', t'))

    | (Comp.MetaParam (_, phat, h) , t) , (Comp.MetaParam (_, phat', h') , t') ->
        let PDecl (_u, _tA, cPsi) = cdecl in
        let cPsi = Whnf.cnormDCtx (cPsi, mt) in
          unifyHead Unification cD cPsi
            (Whnf.cnormHead (h , t)) (Whnf.cnormHead (h', t'))

    | (Comp.MetaObj (_, phat, tR) , t) , (Comp.MetaObj (_, phat', tR') , t') ->
        let MDecl (_u, _tA, cPsi) = cdecl in
        let cPsi = Whnf.cnormDCtx (cPsi, mt) in
(*        let cPsi  = Context.hatToDCtx phat in
        let cPsi' = Context.hatToDCtx phat' in
          dprint (fun () -> "[unifyMetaObj] MetaObj  ... with context "
                       ^ P.dctxToString cD (Whnf.cnormDCtx (cPsi, t))
                       ^ " == "  ^ P.dctxToString cD (Whnf.cnormDCtx (cPsi', t'))
                        ^ "\n");
          unifyDCtx1 Unification cD (Whnf.cnormDCtx (cPsi, t)) (Whnf.cnormDCtx  (cPsi', t')); *)
          (* dprint (fun () -> "[unifyMetaObj'] MetaObj ... actual obj ..." ^
                 P.normalToString cD cPsi (Whnf.cnorm (tR , t), id)
                 ^ " == " ^ P.normalToString cD cPsi (Whnf.cnorm (tR', t'),  id)); *)
          unifyTerm Unification cD cPsi
            (Whnf.cnorm (tR , t), id) (Whnf.cnorm (tR', t'), id);
          (* dprint (fun () -> "[unifyMetaObj'] SUCCESS") *)

    | (Comp.MetaObjAnn (_, cPsi, tR) , t) , (Comp.MetaObjAnn (_, cPsi', tR') , t') ->
        let cPsi1 = Whnf.cnormDCtx (cPsi, t) in
        let cPsi2 = Whnf.cnormDCtx (cPsi', t') in
          unifyDCtx1 Unification cD  cPsi1 cPsi2 ;
          unifyTerm Unification cD cPsi1
            (Whnf.cnorm (tR, t), id) (Whnf.cnorm (tR', t'), id)

    | (Comp.MetaSObjAnn (_, cPsi, s) , t) , (Comp.MetaSObjAnn (_, cPsi', s') , t') ->
        let cPsi1 = Whnf.cnormDCtx (cPsi, t) in
        let cPsi2 = Whnf.cnormDCtx (cPsi', t') in
          unifyDCtx1 Unification cD  cPsi1 cPsi2 ;
          unifySub Unification cD cPsi1
           (Whnf.cnormSub (s, t)) (Whnf.cnormSub (s', t'))

    | (Comp.MetaSObj (_, phat, s) , t) , (Comp.MetaSObj (_, phat', s') , t') ->
        let SDecl (_u, _cPhi, cPsi) = cdecl in
        let cPsi1 = Whnf.cnormDCtx (cPsi, mt) in
        let _ = dprint (fun () -> "[unifyMetaObj] SObj ") in
        let _ = dprint (fun () -> "      cPsi = " ^ P.dctxToString cD cPsi1) in
        let _ = dprint (fun () -> "         s = " ^ P.subToString cD cPsi1 (simplifySub cD cPsi1 (Whnf.cnormSub (s,t)))) in
        let _ = dprint (fun () -> "         s' = " ^ P.subToString cD cPsi1 (simplifySub cD cPsi1 (Whnf.cnormSub (s',t')))) in
          unifySub Unification cD cPsi1
            (simplifySub cD cPsi1 (Whnf.cnormSub (s, t))) (simplifySub cD cPsi1 (Whnf.cnormSub (s', t')))

    | _ -> (dprint (fun () -> "[unifyMetaObj] fall through");raise (Failure "MetaObj mismatch"))

  let rec unifyMetaSpine cD (mS, t) (mS', t') (cK, mt) = match ((mS, t) , (mS', t')) with
    | (Comp.MetaNil, _ ) , (Comp.MetaNil, _ ) -> ()
    | (Comp.MetaApp (mO, mS), t) , (Comp.MetaApp (mO', mS'), t') ->
        let Comp.PiKind (_, (cdecl, _), cK') = cK in
        let mOt = Whnf.cnormMetaObj (mO, t) in
        let _mOt' = Whnf.cnormMetaObj (mO', t') in
          ((* dprint (fun () -> "[unifyMetaObj] BEFORE " ^
                     " cD = " ^ P.mctxToString cD ^ "\n     " ^
                     P.metaObjToString cD mOt' ^ " == " ^
                    P.metaObjToString cD mOt); *)
          unifyMetaObj cD (mO, t) (mO', t') (cdecl, mt);
          (* dprint (fun () -> "[unifyMetaObj] AFTER " ^ P.metaObjToString cD mOt ^ " == " ^
                    P.metaObjToString cD mOt'); *)
          let mt' = begin match mOt with
                      | Comp.MetaCtx (loc, cPsi0) -> MDot (CObj(cPsi0), mt)
                      | Comp.MetaObj (loc, psihat, tM) -> MDot (MObj (psihat, tM), mt)
                      | Comp.MetaParam (loc, psihat, h) -> MDot (PObj (psihat,  h), mt)
                      | Comp.MetaSObj (loc, phat, s) -> MDot (SObj (phat, s), mt)
                    end in
          unifyMetaSpine cD (mS, t) (mS', t') (cK', mt');
          (* dprint (fun () -> "[unifyMetaObj] AFTER UNIFYING SPINES " ^ P.metaObjToString cD mOt ^ " == " ^
                    P.metaObjToString cD mOt') *))

    | _ -> raise (Failure "Meta-Spine mismatch")

    let rec unifyCompTyp cD tau_t tau_t' =
      unifyCompTypW cD (Whnf.cwhnfCTyp tau_t) (Whnf.cwhnfCTyp tau_t')

    and unifyCompTypW cD tau_t tau_t' = match (tau_t,  tau_t') with
      | ((Comp.TypBase (_, c, mS), t), (Comp.TypBase (_, c', mS'), t')) ->
          if c = c' then
            let tK = (Store.Cid.CompTyp.get c).Store.Cid.CompTyp.kind in
            (unifyMetaSpine cD (mS, t) (mS', t') (tK, Whnf.m_id);
             (* dprint (fun () -> "[unifyCompTyp] " ^
                       P.compTypToString cD (Whnf.cnormCTyp tau_t) ^ " == "  ^
                       P.compTypToString cD (Whnf.cnormCTyp tau_t') )*))

          else
            raise (Failure "Type Constant Clash")

      | ((Comp.TypCobase (_, c, mS), t), (Comp.TypCobase (_, c', mS'), t')) ->
          if c = c' then
            let tK = (Store.Cid.CompCotyp.get c).Store.Cid.CompCotyp.kind in
            (unifyMetaSpine cD (mS, t) (mS', t') (tK, Whnf.m_id);
             (* dprint (fun () -> "[unifyCompTyp] " ^
                       P.compTypToString cD (Whnf.cnormCTyp tau_t) ^ " == "  ^
                       P.compTypToString cD (Whnf.cnormCTyp tau_t') )*) )

          else
            raise (Failure "Type Constant Clash")

      | ((Comp.TypCobase (_, c, mS), t), (Comp.TypCobase (_, c', mS'), t')) ->
          if c = c' then
            let tK = (Store.Cid.CompCotyp.get c).Store.Cid.CompCotyp.kind in
            (unifyMetaSpine cD (mS, t) (mS', t') (tK, Whnf.m_id);
             dprint (fun () -> "[unifyCompTyp] " ^
                       P.compTypToString cD (Whnf.cnormCTyp tau_t) ^ " == "  ^
                       P.compTypToString cD (Whnf.cnormCTyp tau_t') ))

          else
            raise (Failure "Type Constant Clash")
      | ((Comp.TypBox (_, tA, cPsi), t) , (Comp.TypBox (_, tA', cPsi'), t')) ->
          let cPsi1 = Whnf.cnormDCtx (cPsi, t) in
          (unifyDCtx1 Unification cD cPsi1 (Whnf.cnormDCtx (cPsi', t'));
           (* dprint (fun () -> "[unifyCompTyp] Unifying contexts done");
           dprint (fun () -> "               cPsi = " ^ P.dctxToString cD cPsi ^
                           "\n               cPsi' = " ^ P.dctxToString cD cPsi');
           dprint (fun () -> "[unifyCompTyp] tA = " ^ P.typToString cD cPsi (Whnf.cnormTyp (tA, t), id));
           dprint (fun () -> "[unifyCompTyp] tA' = " ^ P.typToString cD cPsi' (Whnf.cnormTyp (tA', t'), id)); *)
           unifyTyp Unification cD cPsi1 (Whnf.cnormTyp (tA, t), id)  (Whnf.cnormTyp (tA', t'), id)
          )

      | ((Comp.TypArr (tau1, tau2), t), (Comp.TypArr (tau1', tau2'), t')) ->
          (unifyCompTyp cD (tau1, t) (tau1', t') ;
           unifyCompTyp cD (tau2, t) (tau2', t')
          )


      | ((Comp.TypCross (tau1, tau2), t), (Comp.TypCross (tau1', tau2'), t')) ->
          (unifyCompTyp cD (tau1, t) (tau1', t') ;
           unifyCompTyp cD (tau2, t) (tau2', t')
          )

      | ((Comp.TypPiBox ( (CDecl(psi, schema, _), dep), tau), t) ,
         (Comp.TypPiBox ( (CDecl(_, schema', _ ), dep'), tau'), t')) ->
          if schema = schema' && dep = dep' then
            let cdep = (match dep with Comp.Implicit -> Maybe |  Comp.Explicit -> No) in
            unifyCompTyp
              (Dec(cD, CDecl (psi, schema, cdep)))
              (tau, Whnf.mvar_dot1 t) (tau', Whnf.mvar_dot1 t')
          else
            raise (Failure "CtxPi schema clash")

      | ((Comp.TypPiBox ((MDecl(u, tA, cPsi), _ ), tau), t),
         (Comp.TypPiBox ((MDecl(_, tA', cPsi'), _ ), tau'), t')) ->
          let tAn    = Whnf.cnormTyp (tA, t) in
          let tAn'   = Whnf.cnormTyp (tA', t') in
          let cPsin  = Whnf.cnormDCtx (cPsi, t) in
          let cPsin' = Whnf.cnormDCtx (cPsi', t') in
            (unifyDCtx1 Unification cD cPsin cPsin';
             unifyTyp Unification cD cPsin (tAn, id)  (tAn', id);
             unifyCompTyp (Dec(cD, MDecl(u, tAn, cPsin)))
               (tau, Whnf.mvar_dot1 t) (tau', Whnf.mvar_dot1 t')
            )


      | ((Comp.TypPiBox ((PDecl(u, tA, cPsi), _ ), tau), t),
         (Comp.TypPiBox ((PDecl(_, tA', cPsi'), _ ), tau'), t')) ->
          let tAn    = Whnf.cnormTyp (tA, t) in
          let tAn'   = Whnf.cnormTyp (tA', t') in
          let cPsin  = Whnf.cnormDCtx (cPsi, t) in
          let cPsin' = Whnf.cnormDCtx (cPsi', t') in
            (unifyDCtx1 Unification cD cPsin cPsin';
             unifyTyp Unification cD cPsin (tAn, id)  (tAn', id);
             unifyCompTyp (Dec(cD, MDecl(u, tAn, cPsin)))
               (tau, Whnf.mvar_dot1 t) (tau', Whnf.mvar_dot1 t')
            )

      | ((Comp.TypBool, _ ), (Comp.TypBool, _ )) -> ()
      | _ -> raise (Failure "Computation-level Type Clash")


   (* **************************************************************** *)
    let rec unify1 mflag cD0 cPsi sM1 sM2 =
      unifyTerm mflag cD0 cPsi sM1 sM2;
      dprint (fun () -> "Forcing constraint...") ;
      forceCnstr mflag (nextCnstr ())

    (* NOTE: We sometimes flip the position when we generate constraints;
       if matching requires that the first argument is fixed then this may
       become problematic if we are outside the pattern fragment -bp *)
    and forceCnstr mflag constrnt = match constrnt with
      | None       -> () (* dprint (fun () -> "All constraints forced.") *)  (* all constraints are forced *)
      | Some cnstr ->
          (dprint (fun () -> "Found constraint ...\n");
          begin match !cnstr with
            | Queued (* in process elsewhere *) ->
                (dprint (fun () -> "Constrait is queued\n") ;
                forceCnstr mflag (nextCnstr ()))
            | Eqn (cD, cPsi, tM1, tM2) ->
                let _ = solveConstraint cnstr in
(*                let tM1' = Whnf.norm (tM1, id) in
                let tM2' = Whnf.norm (tM2, id) in  *)
                  (dprint (fun () ->  "Solve constraint: " ^ P.normalToString cD cPsi (tM1, id)  ^
                        " = " ^ P.normalToString cD cPsi (tM2, id) ^ "\n");
                   if Whnf.conv (tM1, id) (tM2, id) then dprint (fun () ->  "Constraints are trivial...")
                   else
                     (dprint (fun () ->  "Use unification on them...");
                      unify1 mflag cD cPsi (tM1, id) (tM2, id);
                      dprint (fun () ->  "Solved constraint (DONE): " ^
                                P.normalToString cD cPsi (tM1, id)  ^
                                " = " ^ P.normalToString cD cPsi (tM2, id) ^ "\n"))
                  )
            | Eqh (cD, cPsi, h1, h2)   ->
                let _ = solveConstraint cnstr in
                  (dprint (fun () -> "Solve constraint (H): " ^ P.headToString cD cPsi h1  ^
                        " = " ^ P.headToString cD cPsi h2 ^ "\n");
                  unifyHead mflag cD cPsi h1 h2 ;
                  dprint (fun () -> "Solved constraint (H): " ^ P.headToString cD cPsi h1  ^
                        " = " ^ P.headToString cD cPsi h2 ^ "\n"))
          end )

(*    and forceGlobalCnstr ()      =
      let cnstr = !globalCnstrs in
        (resetGlobalCnstrs ();
        forceGlobalCnstr' cnstr;
        begin match !globalCnstrs with
          | [] -> ()
          | _ -> raise (Failure "Unresolved constraints")
        end)
*)
    and forceGlobalCnstr c_list = match c_list with
      | [ ] -> ()
      | c::cnstrs ->
          match !c with
            | Queued (* in process elsewhere *) -> forceGlobalCnstr cnstrs
            |  Eqn (cD, cPsi, tM1, tM2) ->
                 let _ = solveConstraint c in
                   (dprint (fun () ->  "Solve global constraint:\n") ;
                    dprint (fun () ->  P.normalToString cD cPsi (tM1, id)  ^
                        " = " ^ P.normalToString cD cPsi (tM2, id) ^ "\n");
<<<<<<< HEAD
                    begin try
                      (unify1 Unification cD cPsi (tM1, id) (tM2, id);
                       dprint (fun () ->  "Solved global constraint (DONE): " ^ P.normalToString cD cPsi (tM1, id)  ^
                                 " = " ^ P.normalToString cD cPsi (tM2, id) ^ "\n");
                      forceGlobalCnstr cnstrs)
=======
                    begin try unify1 Unification cD cPsi (tM2, id) (tM1, id);
                   dprint (fun () ->  "Solved global constraint (DONE): " ^ P.normalToString cD cPsi (tM1, id)  ^
                        " = " ^ P.normalToString cD cPsi (tM2, id) ^ "\n")
>>>>>>> fdc170be
                    with Failure _ ->
                      let cnstr_string = (P.normalToString cD cPsi (tM1, id)  ^ " =/= " ^ P.normalToString cD cPsi (tM2, id)) in
                      let getLoc tM1 = begin match tM1 with
                        | Root(loc, _, _ ) -> loc
                        | Lam (loc, _ , _ ) -> loc
                        | Tuple (loc, _ ) -> loc  end in
                        raise (GlobalCnstrFailure (getLoc (Whnf.norm (tM1, id)), cnstr_string))
                    end)
            | Eqh (cD, cPsi, h1, h2)   ->
                let _ = solveConstraint c in
                  (dprint (fun () -> "Solve global constraint (H): " ^ P.headToString cD cPsi h1  ^
                        " = " ^ P.headToString cD cPsi h2 ^ "\n");
                   begin try
                     unifyHead Unification cD cPsi h1 h2;
                     dprint (fun () -> "Solved global constraint (H): " ^ P.headToString cD cPsi h1  ^
<<<<<<< HEAD
                            " = " ^ P.headToString cD cPsi h2 ^ "\n");
                      forceGlobalCnstr cnstrs
=======
                            " = " ^ P.headToString cD cPsi h2 ^ "\n")
>>>>>>> fdc170be
                   with Failure _ ->
                     let cnstr_string = (P.headToString cD cPsi h1  ^ " =/= " ^ P.headToString cD cPsi h2) in
                     let loc = Syntax.Loc.ghost in
                       raise (GlobalCnstrFailure (loc, cnstr_string))
                   end)


    let unresolvedGlobalCnstrs () =
      begin try
        forceGlobalCnstr (!globalCnstrs);
        resetGlobalCnstrs () ;
        false
      with Failure _ -> resetGlobalCnstrs () ; true
      end

    let unify' mflag cD0 cPsi sM1 sM2 =
      resetDelayedCnstrs ();
      unify1 mflag cD0 cPsi sM1 sM2

    let unifyTyp1 mflag cD0 cPsi sA sB =
      unifyTyp mflag cD0 cPsi sA sB;
      forceCnstr mflag (nextCnstr ())
(*      dprint (fun () -> "Forcing Cnstr DONE") *)


    let unifyTyp' mflag cD0 cPsi sA sB =
       (dprint (fun () -> "\nUnifyTyp' " ^
                         P.typToString cD0 cPsi sA ^ "\n          " ^
                         P.typToString cD0 cPsi sB);
       resetDelayedCnstrs ();
       unifyTyp1 mflag cD0 cPsi sA sB;
       dprint (fun () -> "After unifyTyp'");
       dprint (fun () -> "cPsi = " ^ P.dctxToString cD0 cPsi ^ "\n") ;
       dprint (fun () -> "sA = " ^ P.typToString cD0 cPsi sA ^ "\n     ");
       dprint (fun () -> "sB = " ^ P.typToString cD0 cPsi sB))

    let unifyTypRec1 mflag cD0 cPsi sArec sBrec =
      unifyTypRecW mflag cD0 cPsi sArec sBrec;
      forceCnstr mflag (nextCnstr ())

    let unifyTypRec' mflag cD0 cPsi sArec sBrec =
      resetDelayedCnstrs ();
      unifyTypRec1 mflag cD0 cPsi sArec sBrec


    let unify cD0 cPsi sM sN =
      dprint (fun () -> "Unify " ^ P.normalToString cD0 cPsi sM
                      ^ "\n with \n" ^ P.normalToString cD0 cPsi sN);
      unify' Unification cD0 cPsi sM sN;
      dprint (fun () -> "Unify DONE: " ^ P.normalToString cD0 cPsi sM ^ "\n ==  \n" ^ P.normalToString cD0 cPsi sN)

    let unifyH cD phat h h' =
      unifyHead Unification cD (Context.hatToDCtx phat) h h'
   (* **************************************************************** *)

    let rec unifyMSub' ms mt = match (ms, mt) with
      (* the next three cases are questionable;
         they are needed to allow for weakening, i.e. using a function
         that makes sense in a stronger environment *)
      | (MShift k, MShift k') ->  () (* if k = k' then ()
        else raise (Failure "Contextual substitutions not of the same length")   *)
      | (MDot ( _ , ms), MShift k) ->
          unifyMSub' ms (MShift (k-1))
      | (MShift k, MDot ( _ , ms)) ->
          unifyMSub' ms (MShift (k-1))
      | (MDot (MObj (phat, tM), ms'), MDot (MObj(_phat', tM'), mt')) ->
          (unify Empty (Context.hatToDCtx phat) (tM, id) (tM', id) ;
           unifyMSub' ms' mt')
      | (MDot (PObj (phat, h), ms'), MDot (PObj(_phat', h'), mt')) ->
          (dprint (fun () -> "[unifyMSub] PObj ");
          (unifyHead Unification Empty (Context.hatToDCtx phat) h h';
           unifyMSub' ms' mt'))
      | (MDot (CObj (cPsi), ms), MDot (CObj(cPhi), mt)) ->
          (let cPsi' = Whnf.cnormDCtx (cPsi, Whnf.m_id) in
           let cPhi' = Whnf.cnormDCtx (cPhi, Whnf.m_id) in
             unifyDCtx1 Unification Empty  cPsi' cPhi';
           unifyMSub' ms mt)

    let unifyMSub ms mt = unifyMSub' (Whnf.cnormMSub ms) (Whnf.cnormMSub mt)


let unify_phat psihat phihat =
  match phihat with
    | (Some (CInst (n1, ({contents = None} as cref), schema1, cD1, theta1 )), d) ->
        begin match psihat with
          | (Some (CInst (n2, ({contents = None} as cref'), schema2, cD2, theta2)) , d') ->
	      if cref == cref' then
                (if  Whnf.convMSub theta1 theta2 then
		   (if d = d' then () else raise (Failure "Hat context mismatch- 1"))
                 else
                   (if isPatMSub theta1 && isPatMSub theta2 then
                      let (mt', cD') = m_intersection (Whnf.cnormMSub theta1)  (Whnf.cnormMSub theta2) cD1 in
                      let cPsi = CtxVar (CInst (n1, {contents = None}, schema1, cD', mt')) in
                        instantiateCtxVar (cref, cPsi)
                    else
                      raise (Error.Violation "Case where we need to unify the same context variables which are associated with different meta-stitutions which are non-patterns is not handled")
                ))
	      else
                (if isPatMSub theta1 && isPatMSub theta2 then
                   let mtt1 = Whnf.m_invert (Whnf.cnormMSub theta1) in
		     cref := Some (CtxVar (CInst (n2, cref', schema2, cD2,  Whnf.mcomp theta2 mtt1 )))
                 else
                   raise (Error.Violation "Case where we need to unify the context variables which are associated with different meta-stitutions which are non-patterns is not handled"))
          | ((Some (c_var)) , d') ->
              if d = d' then
                cref := Some (CtxVar (c_var))
              else
                (* (Some (cref), d) == (Some cpsi, d')   d' = d0+d  *)
                (if d'< d then raise (Failure "Hat Context's do not unify")
                 else
                   let cPsi = Context.hatToDCtx (Some (c_var), d'-d) in
                     cref := Some (cPsi))

          | (None , d') ->
              if d = d' then
                cref := Some (Null)
              else
                (* (Some (cref), d) == (None, d')   d' = d0+d  *)
                (if d'< d then raise (Failure "Hat Context's do not unify")
                 else
                   let cPsi = Context.hatToDCtx (None, d'-d) in
                     cref := Some (cPsi))

        end

    | _ ->  (if psihat = phihat then () else raise (Failure "Hat context mismatch - 2"))

   (* **************************************************************** *)

    let unifyTypRec cD0 cPsi sArec sBrec =
        unifyTypRec' Unification cD0 cPsi sArec sBrec

    let unifyTyp cD0 cPsi sA sB =
      unifyTyp' Unification cD0 cPsi sA sB


    let unifyDCtx cD0 cPsi1 cPsi2 =
      let cPsi1' = Whnf.cnormDCtx (cPsi1, Whnf.m_id) in
      let cPsi2' = Whnf.cnormDCtx (cPsi2, Whnf.m_id) in
         unifyDCtx1 Unification cD0 cPsi1' cPsi2'


    let matchTerm cD0 cPsi sM sN =
      unify' Matching cD0 cPsi sM sN

    let matchTypRec cD0 cPsi sArec sBrec =
        unifyTypRec' Matching cD0 cPsi sArec sBrec

    let matchTyp cD0 cPsi sA sB =
      unifyTyp' Matching cD0 cPsi sA sB

    let unifyCompTyp cD ttau ttau' =
      begin try
        unifyCompTyp cD ttau ttau'
      with Failure msg ->
        (dprint (fun () -> "[unifyCompTyp " ^ msg) ;
         raise (Failure msg))
      end
end


module EmptyTrail = Make (EmptyTrail)
module StdTrail   = Make (StdTrail)<|MERGE_RESOLUTION|>--- conflicted
+++ resolved
@@ -1166,12 +1166,11 @@
 
                      | SInst (_ , {contents=None}, cPhi, _cPsi', _ ) -> (s,cPhi, _cPsi')
                     ) in
-<<<<<<< HEAD
-=======
+
         let _ = dprint (fun () -> "[invSub]" ^ P.dctxToString cD0 (Context.hatToDCtx phat) ^ " |- "
         ^ P.subToString cD0 (Context.hatToDCtx phat) sigma ^ " : " ^
         P.dctxToString cD0 cPsi') in
->>>>>>> fdc170be
+
         SVar(s, (NoCtxShift, 0), invSub cD0 phat (sigma, cPsi') ss rOccur)
 
     | (Dot (Head (BVar n), s'), DDec(cPsi', _dec)) ->
@@ -1212,10 +1211,6 @@
               | MV v -> NegCtxShift (CtxOffset v)
               | MUndef -> raise NotInvertible)
           | _ -> ctx_offset in
-<<<<<<< HEAD
-
-=======
->>>>>>> fdc170be
           begin match applyMSub s ms with
             | MV v ->
                 let (_, cPhi, cPsi1) = Whnf.mctxSDec cD0  v  in
@@ -1225,24 +1220,17 @@
           end
     | (FSVar (s_name, n , t), cPsi1) ->
         (dprint (fun () -> "invSub FSVar");
-<<<<<<< HEAD
-        FSVar (s_name, n, invSub cD0 phat (t, cPsi1) ss rOccur))
-=======
         let (_, SDecl (_, _cPhi,  cPsi')) = Store.FCVar.get s_name in
         FSVar (s_name, n, invSub cD0 phat (t, cPsi') ss rOccur))
->>>>>>> fdc170be
 (*        if ssubst = id then s else
         (dprint (fun () -> "invSub FSVar -- undefined") ; raise (Error "invSub for
         free substitution variables -- not defined"))*)
 
-<<<<<<< HEAD
-    | _ -> (dprint (fun () -> "invSub -- undefined") ; raise (Error "invSub -- undefined"))
-=======
     | (s, _ ) -> (dprint (fun () -> "invSub -- undefined: s = " ^
                       P.subToString cD0 (Context.hatToDCtx phat) s) ;
                   dprint (fun () -> "domain cPsi1 = " ^ P.dctxToString cD0 cPsi1);
                   raise (Error "invSub --   undefined"))
->>>>>>> fdc170be
+
 
 
 
@@ -1381,23 +1369,14 @@
                         let _ = dprint (fun () -> "[prune] pruneCtx done - MMVar case ") in
                         let _ = dprint (fun () -> "cPsi1 = " ^ P.dctxToString cD1 cPsi1) in
                         let _ = dprint (fun () -> "cPsi2 = " ^ P.dctxToString cD1 cPsi2) in
-<<<<<<< HEAD
-
-=======
->>>>>>> fdc170be
                         (* cD ; cPsi |- s <= cPsi'   cD ; cPsi' |- t <= [|mt|]cPsi1
                            cD ; cPsi |-  t o s <= [|mt|]cPsi1 and
                            cD ; [|mt|]cPsi1 |- id_sub <= cPsi2 and
                            cD ; cPsi |- t o s o idsub <= cPsi2 *)
                       let (id_msub, cD2) = pruneMCtx cD0 (mt, cD1) ms in
-<<<<<<< HEAD
-
-                      let _ = dprint (fun () -> "[prune] pruneMCtx done " ) in
-=======
                         let _ = dprint (fun () -> "[prune] pruneMCtx done - MMVar case ") in
                         let _ = dprint (fun () -> P.mctxToString cD1 ^ " |- id_msub : " ^ P.mctxToString cD2) in
                         let _ = dprint (fun () -> "id_msub " ^ P.msubToString  cD1 id_msub) in
->>>>>>> fdc170be
                         (* cD  |- mt <= cD1
                          * cD1 |- id_msub <=  cD2
                          * cD  |- [|mt|]id_msub <= cD2
@@ -1592,10 +1571,7 @@
                         let _ = dprint (fun () -> "   cPsi1 (context of mvar)  " ^             (R.render_cvar cD0 v)
                                           ^ " ) = " ^ P.dctxToString cD0 cPsi1) in
                         let _ = dprint (fun () -> "   cPsi' " ^ P.dctxToString cD0 cPsi') in
-<<<<<<< HEAD
-
-=======
->>>>>>> fdc170be
+
                         let t' = simplifySub cD0 (Context.hatToDCtx phat) (comp t s) in
 (*                         let s0 = invSub cD0 phat (comp t s, cPsi1) ss rOccur
                            in
@@ -1914,10 +1890,6 @@
       let (_, SDecl (_, _cPhi,  cPsi')) = Store.FCVar.get s_name in
         FSVar (s_name, n, pruneSubst cD cPsi (sigma, cPsi') ss rOccur)
 
-<<<<<<< HEAD
-=======
-
->>>>>>> fdc170be
     | (MSVar ((MSInst (_ ,( {contents=None} as r), _cD, cPhi1, cPhi2, _cnstrs) as rho),
               (ctx_offset, n), (mt, sigma) ), _cPsi1) ->
         (dprint (fun () -> "[pruneSubst] MSVar   " ^ P.subToString cD cPsi s);
@@ -2028,10 +2000,6 @@
 
           (s',cPsi1')
 
-<<<<<<< HEAD
-
-=======
->>>>>>> fdc170be
     | (MSVar (s, cshift, (_theta,sigma)), cPsi1) ->
       let s' , cPsi1' = match cshift , cPsi1 with
         | (NoCtxShift, _n) , cPsi1 -> (id, cPsi1)
@@ -2440,10 +2408,6 @@
     | ((Root (_, MVar (Inst (_n, r, cPsi1, _tP, cnstrs), t), _tS), s1) as sM1, ((_tM2, _s2) as sM2)) ->
 (*        dprnt "(001) MVar-_";*)
         let t' = simplifySub cD0 cPsi (Whnf.normSub (comp t s1)) in
-<<<<<<< HEAD
-
-=======
->>>>>>> fdc170be
           if isPatSub t' then
             try
               let ss = invert t' in
@@ -2493,11 +2457,8 @@
 
     (* normal-MVar case *)
     | ((_tM1, _s1) as sM1, ((Root (_, MVar (Inst (_n, r, cPsi1, tP1, cnstrs), t), _tS), s2) as sM2)) ->
-<<<<<<< HEAD
         (*        dprnt "(002) _-MVar"; *)
-=======
-(*        dprnt "(002) _-MVar"; *)
->>>>>>> fdc170be
+
         let t' = simplifySub cD0 cPsi (Whnf.normSub (comp t s2)) in
           if isPatSub t' then
             try
@@ -3955,17 +3916,6 @@
 
           else
             raise (Failure "Type Constant Clash")
-
-      | ((Comp.TypCobase (_, c, mS), t), (Comp.TypCobase (_, c', mS'), t')) ->
-          if c = c' then
-            let tK = (Store.Cid.CompCotyp.get c).Store.Cid.CompCotyp.kind in
-            (unifyMetaSpine cD (mS, t) (mS', t') (tK, Whnf.m_id);
-             dprint (fun () -> "[unifyCompTyp] " ^
-                       P.compTypToString cD (Whnf.cnormCTyp tau_t) ^ " == "  ^
-                       P.compTypToString cD (Whnf.cnormCTyp tau_t') ))
-
-          else
-            raise (Failure "Type Constant Clash")
       | ((Comp.TypBox (_, tA, cPsi), t) , (Comp.TypBox (_, tA', cPsi'), t')) ->
           let cPsi1 = Whnf.cnormDCtx (cPsi, t) in
           (unifyDCtx1 Unification cD cPsi1 (Whnf.cnormDCtx (cPsi', t'));
@@ -4086,17 +4036,11 @@
                    (dprint (fun () ->  "Solve global constraint:\n") ;
                     dprint (fun () ->  P.normalToString cD cPsi (tM1, id)  ^
                         " = " ^ P.normalToString cD cPsi (tM2, id) ^ "\n");
-<<<<<<< HEAD
                     begin try
                       (unify1 Unification cD cPsi (tM1, id) (tM2, id);
                        dprint (fun () ->  "Solved global constraint (DONE): " ^ P.normalToString cD cPsi (tM1, id)  ^
                                  " = " ^ P.normalToString cD cPsi (tM2, id) ^ "\n");
                       forceGlobalCnstr cnstrs)
-=======
-                    begin try unify1 Unification cD cPsi (tM2, id) (tM1, id);
-                   dprint (fun () ->  "Solved global constraint (DONE): " ^ P.normalToString cD cPsi (tM1, id)  ^
-                        " = " ^ P.normalToString cD cPsi (tM2, id) ^ "\n")
->>>>>>> fdc170be
                     with Failure _ ->
                       let cnstr_string = (P.normalToString cD cPsi (tM1, id)  ^ " =/= " ^ P.normalToString cD cPsi (tM2, id)) in
                       let getLoc tM1 = begin match tM1 with
@@ -4112,12 +4056,8 @@
                    begin try
                      unifyHead Unification cD cPsi h1 h2;
                      dprint (fun () -> "Solved global constraint (H): " ^ P.headToString cD cPsi h1  ^
-<<<<<<< HEAD
                             " = " ^ P.headToString cD cPsi h2 ^ "\n");
                       forceGlobalCnstr cnstrs
-=======
-                            " = " ^ P.headToString cD cPsi h2 ^ "\n")
->>>>>>> fdc170be
                    with Failure _ ->
                      let cnstr_string = (P.headToString cD cPsi h1  ^ " =/= " ^ P.headToString cD cPsi h2) in
                      let loc = Syntax.Loc.ghost in
