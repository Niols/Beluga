(**
   @author Brigitte Pientka
   code walk with Joshua Dunfield, Dec 3 2008
*)


(* The functor itself is called Make (hence Unify.Make to other modules);
   the instantiations EmptyTrail and StdTrail (hence Unify.EmptyTrail and Unify.StdTrail
   to other modules) are declared at the end of this file.
*)

open Syntax.Int.LF
open Syntax.Int
open Trail

module P = Pretty.Int.DefaultPrinter
module R = Store.Cid.DefaultRenderer
module Loc = Camlp4.PreCast.Loc

let (dprint, dprnt) = Debug.makeFunctions (Debug.toFlags [15])

let numPruneSub = ref 0

(* let print_trail () =
   Printf.printf "\nPruneSub failed because notInvertible : %d times.\n" !numPruneSub *)


module type UNIFY = sig

  type unifTrail

  exception Error of string

(*  val disallowUndefineds : (unit -> 'a) -> 'a *)

  (* trailing of variable instantiation *)

  val reset  : unit -> unit
  val mark   : unit -> unit
  val unwind : unit -> unit

  val instantiateMVar : normal option ref * normal * cnstr list -> unit
  val instantiatePVar : head   option ref * head   * cnstr list -> unit
  val instantiateCtxVar : dctx option ref * dctx -> unit

  val resetDelayedCnstrs : unit -> unit
  val resetGlobalCnstrs : unit -> unit
  val globalCnstrs : cnstr list ref
  val unresolvedGlobalCnstrs : unit -> bool

  val nextCnstr         : unit -> cnstr option
  val addConstraint     : cnstr list ref * cnstr -> unit
  val forceGlobalCnstr  : cnstr list -> unit
  val solveConstraint   : cnstr -> unit

  val isVar             : head -> bool
  val isPatSub          : sub  -> bool
  val isProjPatSub          : sub  -> bool
  val isPatMSub         : msub  -> bool

  (* unification *)

  val intersection : psi_hat -> sub -> sub -> dctx -> (sub * dctx)

  exception Failure of string
  exception GlobalCnstrFailure of Loc.t * string
  exception NotInvertible

  (* All unify* functions return () on success and raise Failure on failure *)
  val unify        : mctx -> dctx  -> nclo  -> nclo -> unit
  val unifyH       : mctx -> psi_hat -> head -> head -> unit
  val unifyTyp     : mctx -> dctx  -> tclo  -> tclo -> unit
  val unifyTypRec  : mctx -> dctx  -> (typ_rec * sub) -> (typ_rec * sub) -> unit
  val unifyDCtx    : mctx -> dctx -> dctx -> unit
  val unify_phat   : psi_hat -> psi_hat -> unit

  val unifyCompTyp : mctx -> (Comp.typ * LF.msub) -> (Comp.typ * msub) -> unit
  val unifyMSub    : msub  -> msub -> unit

  val matchTerm    : mctx -> dctx -> nclo -> nclo -> unit
  val matchTyp     : mctx -> dctx -> tclo -> tclo -> unit
  val matchTypRec  : mctx -> dctx -> (typ_rec * sub) -> (typ_rec * sub) -> unit


  type cvarRef =
    | MMVarRef of normal option ref
    | MSVarRef of sub option ref
    | SVarRef of sub option ref
    | MPVarRef of normal option ref
    | MVarRef of normal option ref
    | PVarRef of head option ref


  val pruneTyp : mctx -> dctx -> psi_hat -> tclo  -> (msub * sub)  -> cvarRef -> typ

end

(* Unification *)
(* Author: Brigitte Pientka *)
(* Trailing is taken from Twelf 1.5 *)

module Make (T : TRAIL) : UNIFY = struct

  open Substitution.LF
  module P = Pretty.Int.DefaultPrinter

  exception Failure of string
  exception GlobalCnstrFailure of Loc.t * string
  exception NotInvertible

  exception Error of string

  type matchFlag = Matching | Unification

  (* Matching not fully implemented yet -bp *)

  type cvarRef =
    | MMVarRef of normal option ref
    | MSVarRef of sub option ref
    | SVarRef of sub option ref
    | MPVarRef of normal option ref
    | MVarRef of normal option ref
    | PVarRef of head option ref


  let eq_cvarRef cv cv' = match (cv, cv') with
    | (MVarRef r, MVarRef r') -> r == r'
    | (MMVarRef r, MMVarRef r') -> r == r'
    | (PVarRef r, PVarRef r') -> r == r'
    | (SVarRef r, SVarRef r') -> r == r'
    | (MSVarRef r, MSVarRef r') -> r == r'
    | (_, _)                  -> false




let rec blockdeclInDctx cPsi = match cPsi with
  | Null -> false
  | CtxVar psi -> false
  | DDec (cPsi',TypDecl(x, tA)) ->
     begin match Whnf.whnfTyp (tA, id) with
       | (Sigma _ , _ ) -> true
       | _  ->    blockdeclInDctx cPsi'
     end

(* expandPatSub is unused as of commit c899234fe2caf15a42699db013ce9070de54c9c8 -osavary*)
  let rec _expandPatSub t cPsi = match (t, cPsi) with
    | Shift ( k) , Null -> t
    | Shift ( k) , CtxVar _ -> t
    | Shift ( k) , DDec (cPsi,TypDecl(x, tA)) ->
      Dot(Head (BVar (k+1)), _expandPatSub (Shift ( k+1)) cPsi)
    | Dot (h, s) , DDec (cPsi, tdec) ->
      Dot (h, _expandPatSub s cPsi)

  (* genMMVarstr cD cPsi (tP, s) = Y[ss_proj]

     if  cD ; cPsi |- [s]tP    and  let X be a mmvar of this type
     then Y[ss_proj] is a new mmvar of type
          cD ; cPhi' |- tQ'  where

          cPsi  |- ss_proj : cPhi'
  *)
  let genMMVarstr loc cD cPsi (Atom (_, a, _tS) as tP, s) =
    let (cPhi, conv_list) = ConvSigma.flattenDCtx cD cPsi in
    let s_proj = ConvSigma.gen_conv_sub conv_list in
    let tQ    = ConvSigma.strans_typ cD (tP, s) conv_list in
      (*  cPsi |- s_proj : cPhi
          cPhi |- tQ   where  cPsi |- tP   and [s_proj]^-1([s]tP) = tQ  *)

    let (ss', cPhi') = Subord.thin' cD a cPhi in
      (* cPhi |- ss' : cPhi' *)
    let ssi' = Substitution.LF.invert ss' in
      (* cPhi' |- ssi : cPhi *)
      (* cPhi' |- [ssi]tQ    *)
    let u = Whnf.newMMVar None (cD, cPhi', TClo(tQ,ssi')) No in
      (* cPhi |- ss'    : cPhi'
         cPsi |- s_proj : cPhi
         cPsi |- comp  ss' s_proj   : cPhi' *)
    let ss_proj = Substitution.LF.comp ss' s_proj in
      Root (loc, MMVar (u, (Whnf.m_id, ss_proj)), Nil)



  (* isPatSub s = B

     Invariant:

     If    Psi |- s : Psi'
     and   s = n1 .. nm ^k
     then  B iff  n1, .., nm pairwise distinct
     and  ni <= k or ni = _ for all 1 <= i <= m
  *)
  let rec isPatSub s =
    (* let s = (Whnf.normSub s) in  *)
    begin match s with
      | EmptySub -> true
      | Undefs -> true
    | Shift (_k)              -> true
    | Dot (Head(BVar n), s) ->
        let rec checkBVar s' = match s' with
          | Shift ( k)           -> n <= k
          | Dot (Head (BVar n'), s) -> n <> n' && checkBVar s
          | Dot (Head (Proj(BVar n', _)), s) -> n <> n' && checkBVar s
          | Dot (Undef, s)          -> checkBVar s
	  | EmptySub -> true
	  | Undefs -> true
          | _                       -> false
        in
          checkBVar s && isPatSub s

    | Dot (Undef, s)        -> isPatSub s

    | _                     -> false
    end

  (* isProjPatSub s = B

     Invariant:

     If    Psi |- s : Psi'
     and   s = n1 .. nm ^k
     then  B iff  n1, .., nm pairwise distinct
     and  ni <= k or ni = _ for all 1 <= i <= m

     *** includes possibly projections ***
  *)
  let rec isProjPatSub s =
    (* let s = (Whnf.normSub s) in  *)
    begin match s with
    | EmptySub -> true
    | Undefs -> true 
    | Shift (_k)              -> true
    | Dot (Head(BVar n), s) ->
        let rec checkBVar s' = match s' with
          | Shift ( k)           -> n <= k
          | Dot (Head (BVar n'), s) -> n <> n' && checkBVar s
          | Dot (Head (Proj(BVar n', _)), s) -> n <> n' && checkBVar s
          | Dot (Undef, s)          -> checkBVar s
	  | EmptySub -> true
	  | Undefs -> true
          | _                       -> false
        in
          checkBVar s && isProjPatSub s

    | Dot (Head(Proj(BVar n, index)), s) ->
        let rec checkBVar s' = match s' with
          | Shift ( k)           -> n <= k
          | Dot (Head (BVar n'), s) -> n <> n' && checkBVar s
          | Dot (Head (Proj(BVar n', index')), s) -> (n <> n' || index' <> index) && checkBVar s
          | Dot (Undef, s)          -> checkBVar s
          | _                       -> false
        in
          checkBVar s && isProjPatSub s

    | Dot (Undef, s)        -> isProjPatSub s
    | _                     -> false
    end


  (* isPatMSub t = B

     Invariant:

     If    cD |- t : cD'
     and   t = n1 .. nm ^k
     then  B iff  n1, .., nm pairwise distinct
     and  ni <= k or ni = _ for all 1 <= i <= m
  *)
  let rec isPatMSub t =
    let t = (Whnf.cnormMSub t) in
    begin match t with
    | MShift _k             -> true
    | MDot (MV n, t) ->
        let rec checkMVar s' = match s' with
          | MShift  k               -> n <= k
          | MDot (MV n', s)         -> n <> n' && checkMVar s
          | _                       -> false
        in
          checkMVar t && isPatMSub t
(*    | Dot (Obj tM , s)      ->
        begin match tM with
          | Root(BVar n, tS) ->
              let rec checkBVar s' = match s' with
                | Shift k                 -> n <= k
                | Dot (Head (BVar n'), s) -> n <> n' && checkBVar s
                | Dot (Undef, s)          -> checkBVar s
                | _                       -> false
              in
                emptySpine tS && checkBVar s && isPatSub s
          | _ -> false
        end
*)
    | MDot (MUndef, s)       -> isPatMSub s
    | _                     -> false
    end



let isVar h = match h with
  | BVar _ -> true
  | Proj (BVar _ , _ ) -> true
  | PVar ( _ , sigma) -> isProjPatSub sigma
  | FPVar ( _ , sigma) -> isProjPatSub sigma
  | MPVar (_ , (theta, sigma)) ->
    isProjPatSub sigma && isPatMSub theta
  | Proj(PVar ( _ , sigma), _ ) -> isProjPatSub sigma
  | Proj(FPVar ( _ , sigma), _ ) -> isProjPatSub sigma
  | Proj(MPVar (_ , (theta, sigma)), _ ) ->
    isProjPatSub sigma && isPatMSub theta
  | _ -> false



  let simplifySub cD0 cPsi sigma =
    let _ = dprint (fun () -> "\n[simplifySub] cPsi = " ^ P.dctxToString cD0 cPsi )  in
    let _ = dprint (fun () -> "\n[simplifySub] sigma = " ^ P.subToString cD0 cPsi sigma)  in
match sigma with
    | SVar (s , ( _ ), _s2 ) ->
      let (cPhi, cPsi1) = match s with
    (* cPhi |- s : cPsi1 *)
        | Offset v -> let (_ , cPsi1, cPhi) = Whnf.mctxSDec cD0  v in (cPhi, cPsi1)
        | SInst (_,  _ ,  cPhi, cPsi1, _, _ ) -> (cPhi, cPsi1)
      in
      begin match cPsi1 , Context.dctxToHat (cPsi) with
        | Null , (None, k) -> let s = Shift (k) in               (dprint (fun () -> "\n[simplifySub] to  " ^ P.subToString cD0 cPsi s); s)
        | Null , (Some cvar, k) -> EmptySub (* Shift (CtxShift cvar, k) *)
        | _     -> sigma
      end
<<<<<<< HEAD
    | FSVar (s_name , ( _ ), _s2 ) ->
      let (_, Decl (_, STyp (cPsi1,  _cPhi))) = Store.FCVar.get s_name in
=======

    | FSVar (_s1 , (CtxShift _ , _ ), _s2 ) ->
      (* cPsi' |- s1 : cPhi' and cPhi = g, x1:A1, ... xn:An *)
      (* cPsi  |- s2 : cPsi' *)
      begin match Context.dctxToHat (cPsi) with
        | (None, k) ->
            let s = Shift (NoCtxShift , k) in
              (dprint (fun () -> "\n[simplifySub] to  " ^ P.subToString cD0 cPsi s); s)
        | (Some cvar, k) -> Shift (CtxShift cvar, k)
      end
    | FSVar (_s1, (NegCtxShift cv , _ ), _s2 ) ->
      begin match Context.dctxToHat (cPsi) with
        | (None, k) -> Shift (NegCtxShift cv , k)
        | (Some cv', k) ->
          if cv = cv' then
            let s =  Shift (NoCtxShift, k) in
              (dprint (fun () -> "\n[simplifySub] to  " ^ P.subToString cD0 cPsi s); s)
          else
            sigma
      end
    | FSVar (s_name , (NoCtxShift , _ ), _s2 ) ->
      let (_, Decl (_, STyp (cPsi1,  _cPhi, _))) = Store.FCVar.get s_name in
>>>>>>> bd15d473
      begin match cPsi1 , Context.dctxToHat (cPsi) with
        | Null , (None, k) -> let s = Shift ( k) in
              (dprint (fun () -> "\n[simplifySub] to  " ^ P.subToString cD0 cPsi s); s)
        | Null , (Some cvar, k) -> EmptySub (* Shift (CtxShift cvar, k) *)
        | _     -> sigma
      end
    | _ -> sigma

(*
  let simplifySub cD0 cPsi sigma = match sigma with
    | SVar (_s1 , (CtxShift _ , _ ), _s2 ) ->
      (* cPsi' |- s1 : cPhi' and cPhi = g, x1:A1, ... xn:An *)
      (* cPsi  |- s2 : cPsi' *)
      begin match Context.dctxToHat (cPsi) with
        | (None, k) -> Shift (NoCtxShift , k)
        | (Some cvar, k) -> Shift (CtxShift cvar, k)
      end
    |SVar (_s1, (NegCtxShift cv , _ ), _s2 ) ->
      begin match Context.dctxToHat (cPsi) with
        | (None, k) -> Shift (NegCtxShift cv , k)
        | (Some cv', k) ->
          if cv = cv' then
            Shift (NoCtxShift, k)
          else
            sigma
      end
    | SVar (s , (NoCtxShift , _ ), _s2 ) ->
      let (cPhi, cPsi1) = match s with
    (* cPhi |- s : cPsi1 *)
        | Offset v -> let (_ , cPsi1, cPhi) = Whnf.mctxSDec cD0  v in (cPhi, cPsi1)
        | SInst (_,  _ ,  cPhi, cPsi1, _ ) -> (cPhi, cPsi1)
      in
      begin match cPsi1 , Context.dctxToHat (cPsi) with
        | Null , (None, k) -> Shift (NoCtxShift, k)
        | Null , (Some cvar, k) -> Shift (CtxShift cvar, k)
        | _     -> sigma
      end

    | FSVar (_s1 , (CtxShift _ , _ ), _s2 ) ->
      (* cPsi' |- s1 : cPhi' and cPhi = g, x1:A1, ... xn:An *)
      (* cPsi  |- s2 : cPsi' *)
      begin match Context.dctxToHat (cPsi) with
        | (None, k) -> Shift (NoCtxShift , k)
        | (Some cvar, k) -> Shift (CtxShift cvar, k)
      end
    | FSVar (_s1, (NegCtxShift cv , _ ), _s2 ) ->
      begin match Context.dctxToHat (cPsi) with
        | (None, k) -> Shift (NegCtxShift cv , k)
        | (Some cv', k) ->
          if cv = cv' then
            Shift (NoCtxShift, k)
          else
            sigma
      end
    | FSVar (s_name , (NoCtxShift , _ ), _s2 ) ->
      let (_, SDecl (_, cPsi1,  _cPhi)) = Store.FCVar.get s_name in
      begin match cPsi1 , Context.dctxToHat (cPsi) with
        | Null , (None, k) -> Shift (NoCtxShift, k)
        | Null , (Some cvar, k) -> Shift (CtxShift cvar, k)
        | _     -> sigma
      end
    | _ -> sigma
*)
  (*-------------------------------------------------------------------------- *)
  (* Trailing and Backtracking infrastructure *)

  type action =
    | InstNormal of normal option ref
    | InstSub    of sub option ref
    | InstHead   of head   option ref
    | InstCtx    of dctx   option ref
    | Add        of cnstr list ref
    | Solve      of cnstr * constrnt   (* FIXME: names *)

  type unifTrail = action T.t

  let globalTrail : action T.t = T.trail()

  let undo action = (dprint (fun () -> "Call to UNDO\n") ; match action with
    | InstNormal refM         -> refM   := None
    | InstHead   refH         -> refH   := None
    | Add cnstrs              -> cnstrs := List.tl !cnstrs
    | Solve (cnstr, constrnt) -> cnstr  := constrnt)

  let reset  () = T.reset globalTrail

  let mark   () = T.mark globalTrail

  let unwind () = T.unwind globalTrail undo


  let solveConstraint ({contents=constrnt} as cnstr) =
    cnstr := Queued;
    T.log globalTrail (Solve (cnstr, constrnt))

  (* trail a function;
     if the function raises an exception,
       backtrack and propagate the exception  *)
  let trail f =
    let _ = mark  () in
      try f () with
        | NotInvertible ->
            (dprint (fun () -> "Unwind trail - exception     notInvertible") ;
             unwind (); raise NotInvertible)
        | Failure msg -> (dprint (fun () -> "Unwind trail - exception Failure " ^
     msg);unwind (); raise (Failure msg))
        | Error msg -> (dprint (fun () -> "Unwind trail - exception Error " ^
     msg);unwind (); raise (Error msg))
        | GlobalCnstrFailure (loc , msg) -> (dprint (fun () -> "Unwind trail - exception GlobalCnstrFailure " ^
     msg);unwind (); raise (GlobalCnstrFailure (loc, msg)))
        | e -> (dprint (fun () -> "?? " ) ; unwind (); raise e)

  (* ---------------------------------------------------------------------- *)

  let delayedCnstrs : cnstr list ref = ref []
  let globalCnstrs : cnstr list ref = ref []

  let resetDelayedCnstrs () = delayedCnstrs := []
  let resetGlobalCnstrs () = globalCnstrs := []

  let addConstraint (cnstrs, cnstr) =
  (begin match cnstr with
    | {contents= (Eqn (cD0, cPsi, tM, tN))} ->
        dprint (fun () -> "Add constraint: " ^ P.normalToString cD0 cPsi (tM, id)  ^
                   " = " ^ P.normalToString cD0 cPsi (tN, id))
    | _ -> () end ;
   cnstrs := cnstr :: !cnstrs;
   globalCnstrs := cnstr :: !globalCnstrs;
   T.log globalTrail (Add cnstrs))


  let nextCnstr () = match !delayedCnstrs with
    | []              -> None
    | cnstr :: cnstrL ->
        delayedCnstrs := cnstrL;
        Some cnstr


  let instantiateCtxVar (ctx_ref, cPsi) =
    ctx_ref := Some cPsi;
    T.log globalTrail (InstCtx ctx_ref)


  let instantiatePVar (q, head, cnstrL) =
    q := Some head;
    (* screen screenUndefsHead head; *)
    T.log globalTrail (InstHead q);
    delayedCnstrs := cnstrL @ !delayedCnstrs;
    globalCnstrs := cnstrL @ !globalCnstrs


  let instantiateMVar (u, tM, cnstrL) =
     u := Some (Whnf.norm (tM, id));
(*    screen screenUndefs tM;
    u := Some tM; *)
    T.log globalTrail (InstNormal u);
    delayedCnstrs := cnstrL @ !delayedCnstrs;
    globalCnstrs := cnstrL @ !globalCnstrs


  let instantiateSVar (s, sigma, cnstrL) =
    s := Some sigma;
    T.log globalTrail (InstSub s);
    delayedCnstrs := cnstrL @ !delayedCnstrs;
    globalCnstrs := cnstrL @ !globalCnstrs

  let instantiateMMVar (u, tM, cnstrL) =
    u := Some tM;
    T.log globalTrail (InstNormal u);
    delayedCnstrs := cnstrL @ !delayedCnstrs;
    globalCnstrs := cnstrL @ !globalCnstrs

  let instantiateMSVar (s, sigma, cnstrL) =
    s := Some sigma;
    T.log globalTrail (InstSub s);
    delayedCnstrs := cnstrL @ !delayedCnstrs;
    globalCnstrs := cnstrL @ !globalCnstrs

  let instantiateMPVar (p, head, cnstrL) =
    p := Some head;
    T.log globalTrail (InstHead p);
    delayedCnstrs := cnstrL @ !delayedCnstrs;
    globalCnstrs := cnstrL @ !globalCnstrs

  (* ---------------------------------------------------------------------- *)
  (* Higher-order unification *)

  (* Preliminaries:

     cD: a context of contextual variables; this is modelled
         implicitly since contextual variables are implemented as
         references.  cD thus describes the current status of
         memory cells for contextual variables.


     phat: a context of LF bound variables, without their typing
          annotations. While technically cPsi (or hat (cPsi) = phat) does
          not play a role in the unification algorithm itself, it allows
          us to print normal terms and their types if they do not unify.

     tM: normal term that only contains MVar (MInst _, t) and
          PVar (PInst _, t), that is, all meta-variables and parameter
          variables are subject to instantiation. There are no bound
          contextual variables present, i.e. MVar (Offset _, t),
          PVar (Offset _, t).

          Normal terms are in weak head normal form; the following is
          guaranteed by whnf:

     - all meta-variables are of atomic type, i.e.

       H = (MVar (MInst (r, cPsi, tP, _), t)) where tP = Atom _

     - Since meta-variables are of atomic type, their spine will
       always be Nil, i.e.

        Root (MVar (MInst (r, cPsi, tP, _), t), Nil).

     - Weak head normal forms are either
         (Lam (x, tM), s)   or   (Root (H, tS), id).
     *)

  (* pruneMCtx cD (mt, cD1) ms = (mt', cD2)

     Invariant:

     If cD  |- mt <= cD1  and
        cD' |- ms <= cD   and (ms')^-1 = ms
     then
        cD1 |- mt' <= cD2
        where every declaration x:A[Psi] in cD2 is also in cD1
        and mt' is a weakened identity substitution.

        moreover:
        [mt]mt' = t'  s.t. cD  |- t'  <= cD2 ,
        and [ms']^-1 (t') = t'' exists
        and cD' |- t'' <= cD2
  *)

  let rec pruneMCtx' cD (t, cD1) ms = match (t, cD1) with
    | (MShift _k, Empty) -> (Whnf.m_id, Empty)

   | (MShift k, Dec (_, _)) ->
       pruneMCtx' cD (MDot (MV (k + 1), MShift (k + 1)), cD1) ms

   | (MDot (MV k, mt), Dec (cD1, Decl (n, ctyp))) ->
       let (mt', cD2) = pruneMCtx' cD (mt, cD1) ms in
         (* cD1 |- mt' <= cD2 *)
         begin match applyMSub k ms with
           | MUndef          ->
               (* Psi1, x:tA |- s' <= Psi2 *)
               (Whnf.mcomp mt' (MShift 1), cD2)

           | MV _n ->
               (* cD1, u:A[Psi] |- mt' <= cD2, u:([mt']^-1 (A[cPsi])) since
                  A = [mt']([mt']^-1 A)  and cPsi = [mt']([mt']^-1 cPsi *)
               let mtt'  = Whnf.m_invert (Whnf.cnormMSub mt') in
               (Whnf.mvar_dot1 mt', Dec(cD2, (Decl (n, Whnf.cnormMTyp (ctyp, mtt')))))
         end

   | (MDot (MUndef, mt), Dec (cD1, _)) ->
       let (mt', cD2) = pruneMCtx' cD (mt, cD1) ms in
         (* cD1 |- mt' <= cD2 *)
         (Whnf.mcomp mt' (MShift 1), cD2)

  let pruneMCtx cD (t, cD1) ms =
      pruneMCtx' cD (Whnf.cnormMSub t, cD1) ms


  (* intersection (phat, (s1, s2), cPsi') = (s', cPsi'')
     s' = s1 /\ s2 (see JICSLP'96 and Pientka's thesis)

     Invariant:
     If   D ; Psi  |- s1 : Psi'    s1 patsub
     and  D ; Psi  |- s2 : Psi'    s2 patsub
     then D ; Psi' |- s' : Psi'' for some Psi'' which is a subset of Psi'
     and  s' patsub   s.t.  [s1]s'  = [s2]s'
  *)
  let rec intersection phat subst1 subst2 cPsi' = begin match (subst1, subst2, cPsi') with
    | (Dot (Head (BVar k1), s1), Dot (Head (BVar k2), s2), DDec (cPsi', TypDecl (x, tA)))  ->
        let (s', cPsi'') = intersection phat s1 s2 cPsi' in
          (* D ; Psi' |- s' : Psi'' where Psi'' =< Psi' *)
          if k1 = k2 then
            let ss' = invert (Whnf.normSub s') in
              (* cD ; cPsi'' |- ss' <= cPsi' *)
              (* by assumption:
                 cD ; cPsi' |- tA <= type *)
              (* tA'' = [(s')^-1]tA   and cPsi'' |- tA'' <= type *)

            (* let tA'' = TClo (tA, ss') in *)
            let tA'' = TClo (tA, ss') in

              (dot1 s', DDec (cPsi'', TypDecl(x, tA'')))

          else  (* k1 =/= k2 *)
            (comp s' shift, cPsi'')

    | (Dot (Head (Proj (BVar k1, index1)), s1), Dot (Head (Proj (BVar k2, index2)), s2), DDec (cPsi', TypDecl (x, tA)))  ->
        let (s', cPsi'') = intersection phat s1 s2 cPsi' in
          (* D ; Psi' |- s' : Psi'' where Psi'' =< Psi' *)
          if k1 = k2 && index1 = index2 then
            let ss' = invert (Whnf.normSub s') in
              (* cD ; cPsi'' |- ss' <= cPsi' *)
              (* by assumption:
                 cD ; cPsi' |- tA <= type *)
              (* tA'' = [(s')^-1]tA   and cPsi'' |- tA'' <= type *)

            (* let tA'' = TClo (tA, ss') in *)
            let tA'' = TClo (tA, ss') in

              (dot1 s', DDec (cPsi'', TypDecl(x, tA'')))

          else  (* k1 =/= k2 or index1 =/= index2 *)
            (comp s' shift, cPsi'')


    | (Dot (Undef, s1), Dot (Head (BVar _k2), s2), DDec (cPsi', TypDecl _)) ->
        let (s', cPsi'') = intersection phat s1 s2 cPsi' in
            (comp s' shift, cPsi'')

    | (Dot (Undef, s1), Dot (Head (Proj(BVar _k2, _)), s2), DDec (cPsi', TypDecl _)) ->
        let (s', cPsi'') = intersection phat s1 s2 cPsi' in
            (comp s' shift, cPsi'')


    | (Dot (Head (BVar _k), s1), Dot (Undef, s2), DDec (cPsi', TypDecl _ )) ->
        let (s', cPsi'') = intersection phat s1 s2 cPsi' in
            (comp s' shift, cPsi'')

    | (Dot (Head (Proj(BVar _k, _)), s1), Dot (Undef, s2), DDec (cPsi', TypDecl _ )) ->
        let (s', cPsi'') = intersection phat s1 s2 cPsi' in
            (comp s' shift, cPsi'')

    | (Dot (Undef, s1), Dot (Undef, s2), DDec (cPsi', TypDecl _)) ->
        let (s', cPsi'') = intersection phat s1 s2 cPsi' in
            (comp s' shift, cPsi'')

    | ((Dot _ as s1), Shift ( n2), cPsi) ->
        intersection phat s1 (Dot (Head (BVar (n2 + 1)), Shift (n2 + 1))) cPsi

    | (Shift (n1), (Dot _ as s2), cPsi) ->
        intersection phat (Dot (Head (BVar (n1 + 1)), Shift ( n1 + 1))) s2 cPsi

    | (Shift ( _k), Shift ( _k'), cPsi) -> (id, cPsi)
        (* both substitutions are the same number of shifts by invariant *)

    | (EmptySub, EmptySub , cPsi) -> (id , cPsi)
    (* all other cases impossible for pattern substitutions *)

    | (_s1, _s2, _cPsi )  ->
           raise (Error "Intersection not defined")
  end

  (* m_intersection (mt1, mt2) cD' = (mt', cD'')
     (adapted from intersection code above)

     Invariant:
     If   D    |- mt1 : cD'    mt1 patsub
     and  D    |- mt2 : cD'    mt2 patsub
     then  cD' |- mt' : cD'' for some cD'' which is a subset of cD'
     and  mt' patsub   s.t.  [mt1]mt'  = [mt2]mt'
  *)
  let rec m_intersection  subst1 subst2 cD' = begin match (subst1, subst2, cD') with
    | (MDot (MV k1, mt1), MDot (MV k2, mt2), Dec (cD', Decl (x, ctyp))) ->
        let (mt', cD'') = m_intersection  mt1 mt2 cD' in
          (* cD' |- mt' : cD'' where cD'' =< cD' *)
          if k1 = k2 then
            let mtt' = Whnf.m_invert (Whnf.cnormMSub mt') in
              (* cD'' |- mtt' <= cD' *)
              (* NOTE: Can't create m-closures CtxMClo(cPsi, mtt') and TMClo(tA'', mtt') *)
              (Whnf.mvar_dot1 mt', Dec (cD'', Decl(x, (Whnf.cnormMTyp (ctyp, mtt')))))

          else  (* k1 =/= k2 *)
            (Whnf.mcomp mt' (MShift 1), cD'')

    | (MDot (MUndef, mt1), MDot (MV _k2, mt2), Dec (cD', _)) ->
        let (mt', cD'') = m_intersection  mt1 mt2 cD' in
            (Whnf.mcomp mt' (MShift 1), cD'')

    | (MDot (MV _k, mt1), MDot (MUndef, mt2), Dec (cD', _ )) ->
        let (mt', cD'') = m_intersection mt1 mt2 cD' in
            (Whnf.mcomp mt' (MShift 1), cD'')

    | (MDot (MUndef, mt1), MDot (MUndef, mt2), Dec (cD', _)) ->
        let (mt', cD'') = m_intersection mt1 mt2 cD' in
            (Whnf.mcomp mt' (MShift 1), cD'')

    | (MDot _ as mt1, MShift  n2, cD) ->
        m_intersection  mt1 (MDot (MV (n2 + 1), MShift  (n2 + 1))) cD

    | (MShift n1, (MDot _ as mt2), cD) ->
        m_intersection (MDot (MV (n1+1), MShift (n1 + 1))) mt2 cD

    | (MShift _k, MShift _k', cD) -> (MShift 0, cD)
      (* both substitutions are the same number of shifts by invariant *)

    (* all other cases impossible for pattern substitutions *)

    | (_mt1, _mt2, _cC )  ->
           raise (Error "m-intersection not defined")
  end


  (* invNorm cD0 (cPsi, (tM, s), ss, rOccur) = [ss](tM[s])

     Invariant:

    if D ; Psi  |- s <= Psi'
       D ; Psi' |- tM <= tA  (D ; Psi |- tM[s] <= tA[s])

       D ; Psi'' |- ss  <= Psi  and ss = (ss')^-1
       D ; Psi   |- ss' <= Psi''

     Effect:

     Raises NotInvertible if [ss](tM[s]) does not exist
     or rOccurs occurs in tM[s].

     Does NOT prune MVars or PVars in tM[s] according to ss;
     fails  instead.
  *)
  let rec invNorm cD0 (phat, sM, ss, rOccur) =
    let _u : (msub * sub) = ss in
    invNorm' cD0 (phat, Whnf.whnf sM, ss, rOccur)

  and invNorm' cD0 ((cvar, offset) as phat, sM, ((ms, ssubst) as ss), rOccur) = match sM with
    | (Lam (loc, x, tM), s) ->
        Lam (loc, x, invNorm cD0 ((cvar, offset + 1), (tM, dot1 s), (ms, dot1 ssubst), rOccur))

    | (Root (loc, MVar (Inst (_n, r, cPsi1, _tP, _cnstrs, _) as u, t), _tS (* Nil *)), s) ->
        (* by invariant tM is in whnf and meta-variables are lowered;
           hence tS = Nil and s = id *)
        let ( _ , ssubst) = ss in
        if eq_cvarRef (MVarRef r) rOccur then
          raise NotInvertible
        else
          let t' = Monitor.timer ("Normalisation", fun () -> Whnf.normSub (comp t s) (* t' = t, since s = Id *)) in
            (* D ; Psi |- s <= Psi'   D ; Psi' |- t <= Psi1
               t' =  t o s     and    D ; Psi  |-  t' <= Psi1 *)
            if isPatSub t' then
              let (s', _cPsi2) = pruneCtx phat (t', cPsi1) ss in
                (* D ; Psi  |- t' <= Psi1 and
                   D ; Psi1 |- s' <= Psi2 and
                   D ; Psi  |- [t']s' <= Psi2  *)
                if isId s' then
                  Root(loc, MVar(u, comp t' ssubst), Nil)
                else
                  raise NotInvertible
            else (* t' not patsub *)
              Root(loc, MVar(u, invSub cD0 phat (t', cPsi1) ss rOccur), Nil)

   | (Root (loc, MMVar (MInst (_n, r, cD, cPsi1, _tP, _cnstrs, _) as u, (mt,s')), _tS (* Nil *)), s) ->
        (* by invariant tM is in whnf and meta-variables are lowered;
           hence tS = Nil and s = id *)
        if eq_cvarRef (MVarRef r) rOccur then
          raise NotInvertible
        else
          let s0 = Monitor.timer ("Normalisation", fun () -> Whnf.normSub (comp s' s) (* s0 = s', since s = Id *)) in
            (* D ; Psi |- s <= Psi'   D ; Psi' |- t <= Psi1
               s0 =  s' o s     and    D ; Psi  |-  s0 <= Psi1 *)
            if isPatSub s0 && isPatMSub mt then
              let (s0', _cPsi2) = pruneCtx phat (s0, cPsi1) ss in
              let (mt0, _cD2)   = pruneMCtx cD0 (mt, cD) ms in
                (* cD ; cPsi  |- s0  <= cPsi1 and
                 * cD ; cPsi1 |- s0' <= cPsi2 and
                 * cD ; cPsi  |- [s0]s0' <= cPsi2
                 *
                 * cD  |- mt  <= cD1  and
                 * cD1 |- mt0 <= cD2  and
                 * cD  |- [mt]mt0 <= cD2
                 *)

                if isId s0' && isMId mt0 then
                  Root(loc, MMVar(u, (Whnf.mcomp mt ms, comp s0 ssubst)), Nil)
                else
                  raise NotInvertible
            else (* s0 not patsub *)
              Root(loc, MMVar(u, (invMSub cD0 (mt, cD) ms rOccur ,
                                  invSub cD0 phat (s0, cPsi1) ss rOccur)), Nil)

    | (Root (loc, MVar (Offset u, t), _tS (* Nil *)), s (* id *)) ->
        let t' = comp t s (* t' = t, since s = Id *) in
        let (_, _tA, cPsi1) = Whnf.mctxMDec cD0 u in
          begin match applyMSub u ms with
            | MV v ->
                Root(loc, MVar(Offset v, invSub cD0 phat (t', cPsi1) ss rOccur), Nil)
            | MUndef -> raise NotInvertible
          end

    | (Root (loc, FMVar (u, t), _tS (* Nil *)), s (* id *)) ->
        let (cD_d, Decl(_, (MTyp (_tA, cPsi1, _)))) = Store.FCVar.get u in
	let d = Context.length cD0 - Context.length cD_d in
	let cPsi1 = if d = 0 then cPsi1 else
	   Whnf.cnormDCtx (cPsi1, MShift d) in
        let s' = invSub cD0 phat (comp t s, cPsi1) ss rOccur in
          Root (loc, FMVar (u, s'), Nil)

    | (Root (loc, FPVar (p, t), _tS (* Nil *)), s (* id *)) ->
        let (cD_d, Decl (_, PTyp (_tA, cPsi1, _))) = Store.FCVar.get p in
	let d = Context.length cD0 - Context.length cD_d in
	let cPsi1 = if d = 0 then cPsi1 else
	  Whnf.cnormDCtx (cPsi1, MShift d) in
        let s' = invSub cD0 phat (comp t s, cPsi1) ss rOccur in
          Root (loc, FPVar (p, s'), Nil)

    | (Root (loc, PVar (Offset p, t), _tS (* Nil *)), s (* id *)) ->
        let (_, _tA, cPsi1) = Whnf.mctxPDec cD0 p in
        let t' = comp t s (* t' = t, since s = Id *) in
          begin match applyMSub p ms with
            | MV q ->
                Root(loc, PVar(Offset q, invSub cD0 phat (t', cPsi1) ss rOccur), Nil)
            | MUndef -> raise NotInvertible
          end

    | (Root (loc, PVar (PInst (_n, r, cPsi1, _tA, _cnstrs, _) as q, t), tS), s) ->
        (* by invariant tM is in whnf and meta-variables are lowered and s = id *)
        let ( _ , ssubst) = ss in
        if eq_cvarRef (PVarRef r) rOccur then
          raise NotInvertible
        else
          let t' = Monitor.timer ("Normalisation", fun () -> Whnf.normSub(comp t s) (* t' = t, since s = Id *)) in
            (* D ; Psi |- s <= Psi'   D ; Psi' |- t <= Psi1
               t' =  t o s
               D ; Psi |-  t' <= Psi1 *)
            if isPatSub t' then
              let (s', _cPsi2) = pruneCtx phat (t', cPsi1) ss in
                (* D ; Psi' |- t' <= Psi1 and
                   D ; Psi1 |- s' <= Psi2 and
                   D ; Psi  |- [t']s' <= Psi2  *)
                if isId s' then (* cPsi1 = cPsi2 *)
                  Root (loc, PVar (q, comp t' ssubst),
                        invSpine cD0 (phat, (tS, s), ss, rOccur))
                else
                  raise NotInvertible
            else (* t' not patsub *)
              Root (loc, PVar (q, invSub cD0 phat (t', cPsi1) ss rOccur),
                    invSpine cD0 (phat, (tS,s), ss, rOccur))

    | (Root (loc, Proj (PVar (PInst (_n, r, cPsi1, _tA, _cnstrs, _) as q, t), i), tS), s) ->
        let ( _ , ssubst) = ss in
        if eq_cvarRef (PVarRef r) rOccur then
          raise NotInvertible
        else
          let t' = Monitor.timer ("Normalisation", fun () -> Whnf.normSub (comp t s)   (* t' = t, since s = Id *)) in
            if isPatSub t' then
              let (s', _cPsi2) = pruneCtx phat (t', cPsi1) ss in
                (* cD ; cPsi |- s <= cPsi'   cD ; cPsi' |- t <= cPsi1
                   t' =  t o s r
                   cD ; cPsi |-  t' <= cPsi1 and
                   cD ; cPsi1 |- s' <= cPsi2 and
                   cD ; cPsi  |- [t']s' <= cPsi2  *)
                if isId s' then (* cPsi1 = cPsi2 *)
                  Root (loc, Proj (PVar(q, comp t' ssubst), i),
                        invSpine cD0 (phat, (tS,s), ss, rOccur))
                else
                  raise NotInvertible
            else (* t' not patsub *)
              Root (loc, Proj (PVar (q, invSub cD0 phat (t', cPsi1) ss rOccur), i),
                    invSpine cD0 (phat, (tS,s), ss, rOccur))

    | (Root (loc, head, tS), s (* = id *)) ->
        Root (loc, invHead  cD0 (phat, head , ss, rOccur),
              invSpine cD0 (phat, (tS, s), ss, rOccur))

    | (Tuple(loc, trec), s) ->
         Tuple(loc, invTuple cD0 (phat, (trec,s), ss, rOccur))

  and invTuple cD0 (phat, trec, ss, rOccur) = match trec with
    | (Last tM,s)  -> Last (invNorm cD0 (phat, (tM,s), ss, rOccur))
    | (Cons (tM, trec'), s) ->
        let tN = invNorm cD0 (phat, (tM,s), ss, rOccur) in
        let trec'' = invTuple cD0 (phat, (trec',s), ss, rOccur) in
          Cons (tN, trec'')

  and invSpine cD0 (phat, spine, ss, rOccur) = match spine with
    | (Nil          , _s) -> Nil
    | (App (tM, tS) ,  s) ->
        App (invNorm  cD0 (phat, (tM, s), ss, rOccur),
             invSpine cD0 (phat, (tS, s), ss, rOccur))
    | (SClo (tS, s'),  s) ->
        invSpine cD0 (phat, (tS, comp s' s), ss, rOccur)


  (* invHead(phat, head, ss, rOccur) = h'
     cases for parameter variable and meta-variables taken
     care in invNorm' *)
  and invHead cD0 (phat, head, ((ms, ssubst) as ss), rOccur) = match head with
    | BVar k            ->
        begin match bvarSub k ssubst with
          | Undef          -> raise NotInvertible
          | Head (BVar k') -> BVar k'
        end

    | Const _           ->
        head

    | Proj (BVar k, _i) ->
        let (_ , ssubst) = ss in
        begin match bvarSub k ssubst with
          | Head (BVar _k' as head) -> head
          | Undef                   -> raise NotInvertible
        end

    | FVar _x           -> head
      (* For any free variable x:tA, we have  . |- tA <= type ;
         Occurs check is necessary on tA Dec 15 2008 -bp  :(
       *)

    | MVar (Inst (_n, r, cPsi1, _tP, _cnstrs, _) as u, t) ->
        if eq_cvarRef (MVarRef r) rOccur then
          raise NotInvertible
        else
          let t = Monitor.timer ("Normalisation", fun () -> Whnf.normSub t) in
          if isPatSub t then
            let (_ , ssubst) = ss in
            let (s', _cPsi2) = pruneCtx phat (t, cPsi1) ss in
                (* D ; Psi  |- t' <= Psi1 and
                   D ; Psi1 |- s' <= Psi2 and
                   D ; Psi  |- [t']s' <= Psi2  *)
                if isId s' then
                  MVar(u, comp t ssubst)
                else
                  raise NotInvertible
            else (* t' not patsub *)
              MVar(u, invSub cD0 phat (t, cPsi1) ss rOccur)

    | MVar (Offset u, t) ->
        let (_, _tA, cPsi1) = Whnf.mctxMDec cD0 u in
          begin match applyMSub u ms with
            | MV v ->
                MVar(Offset v, invSub cD0 phat (t, cPsi1) ss rOccur)
            | MUndef -> raise NotInvertible
          end


    | PVar (Offset p, t) ->
        let (_, _tA, cPsi1) = Whnf.mctxPDec cD0 p in
          begin match applyMSub p ms with
            | MV q ->
                PVar(Offset q, invSub cD0 phat (t, cPsi1) ss rOccur)
            | MUndef -> raise NotInvertible
          end


    | PVar (Inst (_n, r, cPsi1, _tP, _cnstrs, _) as u, t) ->
        let t = Monitor.timer ("Normalisation", fun () -> Whnf.normSub t) in
        if eq_cvarRef (MVarRef r) rOccur then
          raise NotInvertible
        else
          if isPatSub t then
            let (_ , ssubst) = ss in
              let (s', _cPsi2) = pruneCtx phat (t, cPsi1) ss in
                (* D ; Psi  |- t' <= Psi1 and
                   D ; Psi1 |- s' <= Psi2 and
                   D ; Psi  |- [t']s' <= Psi2  *)
                if isId s' then
                  PVar(u, comp t ssubst)
                else
                  raise NotInvertible
            else (* t' not patsub *)
              PVar(u, invSub cD0 phat (t, cPsi1) ss rOccur)

    | Proj(PVar (Offset p, t), i) ->
        let (_, _tA, cPsi1) = Whnf.mctxPDec cD0 p in
          begin match applyMSub p ms with
            | MV q ->
                Proj(PVar(Offset q, invSub cD0 phat (t, cPsi1) ss rOccur), i)
            | MUndef -> raise NotInvertible
          end


    | Proj(PVar (Inst (_n, r, cPsi1, _tP, _cnstrs, _) as u, t), i) ->
        let t = Monitor.timer ("Normalisation", fun () -> Whnf.normSub t) in
        if eq_cvarRef (MVarRef r) rOccur then
          raise NotInvertible
        else
          if isPatSub t then
            let (_ , ssubst) = ss in
              let (s', _cPsi2) = pruneCtx phat (t, cPsi1) ss in
                (* D ; Psi  |- t' <= Psi1 and
                   D ; Psi1 |- s' <= Psi2 and
                   D ; Psi  |- [t']s' <= Psi2  *)
                if isId s' then
                  Proj(PVar(u, comp t ssubst), i)
                else
                  raise NotInvertible
            else (* t' not patsub *)
              PVar(u, invSub cD0 phat (t, cPsi1) ss rOccur)




  (* invSub cD0 (phat, s, ss, rOccur) = s'

     if phat = hat(Psi)  and
        D ; Psi  |- s <= Psi'
        D ; Psi''|- ss <= Psi
     then s' = [ss]s   if it exists, and
        D ; cPsi'' |- [ss]s <= cPsi'
   *)
  and invSub cD0 phat (s, cPsi1) ((ms , ssubst) as ss) rOccur = match (s, cPsi1) with
    | (EmptySub, Null) -> EmptySub
    | (Undefs, Null) -> EmptySub
    | (Shift n, DDec(_cPsi', _dec)) ->
        invSub cD0 phat (Dot (Head (BVar (n + 1)), Shift (n + 1)), cPsi1) ss rOccur

    | (Shift n, Null) -> EmptySub

    | (Shift n, CtxVar _psi) ->
      (* can we pull this function out into something more generally useful?
	 it finds the context variable part of a (inverse) substitution *)
      let rec shiftInvSub n ss = match ss with
	| Undefs -> raise NotInvertible
	| Shift k -> Shift (n+k)
        | Dot (ft, ss') -> shiftInvSub (n-1) ss'
      in 
      shiftInvSub n ssubst

    | (SVar (s, 0, sigma), CtxVar psi) ->
        (* other cases ? -bp *)
        let (s,cPhi, cPsi') = (match s with
                     | Offset offset -> (match applyMSub offset ms with
                                           | MV v -> let (_, cPhi, cPsi') =
                                               Whnf.mctxSDec cD0  v in (Offset v, cPhi, cPsi')
                                           | MUndef -> raise NotInvertible
                                        )
<<<<<<< HEAD
                     | SInst (_ , {contents=None}, cPhi, _cPsi', _ ) -> (s,cPhi, _cPsi')
=======

                     | SInst (_ , {contents=None}, cPhi, _cPsi', _ , _) -> (s,cPhi, _cPsi')
>>>>>>> bd15d473
                    ) in

        let _ = dprint (fun () -> "[invSub]" ^ P.dctxToString cD0 (Context.hatToDCtx phat) ^ " |- "
        ^ P.subToString cD0 (Context.hatToDCtx phat) sigma ^ " : " ^
        P.dctxToString cD0 cPsi') in

        SVar(s, ( 0), invSub cD0 phat (sigma, cPsi') ss rOccur)

    | (Dot (Head (BVar n), s'), DDec(cPsi', _dec)) ->
        begin match bvarSub n ssubst with
          | Undef -> raise NotInvertible
          | ft   -> Dot (ft , invSub cD0 phat (s', cPsi') ss rOccur)
        end

    | (Dot (Head (Proj (BVar n, k)), s'), DDec(cPsi', _dec)) ->
        begin match bvarSub n ssubst with
          | Undef -> raise NotInvertible
          | Head(BVar m)  ->
              Dot (Head (Proj (BVar m, k)) , invSub cD0 phat (s', cPsi') ss rOccur)
          | _ -> raise NotInvertible
        end


    | (Dot (Obj tM, s'), DDec(cPsi', _dec))        ->
        (* below may raise NotInvertible *)
        let tM' = invNorm cD0 (phat, (tM, id), ss, rOccur) in
          Dot (Obj tM', invSub cD0 phat (s', cPsi') ss rOccur)

    | (SVar (Offset s, (n), t), cPsi1) -> (* This is probably
      buggy. Need to deal with the n *)
          begin match applyMSub s ms with
            | MV v ->
                let (_, cPhi, cPsi1) = Whnf.mctxSDec cD0  v  in
                  (* applyMSub to ctx_offset ? *)
                SVar(Offset v, ( n), invSub cD0 phat (t, cPsi1) ss rOccur)
            | MUndef -> raise NotInvertible
          end
    | (FSVar (s_name, n , t), cPsi1) ->
        (dprint (fun () -> "invSub FSVar");
        let (_, Decl (_, (STyp (_cPhi,  cPsi', _)))) = Store.FCVar.get s_name in
        FSVar (s_name, n, invSub cD0 phat (t, cPsi') ss rOccur))
(*        if ssubst = id then s else
        (dprint (fun () -> "invSub FSVar -- undefined") ; raise (Error "invSub for
        free substitution variables -- not defined"))*)

    | (s, _ ) -> (dprint (fun () -> "invSub -- undefined: s = " ^
                      P.subToString cD0 (Context.hatToDCtx phat) s) ;
                  dprint (fun () -> "domain cPsi1 = " ^ P.dctxToString cD0 cPsi1);
                  raise (Error "invSub --   undefined"))




  (* invMSub cD0 (mt, cD') ms rOccur = mt'

     if cD  |- mt <= cD'
        cD''|- ms <= cD
     then mt' = [ms]mt   if it exists, and
        D'' |- [ms]mt <= cD'
   *)
  and invMSub cD0 (mt, cD1) ms  rOccur = match (mt, cD1) with
    | (MShift n, Dec(_cD', _dec)) ->
        invMSub cD0 (MDot (MV (n + 1), MShift (n + 1)), cD1) ms rOccur

    | (MShift  n, Empty) -> Whnf.mcomp (MShift  n) ms

    | (MDot (MV n, mt'), Dec(cD', _dec)) ->
        begin match applyMSub n ms with
          | MUndef ->
              let msi = invMSub cD0 (mt', cD') ms rOccur in
                MDot(MUndef, msi)
                (* Mon Feb  9 14:37:27 2009 -bp : previously raise NotInvertible) *)
          | ft    -> MDot (ft, invMSub cD0 (mt', cD') ms rOccur)
        end

    | (MDot (MObj (phat, tM), mt'), Dec(cD', Decl _))        ->
        (* below may raise NotInvertible *)
        let tM' = invNorm cD0 (phat, (tM, id), (ms, id), rOccur) in
          MDot (MObj (phat, tM'), invMSub cD0 (mt', cD') ms rOccur)

    | (MDot (CObj cPsi, mt'), Dec(cD', Decl _))        ->
        raise (Error.Violation "Not Implemented")
(*        (* below may raise NotInvertible *)
        let tM' = invDCtx cD0  cPsi (ms, id) rOccur in
          MDot (MObj (phat, tM'), invMSub cD0 (mt', cD') ms rOccur)
*)
    | (MDot (PObj (phat, h), mt'), Dec(cD', Decl _))        ->
        (* below may raise NotInvertible *)
        let h' = invHead cD0 (phat, h, (ms, id), rOccur) in
          MDot (PObj (phat, h'), invMSub cD0 (mt', cD') ms rOccur)

    | (MDot (SObj (phat, sigma), mt'), Dec(cD', Decl (_ , STyp (cPhi, _cPsi, _))))   ->
        (* Below may raise NotInvertible *)
        let sigma' = invSub cD0 phat (sigma, cPhi) (ms, id) rOccur in
          MDot (SObj (phat, sigma'), invMSub cD0 (mt', cD') ms rOccur)


(*  and invDCtx cD cPsi ms rOccur = match cPsi with
    | Null -> Null
    | DDec (cPsi, dec) ->
        let cPsi' = invDCtx cD cPsi ms rOccur in
        let dec'  = invDec  cD dec ms rOccur in
          DDec (cPsi', dec')
    | CtxVar
*)
  (* prune cD0 cPsi'' (phat, (tM, s), ss, rOccur) = tM'

     Given: cD ; cPsi  |- s <= cPsi'  and
            cD ; cPsi' |- tM <= tA    and phat = hat(cPsi)
            ss = (ss')^-1 is a pattern substitution where

     cD ; cPsi   |- ss' <= cPsi''
     cD ; cPsi'' |- ss  <= cPsi    where  ss = (ss')^-1

     succeeds, returning (tM', sc')
          if
            - rOccur does not occur in tM
            - there exists a pruning substitution rho s.t.
              cD' |- rho <= cD   and [ss]([|rho|]([s]tM)) = tM' exists.

          where cD' ; [|rho|]cPsi'' |- tM' <= tA'
            and tA' = [ss]([|rho|]([s]tA)) will exist

         effect
         - MVars and PVars in tM are pruned;

     can fail:

       - raises Failure if rOccur occurs in tM (occurs check)
         or [ss]([|rho|][s]tM) does not exist,

       - raises NotInvertible if there exist meta-variables u[t] where t is not a
         pattern substitution and [ss](t) does not exist
  *)

  and prune  cD0 cPsi' phat sM ss rOccur =
    let _qq : (msub * sub) = ss in
      prune' cD0 cPsi' phat (Whnf.whnf sM) ss rOccur

  and prune' cD0 cPsi' ((cvar, offset) as phat) sM ss rOccur = match sM with
    | (Lam (loc, x, tM),   s) ->
        let _ = dprint (fun () -> "[prune] Lam " ) in
        let _ = dprint (fun () -> "[prune[ sM = " ^
                          P.normalToString cD0  (Context.hatToDCtx phat) sM) in
        let _ = dprint (fun () -> "[prune[ sM' = " ^
                          P.normalToString cD0
                          (Context.hatToDCtx (cvar,offset+1)) (tM, dot1 s)) in
        let (ms, ssubst) = ss in
        let tM' = prune cD0 (DDec(cPsi', TypDeclOpt (Id.mk_name Id.NoName)))
                        (cvar, offset + 1) (tM, dot1 s) (ms, dot1 ssubst) rOccur in
          Lam (loc, x, tM')

    | (Tuple (loc, tuple),   s) ->
        let tuple' = pruneTuple cD0 cPsi' phat (tuple, s) ss rOccur in
          Tuple (loc, tuple')

    | (Root (loc, head, tS),   s) ->
        let (ms , ssubst) = ss in
        let returnNeutral newHead =
          let tS' = pruneSpine cD0 cPsi' phat (tS, s) ss rOccur in
            Root (loc, newHead, tS')
        in
          match head with
            | MMVar (MInst (_n, r, cD1, cPsi1, tP, cnstrs, mdep) as _u, (mt, t)) ->  (* s = id *)
              (* cD |- t <= cD1
                 cD ; cPsi |- t <= [|mt|]Psi1
                 cD ; cPsi |- [t]([|mt|]tP)
              *)
                let tM = Root(loc, head, tS) in
                let (_ms, sigma) = ss in
                let _ = dprint (fun () -> "[prune] MMVar " ^ P.normalToString cD0 (Context.hatToDCtx phat) sM ) in
                let _ = dprint (fun () -> "[prune] with respect to ss = " ^ P.subToString cD0 cPsi' sigma) in
                let t  = Whnf.normSub t in
                  (* by invariant: MVars are lowered since tM is in whnf *)
                  if eq_cvarRef (MMVarRef r) rOccur then
                    raise (Failure "Variable occurrence")
                  else
                    if isId ssubst && isMId ms  then returnNeutral head
                    else
                      if isPatSub t && isPatMSub mt then
                        let _ = dprint (fun () -> "[prune] MMVar "
                                          ^ P.normalToString cD0 (Context.hatToDCtx phat) sM
                                          ^ "\n  with respect to ssubst = " ^ P.subToString cD0 cPsi' ssubst) in

                      let (id_sub, cPsi2) = pruneCtx phat (comp t s, cPsi1) ss in
                        let _ = dprint (fun () -> "[prune] pruneCtx done - MMVar case ") in
                        let _ = dprint (fun () -> "cPsi1 = " ^ P.dctxToString cD1 cPsi1) in
                        let _ = dprint (fun () -> "cPsi2 = " ^ P.dctxToString cD1 cPsi2) in
                        (* cD ; cPsi |- s <= cPsi'   cD ; cPsi' |- t <= [|mt|]cPsi1
                           cD ; cPsi |-  t o s <= [|mt|]cPsi1 and
                           cD ; [|mt|]cPsi1 |- id_sub <= cPsi2 and
                           cD ; cPsi |- t o s o idsub <= cPsi2 *)
                      let (id_msub, cD2) = pruneMCtx cD0 (mt, cD1) ms in
                        let _ = dprint (fun () -> "[prune] pruneMCtx done - MMVar case ") in
                        let _ = dprint (fun () -> P.mctxToString cD1 ^ " |- id_msub : " ^ P.mctxToString cD2) in
                        let _ = dprint (fun () -> "id_msub " ^ P.msubToString  cD1 id_msub) in
                        (* cD  |- mt <= cD1
                         * cD1 |- id_msub <=  cD2
                         * cD  |- [|mt|]id_msub <= cD2
                         *
                         * Note: cD |- cPsi2 ctx  and cD1 ; cPsi1 |- tP <= type
                         *       cD ; [|mt|]cPsi1 |- [|mt|]tP <= type
                         *)
                      let i_id_sub  = invert id_sub in
                      let _ = dprint (fun () -> "[prune] inverting id_sub done " ) in
                      let i_msub = Whnf.m_invert (Whnf.mcomp id_msub mt) in
                        let _ = dprint (fun () -> "i_msub " ^ P.msubToString  cD2 i_msub) in
                        (* cD2 |- i_msub <= cD
                         * cD ; cPsi2 |- i_id_sub <= cPsi1
                         * cD2 ; [|i_msub|]cPsi2 |- [|i_msub|]i_id_sub <= [|i_msub|]cPsi1
                         *
                         * and more importantly: cD2 |- [|i_msub|]cPsi2 ctx
                         *)
                      let i_id_msub = Whnf.m_invert id_msub in
                        (* cD2 |- i_id_msub <= cD1
                         * cD2 ; [|i_id_msub|]cPsi1 |- [|i_id_msub|]tP <= type
                         * cD2 ; [|i_msub|]cPsi2 |- [i_sub][|i_id_msub|]tP <= type
                        *)
                        let _ = dprint (fun () -> "[prune] invert stuff done -MMVar case ") in
                       (* let cPsi2' = Whnf.cnormDCtx (cPsi2, i_msub) in *)
                        let cPsi2' = Whnf.cnormDCtx (cPsi2, i_id_msub) in
                        let _ = dprint (fun () -> "[prune] cD2 = " ^ P.mctxToString cD2) in
                        let _ = dprint (fun () -> "[prune] cnormDCtx cPsi2' =  "
                                          ^ P.dctxToString cD2 cPsi2') in
                        let i_sub  = Whnf.cnormSub (i_id_sub, i_msub) in
                        let _ = dprint (fun () -> "[prune] cnormSub i_id_sub - MMVar case ") in
                        let tP'    = Whnf.cnormTyp (tP, i_id_msub) in
                        let _ = dprint (fun () -> "[prune] cnormTyp tP - MMVar case ") in

                      let v = Whnf.newMMVar None (cD2, cPsi2', TClo(tP', i_sub)) mdep in
                      let tN = Root (loc, MMVar (v, (id_msub, id_sub)), Nil) in
                      let _ = dprint (fun () -> "[prune] new mmvar created : " ^ P.normalToString cD1 cPsi1 (tN, Substitution.LF.id)) in
                      let _ = dprint (fun () -> "[prune] new mmvar has type : "
                                        ^ " [ " ^ P.dctxToString cD2 cPsi2' ^ " . "
                                        ^ P.typToString cD2 cPsi2' (tP', i_sub)) in
                      let _ = dprint (fun () -> "[prune] tM (before instantiation) = " ^
                                        P.normalToString cD0 cPsi' sM) in
                      let _ = instantiateMMVar (r, Root (loc, MMVar (v, (id_msub, id_sub)), Nil), !cnstrs) in
                      let _ = dprint (fun () -> "[prune] tM (after instantiation) = " ^
                                        P.normalToString cD0 cPsi' sM) in
                      let s' = comp s ssubst in
		      let _ = dprint (fun () -> "composition done") in
		      let tM' = Whnf.norm (tM, s') in
		      let _ = dprint (fun () -> "norm done") in
                      let tM'= Whnf.cnorm (tM', ms) in
                                 (* Clo(tM, comp s ssubst) *)
                      let _ = dprint (fun () -> "[prune] tM' = " ^
                                        P.normalToString cD0 cPsi' (tM', Substitution.LF.id)) in
                        tM'
                         (* [|v[id_msub, id_sub] / u|] *)
                    else (* mt is not patsub but t is not *)
                      if isPatMSub mt then
                      (* cD ; cPsi' |- u[mt;t] <= [|mt|][t]tP, and u::tP[cD1 ; cPsi1]  and
                         cD  |- mt <= cD1
                         cD ; cPsi'  |- t <= [|mt|]cPsi1
                      *)
                      let (id_msub, cD2) = pruneMCtx cD0 (mt, cD1) ms in
                        (* cD  |- mt <= cD1
                         * cD1 |- id_msub <=  cD2
                         * cD  |- [|mt|]id_msub <= cD2
                         * cD1 |- cPsi1 ctx
                         *)
                      let i_msub = Whnf.m_invert (Whnf.mcomp id_msub mt) in
                        (* cD2 |- i_msub <= cD               *)
                      let id_msub_i = Whnf.m_invert id_msub in
                        (* cD2 |= id_msub_i <= cD1 *)
                      let cPsi1' = Whnf.cnormDCtx (cPsi1, id_msub_i) in
                      (* cD2 |- cPsi1' ctx *)
                      (* cD ; cPsi'  |- t <= [|mt|]cPsi1
                         cD2 |- i_msub <= cD
                         cD2 ; [|i_msub|]Psi' |- [|i_msub|]t <= [|i_msub|]([|mt|]cPsi1)

                         note: [|i_msub|]([|mt|]cPsi1) = [|([|mt|]id_msub) ^ 1|] [|mt|] cPsi1

                         where cD  |- mt <= cD1
                               cD2 |- [|mt|](id_msub) ^ 1 <= cD
                       *)

                      let t'  = Whnf.cnormSub (Whnf.normSub (comp t s), i_msub) in
                      let cPsi'' = Whnf.cnormDCtx (cPsi', i_msub) in
                      (* ss = (ms, ssubst)   cD ; cPsi0 |- ss cPsi' *)
                      (* let (idsub, cPsi2) = pruneSub  cD0 cPsi' phat (t', cPsi1') ss rOccur in *)
                      let _ = dprint (fun () -> "[prune] MMVar t' = " ^
                                        P.subToString cD2 cPsi' t') in
                      let (idsub, cPsi2) = pruneSub  cD2 cPsi'' phat (t', cPsi1') ss rOccur in
                      (* cD2 ; [|mt|]Psi1 |- idsub   : Psi2
                         cD2 ; Psi2 |- idsub_i : [|mt|]Psi1
                       *)
                      let idsub_i = invert idsub in

                      let cPsi2' = Whnf.cnormDCtx (cPsi2, i_msub) in
                      (* cD  ; cPsi   |- [t]([|mt|]tP)
                         cD1 ; cPsi1  |- tP
                         cD2 ; [|id_msub^-1|]cPsi1   |-    [|id_msub^-1|] tP  <= type
                         cD2 ; cPsi2' |-  [id_sub_i]  [|id_msub^-1|] tP
                      *)
                      let tP' = Whnf.cnormTyp (tP, id_msub_i) in
                      let v = Whnf.newMMVar None (cD2, cPsi2', TClo(tP', invert idsub_i)) mdep in
                      let _  = instantiateMMVar (r, Root (loc, MMVar (v, (id_msub, idsub)), Nil), !cnstrs) in
                      let tM'= Whnf.cnorm (Whnf.norm (tM, comp s ssubst), ms) in
                        tM'
                      else
                        raise NotInvertible
                          (* may raise NotInvertible *)



            | MVar (Inst (_n, r, cPsi1, tP, cnstrs, mdep) (*as u*), t) ->  (* s = id *)
                let tM = Root(loc, head, tS) in
                let t  = simplifySub cD0 cPsi' (Whnf.normSub (comp t s)) in
                  (* by invariant: MVars are lowered since tM is in whnf *)
                  if eq_cvarRef (MVarRef r) rOccur then
                    raise (Failure "Variable occurrence")
                  else
                    if isPatSub t then
                      let (idsub, cPsi2) = pruneCtx phat (t, cPsi1) ss in
(*                      let (_ , ssubst) = ss in
                      let _ = dprint (fun () -> "[prune] ss = " ^
                                        P.subToString cD0 cPsi' ssubst) in
                      let _ = dprint (fun () -> "[prune] cPsi1 = " ^
                                        P.dctxToString cD0 cPsi1) in
                      let _ = dprint (fun () -> "[prune] idsub = " ^
                                        P.subToString cD0 cPsi1 idsub) in
                      let _ = dprint (fun () -> "[prune] cPsi2 = " ^
                                        P.dctxToString cD0 cPsi2) in
                      let _ = dprint (fun () -> "[prune] t = " ^
                                        P.subToString cD0 cPsi' t) in *)
                        (* cD ; cPsi |- s <= cPsi'   cD ; cPsi' |- t <= cPsi1
                           cD ; cPsi |-  t o s <= cPsi1 and
                           cD ; cPsi1 |- idsub <= cPsi2 and
                           cD ; cPsi |- t o s o idsub <= cPsi2 *)
                      let idsub_i = invert idsub in
                      let v = Whnf.newMVar None (cPsi2, TClo(tP, idsub_i)) mdep in

                      let _  = instantiateMVar (r, Root (loc, MVar (v, idsub), Nil), !cnstrs) in
                       Clo(tM, comp s ssubst)
                          (* [|v[idsub] / u|] *)
                    else (* s not patsub *)
                      (* cD ; cPsi' |- u[t] <= [t]tP, and u::tP[cPsi1]  and
                         cD ; cPsi' |- t <= cPsi1
                         cD ; cPsi  |- s <= cPsi'
                         CD ; cPsi  |- comp t s <= cPsi1  and cD ; cPsi''|- ssubst <= cPsi
                         s' = [ssubst]([s]t) and  cD ; cPsi'' |- s' <= cPsi1  *)
                      (* Mon Feb  9 14:38:08 2009 -bp : instead of simply computing the inverted
                         substitution, we now actually prune the substitution *)
                      (*
                        let s' = invSub cD0 phat (comp t s, cPsi1)  ss rOccur in
                          Root (loc, MVar (u, s'), Nil)
                      *)
                      let (_ , ssubst) = ss in
                      let _ = dprint (fun () -> "[prune] MVar - calling pruneSub ") in
                      let _ = dprint (fun () -> "[prune] t = " ^
                                        P.subToString cD0 (Context.hatToDCtx phat) t) in

                      let _ = dprint (fun () -> "[prune] ss = " ^
                                        P.subToString cD0 cPsi' ssubst) in
                       let (idsub, cPsi2) = pruneSub  cD0 cPsi' phat (t, cPsi1) ss rOccur in
                      (* Psi1 |- idsub   : Psi2
                         Psi2 |- idsub_i : Psi1
                       *)
                        (* could maybe just prune tP and cPsi1 ?
                           29 Jan, 2011  -bp  *)
                         (* *)
                      let idsub_i = invert idsub in
                      let v = Whnf.newMVar None (cPsi2, TClo(tP, idsub_i)) mdep in
                      (* let _ = print_string ("prune non-pattern sub s  where u[s] \n") in *)
                      let _ = dprint (fun () -> "[prune] BEFORE Inst. r = " ^
                                     P.normalToString cD0 (Context.hatToDCtx phat) (tM,s) ) in
                      let _ = instantiateMVar (r, Root (loc, MVar (v, idsub),
                                        Nil), !cnstrs) in
                      let _ = dprint (fun () -> "[prune] cPsi2 = " ^
                                        P.dctxToString cD0 cPsi2) in
                      let _ = dprint (fun () -> "[prune] cPsi1 = " ^
                                        P.dctxToString cD0 cPsi1) in
                      let _ = dprint (fun () -> "[prune] cPsi = " ^
                                        P.dctxToString cD0 (Context.hatToDCtx phat)) in
                      let _ = dprint (fun () -> "[prune] Inst. r = " ^
                                     P.normalToString cD0 (Context.hatToDCtx phat) (tM,s) ) in
                      let _ = dprint (fun () -> "[prune] ssubst = " ^
                                        P.subToString cD0 cPsi' ssubst)
                      in
                      let _ = dprint (fun () -> "[prune] pruned tM = " ^
                                     P.normalToString cD0 cPsi' (tM,comp s ssubst) ) in
                        Clo(tM, comp s ssubst)
                          (* may raise NotInvertible *)


            | MVar (Offset u, t)   (* tS = Nil,   s = id *) ->
                ( dprint (fun () -> "Pruning bound meta-variable " ^             (R.render_cvar cD0 u)) ;
                begin match applyMSub u ms with
                  | MV v ->
                      begin try
                        let (_, _tA, cPsi1) = Whnf.mctxMDec cD0 v in
                        let _ = dprint (fun () -> "   cPsi1 (context of mvar)  " ^             (R.render_cvar cD0 v)
                                          ^ " ) = " ^ P.dctxToString cD0 cPsi1) in
                        let _ = dprint (fun () -> "   cPsi' " ^ P.dctxToString cD0 cPsi') in

                        let t' = simplifySub cD0 (Context.hatToDCtx phat) (comp t s) in
(*                         let s0 = invSub cD0 phat (comp t s, cPsi1) ss rOccur
                           in
                        let s' = simplifySub  cD0 cPsi' s0 in *)
                        let s' = invSub cD0 phat (t' , cPsi1) ss rOccur in
                        let (_, ssSubst) = ss in
                          dprint (fun () -> "##       s  = " ^ P.subToString cD0 cPsi' s);
                          dprint (fun () -> "##       t  = " ^ P.subToString cD0 cPsi' t);
                          dprint (fun () -> "##       ss = " ^ P.subToString cD0 cPsi' ssSubst);
(*                          dprint (fun () -> "##       s0' = " ^ P.subToString cD0 cPsi' s0);*)
                          dprint (fun () -> "##       s' = " ^ P.subToString   cD0 cPsi' s');
                          dprint (fun () -> "## comp t s = " ^ P.subToString cD0 cPsi' (comp t s));
                          returnNeutral (MVar (Offset v, s'))
                      with
                        | Error.Violation msg ->
                            (dprint (fun () -> "Pruning bound meta-variable FAILS; " ^ msg ^
                              "\n Looking for " ^ R.render_cvar cD0 u ^
                              "\n in context " ^ P.mctxToString cD0);
                            raise (Failure ("Pruning")))
                        | Error msg ->
                          (dprint (fun () -> "Pruning bound meta-variable FAILS; " ^ msg ^
                                          "\n Looking for " ^ R.render_cvar cD0 u ^
                                          "\n in context " ^ P.mctxToString cD0) ;
                           raise (Failure ("Pruning")))
                      end
                  | MUndef -> (dprint (fun () -> "pruning bound metavariable - MUndef failure ");
                               raise (Failure "[Prune] Bound MVar dependency"))
                  | _      -> (dprint (fun () -> "pruning bound meta-variable - FAIL");
                               raise (Failure "[Prune] MObj / PObj dependency"))
                end
                )
            | FMVar (u, t)   (* tS = Nil,   s = id *) ->
                let (cD_d, Decl (_, MTyp (_tA, cPsi1, _))) = Store.FCVar.get u in
                let d = Context.length cD0 - Context.length cD_d in
	        let cPsi1 = if d = 0 then cPsi1 else
	          Whnf.cnormDCtx (cPsi1, MShift d) in
                let t' = simplifySub cD0 (Context.hatToDCtx phat) (comp t s) in
(*                let t' = comp t s in *)
                let s' = invSub cD0 phat (t', cPsi1) ss rOccur in
                  returnNeutral (FMVar (u, s'))

            | FPVar (p, t)   (* tS = Nil,   s = id *) ->
                let (cD_d, Decl (_, PTyp (_tA, cPsi1, _))) = Store.FCVar.get p in
                let d = Context.length cD0 - Context.length cD_d in
	        let cPsi1 = if d = 0 then cPsi1 else
	          Whnf.cnormDCtx (cPsi1, MShift d) in
                let t' = simplifySub cD0 (Context.hatToDCtx phat) (comp t s) in
                let s' = invSub cD0 phat (t', cPsi1) ss rOccur in
                  returnNeutral (FPVar (p, s'))

            | PVar (Offset p, t)   (* tS = Nil,   s = id *) ->
                begin match applyMSub p ms with
                  | MV q ->
                      let (_, _tA, cPsi1) = Whnf.mctxPDec cD0 p in
                      let t' = simplifySub cD0 (Context.hatToDCtx phat) (comp t s) in
                      let s' = invSub cD0 phat (t', cPsi1) ss rOccur in
                        returnNeutral (PVar (Offset q, s'))
                  | MUndef -> raise (Failure "[Prune] Bound PVar dependency")
                end

            | Proj (PVar (Offset p, t), i)   (* tS = Nil,   s = id *) ->
                begin match applyMSub p ms with
                  | MV q ->
                      let (_, _tA, cPsi1) = Whnf.mctxPDec cD0 p in
                      let t' = simplifySub cD0 (Context.hatToDCtx phat) (comp t s) in
                      let s' = invSub cD0 phat (t', cPsi1) ss rOccur in
                        returnNeutral (Proj (PVar (Offset q, s'), i))
                  | MUndef -> raise (Failure "[Prune] Bound PVar dependency in projection")
                end

            | PVar (PInst (_n, r, cPsi1, tA, cnstrs, mDep) as q, t) (* tS *)   (* s = id *) ->
                let t = Whnf.normSub t in
                let t = simplifySub cD0 (Context.hatToDCtx phat) t in
                  if eq_cvarRef (PVarRef r) rOccur then
                    raise (Failure "[Prune] Parameter variable occurrence")
                  else
                    if isPatSub t then
                      let (idsub, cPsi2) = pruneCtx phat (comp t s, cPsi1) ss in
                        (* cD ; cPsi1 |- idsub <= cPsi2 *)
                      let p = Whnf.newPVar None (cPsi2, TClo(tA, invert idsub)) mDep(* p::([(idsub)^-1]tA)[cPsi2] *) in
                      let _ = instantiatePVar (r, PVar (p, idsub), !cnstrs) in
                        (* [|p[idsub] / q|] *)
                        (* h = p[[ssubst] ([t] idsub)] *)
                        returnNeutral (PVar(p, comp (comp t idsub) ssubst))
                    else (* s not patsub *)
                      let s' = invSub cD0 phat (comp t s, cPsi1) ss rOccur in
                        returnNeutral (PVar (q, s'))

            | MPVar (MPInst (_n, r, cD1, cPsi1, tA, cnstrs, mDep) as q, (mt, t)) (* tS *)   (* s = id *) ->
                let t = Whnf.normSub t in
                let t = simplifySub cD0 (Context.hatToDCtx phat) t in
                  if eq_cvarRef (PVarRef r) rOccur then
                    raise (Failure "[Prune] Parameter variable occurrence")
                  else
                    if isPatSub t && isPatMSub mt then
                      let (id_sub, cPsi2) = pruneCtx phat (comp t s, cPsi1) ss in
                        (* cD ; cPsi1 |- idsub <= cPsi2 *)
                      let (id_msub, cD2) = pruneMCtx cD0 (mt, cD1) ms in
                        (* cD  |- mt <= cD1
                         * cD1 |- id_msub <=  cD2
                         * cD  |- [|mt|]id_msub <= cD2
                         *
                         * Note: cD |- cPsi2 ctx  and cD1 ; cPsi1 |- tP <= type
                         *       cD ; [|mt|]cPsi1 |- [|mt|]tP <= type
                         *)

                      let i_id_sub  = invert id_sub in
                        (* cD; cPsi2 |- i_id_sub : cPsi1 *)
                      let i_msub = Whnf.m_invert (Whnf.mcomp id_msub mt) in
                        (* cD2 |- i_msub <= cD
                         * cD ; cPsi2 |- i_id_sub <= cPsi1
                         * cD2 ; [|i_msub|]cPsi2 |- [|i_msub|]i_id_sub <= [|i_msub|]cPsi1
                         *
                         * and more importantly: cD2 |- [|i_msub|]cPsi2 ctx
                         *)
                      let i_id_msub = Whnf.m_invert id_msub in
                        (* cD2 |- i_id_msub <= cD1
                         * cD2 ; [|i_id_msub|]cPsi1 |- [|i_id_msub|]tA <= type
                         * cD2 ; [|i_msub|]cPsi2 |- [i_sub][|i_id_msub|]tA <= type
                        *)
                      let cPsi2' = Whnf.cnormDCtx (cPsi2, i_msub) in
                      let i_sub  = Whnf.cnormSub (i_id_sub, i_msub) in
                      let tA'    = Whnf.cnormTyp (tA, i_id_msub) in

                      let v = Whnf.newMPVar None (cD2, cPsi2', TClo(tA', i_sub)) mDep in

                      let _ = instantiateMPVar (r, MPVar (v, (id_msub, id_sub)), !cnstrs) in
                        (* [|p[id_msub, id_sub] / q|] *)
                        (* h = p[[ssubst] ([t] idsub)] *)
                        returnNeutral (MPVar(v, ( Whnf.mcomp (Whnf.mcomp mt id_msub) ms, comp (comp t id_sub) ssubst)))
                    else (* t and mt not patsub *)
                      let (ms, ssubst) = ss in
                      let _ = dprint (fun () -> "[prune] MPVar - compute invSub") in
                      let s' = invSub cD0 phat (comp t s, cPsi1) ss rOccur in
                      let _ = dprint (fun () -> "[prune] MPVar - compute invMSub") in
                      let _ = dprint (fun () -> "[prune] mt = " ^ P.msubToString cD0 mt) in
                      let _ = dprint (fun () -> "[prune] cD1 = " ^ P.mctxToString cD1) in
                      let mt' = invMSub cD0 (mt, cD1) ms rOccur in
                      let _ = dprint (fun () -> "[prune] MPVar - computing invMSub done") in
                        returnNeutral (MPVar (q, (mt', s')))


            | Proj(MPVar (MPInst (_n, r, cD1, cPsi1, tA, cnstrs, mDep) as q, (mt, t)), index) (* tS *)   (* s = id *) ->
                let t = Whnf.normSub t in
                let t = simplifySub cD0 (Context.hatToDCtx phat) t in
                  if eq_cvarRef (PVarRef r) rOccur then
                    raise (Failure "[Prune] Parameter variable occurrence")
                  else
                    if isPatSub t && isPatMSub mt then
                      let (id_sub, cPsi2) = pruneCtx phat (comp t s, cPsi1) ss in
                        (* cD ; cPsi1 |- idsub <= cPsi2 *)
                      let (id_msub, cD2) = pruneMCtx cD0 (mt, cD1) ms in
                        (* cD  |- mt <= cD1
                         * cD1 |- id_msub <=  cD2
                         * cD  |- [|mt|]id_msub <= cD2
                         *
                         * Note: cD |- cPsi2 ctx  and cD1 ; cPsi1 |- tP <= type
                         *       cD ; [|mt|]cPsi1 |- [|mt|]tP <= type
                         *)

                      let i_id_sub  = invert id_sub in
                        (* cD; cPsi2 |- i_id_sub : cPsi1 *)
                      let i_msub = Whnf.m_invert (Whnf.mcomp id_msub mt) in
                        (* cD2 |- i_msub <= cD
                         * cD ; cPsi2 |- i_id_sub <= cPsi1
                         * cD2 ; [|i_msub|]cPsi2 |- [|i_msub|]i_id_sub <= [|i_msub|]cPsi1
                         *
                         * and more importantly: cD2 |- [|i_msub|]cPsi2 ctx
                         *)
                      let i_id_msub = Whnf.m_invert id_msub in
                        (* cD2 |- i_id_msub <= cD1
                         * cD2 ; [|i_id_msub|]cPsi1 |- [|i_id_msub|]tA <= type
                         * cD2 ; [|i_msub|]cPsi2 |- [i_sub][|i_id_msub|]tA <= type
                        *)
                      let cPsi2' = Whnf.cnormDCtx (cPsi2, i_msub) in
                      let i_sub  = Whnf.cnormSub (i_id_sub, i_msub) in
                      let tA'    = Whnf.cnormTyp (tA, i_id_msub) in

                      let v = Whnf.newMPVar None (cD2, cPsi2', TClo(tA', i_sub)) mDep in

                      let _ = instantiateMPVar (r, MPVar (v, (id_msub, id_sub)), !cnstrs) in
                        (* [|p[id_msub, id_sub] / q|] *)
                        (* h = p[[ssubst] ([t] idsub)] *)
                        returnNeutral (Proj(MPVar(v, ( Whnf.mcomp (Whnf.mcomp mt id_msub) ms, comp (comp t id_sub) ssubst)), index))
                    else (* t and mt not patsub *)
                      let (ms, ssubst) = ss in
                      let s' = invSub cD0 phat (comp t s, cPsi1) ss rOccur in
                      let mt' = invMSub cD0 (mt, cD1) ms rOccur in
                        returnNeutral (Proj(MPVar (q, (mt', s')), index))

            | Proj (PVar (PInst (_n, r, cPsi1, tA, cnstrs, mDep) as q, t), i)  (* s = id *) ->
                let t = Whnf.normSub t in
                let t = simplifySub cD0 (Context.hatToDCtx phat) t in
                if eq_cvarRef (PVarRef r) rOccur then
                  raise (Failure "[Prune] Parameter variable occurrence")
                else
                  if isPatSub t then
                    let (idsub, cPsi2) = pruneCtx phat (comp t s, cPsi1) ss in
                      (* cD ; cPsi1 |- idsub <= cPsi2 *)
                    let p = Whnf.newPVar None (cPsi2, TClo(tA, invert idsub)) mDep(* p::([(idsub)^-1] tA)[cPsi2] *) in
                    let _ = instantiatePVar (r, PVar (p, idsub), !cnstrs) (* [|p[idsub] / q|] *) in
                    let s_comp = comp (comp t idsub) ssubst in
                      returnNeutral (Proj (PVar(p, s_comp), i))

                  else (* s not patsub *)
                    let s' = invSub cD0 phat (comp t s, cPsi1) ss rOccur in
                      returnNeutral (Proj (PVar (q, s'), i))

            | Proj (FPVar(p,t), i)   (* tS = Nil,   s = id *) ->
                begin try
                  let (cD_d, Decl (_, PTyp (_tA, cPsi1, _))) = Store.FCVar.get p in
                  let d = Context.length cD0 - Context.length cD_d in
	          let cPsi1 = if d = 0 then cPsi1 else
	                        Whnf.cnormDCtx (cPsi1, MShift d) in
                  let t = simplifySub cD0 (Context.hatToDCtx phat) (comp t s) in
                  let s' = invSub cD0 phat (t, cPsi1) ss rOccur in
                    returnNeutral (Proj (FPVar(p,s'), i))
                with
                  | Not_found ->
                      if isId ssubst && isMId ms  then returnNeutral head
                      else raise (Failure ("[Prune] Free parameter variable to be pruned with non-identity substitution"))
                end

            | BVar k  (* s = id *) ->
                begin match bvarSub k ssubst with
                  | Undef                -> raise (Failure ("[Prune] Bound variable dependency : " ^
                                                      "head = " ^ P.headToString cD0 cPsi' head))
                  | Head (BVar _k as h') ->
                      returnNeutral h'
                end

            | Const _ as h  (* s = id *)  ->  returnNeutral h

            | FVar _ as h  (* s = id *)  ->  returnNeutral h

            | Proj (BVar k, i)  (* s = id *) ->
                begin match bvarSub k ssubst with
                  | Head (BVar _k' as h') -> returnNeutral (Proj (h', i))
                  | _                     -> raise (Failure "[Prune] Bound variable dependency (Proj) ")
                end

  and pruneTuple cD0 cPsi phat sTuple ss rOccur = match sTuple with
    | (Last tM, s) ->
        let tM' = prune cD0 cPsi phat (tM, s) ss rOccur in
          Last tM'

    | (Cons (tM, rest), s) ->
        let tM' = prune cD0 cPsi phat (tM, s) ss rOccur in
        let rest' = pruneTuple cD0 cPsi phat (rest, s) ss rOccur in
          Cons (tM', rest')


  and pruneSpine cD0 cPsi1 phat spine ss rOccur = match spine with
    | (Nil, _s)           -> Nil

    | (App (tM, tS), s)   ->
        let tM' = prune cD0 cPsi1 phat (tM, s) ss rOccur in
        let tS' = pruneSpine cD0 cPsi1 phat (tS, s) ss rOccur in
          App (tM', tS')

    | (SClo (tS, s'), s) ->
        pruneSpine cD0 cPsi1 phat (tS, comp s' s) ss rOccur

  (* pruneSubst cD cPsi (s, cPsi1) ss rOccur = r
     if  ss = (mt, s')
         D'         |- mt : D
         D' ; cPsi' |- s' : cPsi
         D  ; cPsi  |- s : cPsi1
     then
         D ; cPsi' |- r : [mt]cPsi1  where
         r is the pruned version of s, i.e. every element
         in s has been pruned with respect to ss s.t.
          [s']([mt]s) = r
  *)
  and pruneSubst cD cPsi (s, cPsi1) ss rOccur = match (s, cPsi1) with
    | (EmptySub, Null) -> EmptySub
    | (Shift (n), DDec(_cPsi', _dec)) ->
        pruneSubst cD cPsi (Dot (Head (BVar (n + 1)), Shift ( n + 1)), cPsi1) ss rOccur
    | (Shift (_n), Null) ->
      let (mt, s') = ss in  (* **    cD' |- mt : cD
                                     cD' ; cPsi' |- s' : [mt]Psi
                                     cD  ; Psi   |- s  : .
                                    ————————————————————————————–
                                     cD' ; [mt]cPsi |- [mt]s : .
                                and then
                                     cD' ; cPsi'  |- [s'] ([mt]s) : [mt]cPsi1 *)
      Whnf.cnormSub (Substitution.LF.comp s s', mt)

    | (Shift (_n), CtxVar psi) ->
      (*  cD ; cPsi |- s : psi
          cD' |- mt : cD
          cD'; cPsi' |- s' : [mt]Psi
         ——————————————————————————–
          cD' ; cPsi' |- [s']([mt]s) : [mt] psi
      *)
      let (mt, s') = ss in
      Whnf.cnormSub (Substitution.LF.comp s s', mt)

    | (SVar (sv, (n), sigma), cPsi1) ->
      (*  cD ; cPsi |- sv[sigma] : cPsi1    where sv:cPsi1[cPhi1]
          cD ; cPsi |- sigma : cPhi1
          ** because s must be in nf, sv = None **
      *)
      let _ = dprint (fun () -> "[pruneSubst] SVar case ") in
      let cPsi' = (match sv with
                     | Offset offset -> let (_, _cPhi, cPsi') = Whnf.mctxSDec cD  offset in cPsi'
                     | SInst (_ , ({contents=None} as r), cPsi', _cPhi', _, _ ) ->
                       if eq_cvarRef (SVarRef r) rOccur then
                         raise (Failure "Variable occurrence")
                       else
                         cPsi'
                    ) in
        SVar(sv, ( n), pruneSubst cD cPsi (sigma, cPsi') ss rOccur)

    | (FSVar (s_name, n , sigma), cPsi1) ->
      let _ = dprint (fun () -> "[pruneSubst] Free sv  " ^ R.render_name s_name)        in
      let (_, Decl (_, STyp (_cPhi,  cPsi', _))) = Store.FCVar.get s_name in
        FSVar (s_name, n, pruneSubst cD cPsi (sigma, cPsi') ss rOccur)

<<<<<<< HEAD
    | (MSVar ((MSInst (_ ,( {contents=None} as r), _cD, cPhi1, cPhi2, _cnstrs) as rho),
              n, (mt, sigma) ), _cPsi1) ->
=======
    | (MSVar ((MSInst (_ ,( {contents=None} as r), _cD, cPhi1, cPhi2, _cnstrs, _) as rho),
              (ctx_offset, n), (mt, sigma) ), _cPsi1) ->
>>>>>>> bd15d473
        (dprint (fun () -> "[pruneSubst] MSVar   " ^ P.subToString cD cPsi s);
         let (mt', _s') = ss in
        if eq_cvarRef (MSVarRef r) rOccur then
          raise (Failure "Variable occurrence")
        else
          let sigma = Whnf.normSub sigma in
          let sigma' = pruneSubst cD cPsi (sigma, cPhi1) ss rOccur in
          MSVar (rho, n, (Whnf.mcomp mt mt', sigma'))
        )
    (* Other heads to be added ??

    | (Dot (Head , s'), DDec(cPsi', _dec)) ->
    *)

    | (Dot (Head (BVar n), s'), DDec(cPsi', _dec)) ->
      let (mt, ssubst) = ss in
        begin match bvarSub n ssubst with
          | Undef -> raise NotInvertible
          | ft    -> Dot (ft , pruneSubst cD cPsi (s', cPsi1) ss rOccur)
        end

    | (Dot (Head (Proj (BVar n, k)), s'), DDec(cPsi', _dec)) ->
      let (mt, ssubst) = ss in
        begin match bvarSub n ssubst with
          | Undef -> raise NotInvertible
            (* let si = invSub cD0 phat (s', cPsi') ss rOccur in
               Dot(Undef, si) *)
          | Head(BVar m)  ->
              Dot (Head (Proj (BVar m, k)) , pruneSubst cD cPsi (s', cPsi1) ss rOccur)
          | _ -> raise NotInvertible
        end

    | (Dot (Head (h), s'), DDec(cPsi', _dec)) ->
        (dprint (fun () -> "[pruneSubst] h = " ^ P.headToString cD cPsi h);
         let Root(_,h',_) = prune cD cPsi (Context.dctxToHat cPsi) (Root(Syntax.Loc.ghost,h,Nil), Substitution.LF.id)  ss  rOccur in
         Dot (Head h', pruneSubst cD cPsi (s', cPsi') ss rOccur))
         (* -ac: verify that this is reasonable. *)

    | (Dot (Obj tM, s'), DDec(cPsi', _dec))        ->
        (* below may raise NotInvertible *)
        (dprint (fun () -> "[pruneSubst] tM = " ^ P.normalToString cD cPsi (tM, Substitution.LF.id));
        let tM' = prune cD cPsi  (Context.dctxToHat cPsi) (tM, Substitution.LF.id)  ss  rOccur in
          dprint (fun () -> "[pruneSubst] tM' = " ^ P.normalToString cD cPsi (tM', Substitution.LF.id));
          Dot (Obj tM', pruneSubst cD cPsi (s', cPsi') ss rOccur))

    | (s, cPsi') ->(dprint (fun () -> "[pruneSubst] other cases not defined? " );
           dprint (fun () -> "[pruneSubst] - substitution ill-typed ?" ) ;
           dprint (fun () -> "             " ^ P.dctxToString cD cPsi ^ " |- "
                     ^ P.subToString cD cPsi s
                     ^ " : " ^ P.dctxToString cD cPsi');
           raise NotInvertible)

  (* pruneSub cD0 cPsi phat (s, cPsi1) ss rOccur = (s', cPsi1')

     if phat = hat(cPsi)  and
        D ; cPsi  |- s <= cPsi1
        D ; cPsi''|- ss <= cPsi
     then  cPsi1 |- s' <= cPsi1'
           ss' = [ss][s](s')   if it exists, and
        D ; cPsi'' |- [ss][s]s' <= cPsi1'
   *)

  and pruneSub cD0 cPsi phat (s, cPsi1) ss rOccur =
    begin try
        pruneSub' cD0 cPsi phat (s, cPsi1) ss rOccur
    with NotInvertible ->
      (numPruneSub := !numPruneSub + 1  ;
       raise NotInvertible)
    end

  and pruneSub' cD0 cPsi phat (s, cPsi1) ss rOccur =
    let (mt, _ ) = ss in
    match (s, cPsi1) with
    | (Shift ( n), DDec(_cPsi', _dec)) ->
        pruneSub' cD0 cPsi phat (Dot (Head (BVar (n + 1)), Shift ( n + 1)), cPsi1) ss rOccur

    | (Shift ( _n), Null) -> (id, Null)
    | (EmptySub, Null) -> (id, Null)
    | (Undefs, Null) -> (id, Null)

    | (Shift ( _n), CtxVar psi) -> (id, CtxVar psi)

    | (SVar (s, cshift, sigma), cPsi1) ->
        (*     D ; cPsi1' | cshift : cPsi1
               D; Psi |- s[sigma] : cPsi1'  where s: cPsi1'[Phi]
               D ;Psi |- sigma : Phi
               D;Psi'' |- ss <= Psi
               [ss] ([s[sigma] ] id ) exists
        *)
      let s' , cPsi1' = (id, cPsi1) in


      let cPsi' = (match s with
                     | Offset offset -> (match applyMSub offset mt with
                                           | MV v -> let (_, _cPhi, cPsi') = Whnf.mctxSDec cD0  v in cPsi'
                                           | MUndef -> raise NotInvertible
                                        )

                     | SInst (_ , {contents=None}, cPsi', _cPhi', _, _ ) -> cPsi'
                    ) in

        let _ = invSub cD0 phat (sigma, cPsi') ss rOccur  in
        let _ = dprint (fun () -> "[pruneSub] result = " ^
                       P.subToString cD0 cPsi (comp s' (SVar (s, cshift, sigma)))) in

          (s',cPsi1')

    | (MSVar (s, cshift, (_theta,sigma)), cPsi1) ->
      let s' , cPsi1' = (id, cPsi1) in

      let MSInst (_ ,{contents=None}, _cD, cPhi1, cPhi2, _cnstrs, _) = s in
      let cPhi1' = Whnf.cnormDCtx (cPhi1, Whnf.m_id) in
      let _ = invSub cD0 phat (sigma, cPhi1') ss rOccur  in
          (s', cPsi1')

    | (FSVar (s, cshift, sigma), cPsi1) ->
        (*     D; Psi |- s[sigma] : psi  where s: psi[Phi]
               D ;Psi |- sigma : Phi
               D;Psi'' |- ss <= Psi
               [ss] ([s[sigma] ] id ) exists
        *)
      let s' , cPsi1' = (id, cPsi1) in

        let (_, Decl (_, STyp (_cPhi,  cPsi', _))) = Store.FCVar.get s in
        let _ = invSub cD0 phat (sigma, cPsi') ss rOccur  in
        (s', cPsi1')

    (*(Dot (Head (HClo  .... )  to be added -bp
       SVar case (offset might not be 0 ) and domain is cPsi
     *)
    | (Dot (Head (BVar n), s'), DDec(cPsi', TypDecl(x, tA))) ->
        let (_, ssubst) = ss in
        begin match bvarSub n ssubst with
          | Undef ->
              let (s1', cPsi1') = pruneSub' cD0 cPsi phat (s', cPsi') ss rOccur  in
                (comp s1' shift, cPsi1')

           | Head (BVar _n) ->
              let (s1', cPsi1') = pruneSub' cD0 cPsi phat (s', cPsi') ss rOccur in
              (* prune tA with respect to s1_i since we have constraints and we cannot guarantee
                 in the presence of constraints that [s1_i]A really exists *)
              let s1_i = invert (Monitor.timer ("Normalisation", fun () -> Whnf.normSub s1')) in      (* cPsi1' |- s1_i <= cPsi' *)
               (dot1 s1' ,  DDec(cPsi1', TypDecl(x, TClo (tA, s1_i))))
        end


    | (Dot (Head (Proj (BVar n, _projIndex)), s'), DDec(cPsi', TypDecl(x, tA))) ->
      (* copied immediately preceding case for Head (BVar _)...is this right?  -jd *)
      let (_ , ssubst) = ss in
        begin match bvarSub n ssubst with
          | Undef ->
              let (s1', cPsi1') = pruneSub' cD0 cPsi phat (s', cPsi') ss rOccur  in
                (comp s1' shift, cPsi1')

           | Head (BVar _n) ->
              let (s1', cPsi1') = pruneSub' cD0 cPsi phat (s', cPsi') ss rOccur in
              let s1_i = invert (Monitor.timer ("Normalisation", fun () -> Whnf.normSub s1')) in      (* cPsi1' |- s1_i <= cPsi' *)
               (dot1 s1' ,  DDec(cPsi1', TypDecl(x, TClo (tA, s1_i))))
        end

    | (Dot (Obj tM, s'), DDec(cPsi', TypDecl(x, tA)))        ->
        (* below may raise NotInvertible *)
        (* let _tM' = invNorm cD0 (phat, (tM, id), ss, rOccur) in    *)
        let _tM' = prune cD0 cPsi1 phat (tM, id) ss rOccur in

        let (s1', cPsi1')  = pruneSub' cD0 cPsi phat (s', cPsi') ss rOccur in
        let s1_i = invert (Monitor.timer ("Normalisation", fun () -> Whnf.normSub s1')) in      (* cPsi1' |- s1_i <= cPsi' *)
        (* We need to prune the type here as well;  Feb  9  2009 -bp *)
        let tA' = pruneTyp cD0 cPsi1' phat (tA, id) (MShift 0, s1_i) rOccur in
          (dot1 s1'  , DDec(cPsi1', TypDecl(x, tA')))

   | (Dot (Undef, t), DDec (cPsi1, _)) ->
       let (s1', cPsi1') = pruneSub' cD0 cPsi phat (t, cPsi1) ss rOccur in
         (comp s1' shift, cPsi1')

  and pruneTypW cD0 cPsi phat sA (mss, ss) rOccur = match sA with
    | (Atom(loc, a, tS) , s) -> Atom(loc, a, pruneSpine cD0  cPsi phat (tS, s) (mss, ss) rOccur)
    | (PiTyp((TypDecl(x, tA), dep), tB), s) ->
        let tA' = pruneTyp cD0 cPsi phat (tA, s) (mss, ss) rOccur in
        let tB' = pruneTyp cD0 cPsi phat (tB, dot1 s) (mss, dot1 ss) rOccur in
          PiTyp((TypDecl(x, tA'), dep), tB')

    | (PiTyp ((TypDeclOpt x, dep), tB), s) ->
        let tB' = pruneTyp cD0 cPsi phat (tB, dot1 s) (mss, dot1 ss) rOccur in
          PiTyp ((TypDeclOpt x, dep), tB')

    | (Sigma typ_rec, s) ->
        let typ_rec' = pruneTypRec  cD0 cPsi phat (typ_rec, s) (mss, ss) rOccur in
          Sigma typ_rec'

  and pruneTyp cD0 cPsi1 phat sA ss rOccur =
    let _u : (msub * sub) = ss in
      pruneTypW cD0 cPsi1 phat (Whnf.whnfTyp sA) ss rOccur

  and pruneTypRec cD0 cPsi phat (typ_rec, s) (mss, ss) rOccur = match (typ_rec, s) with
    | (SigmaLast tA, s) -> SigmaLast (pruneTyp cD0 cPsi phat (tA, s) (mss, ss) rOccur)
    | (SigmaElem (x, tA, typ_rec'), s) ->
      let tA' = pruneTyp cD0 cPsi phat (tA, s) (mss, ss) rOccur in
      let typ_rec'' = pruneTypRec cD0 cPsi phat (typ_rec', dot1 s) (mss, dot1 ss) rOccur in
        SigmaElem (x, tA', typ_rec'')

  (* pruneCtx cD (phat, (t, Psi1), ss) = (s', cPsi2)

     Invariant:

     If phat = hat (Psi)  and
        cD ; Psi |- t  <= Psi1  and
        cD ; Psi'|- ss <= Psi   and (ss')^-1 = ss
     then
        cD ; Psi1 |- s' <= Psi2
        where every declaration x:A in Psi2 is also in Psi1
        and s' is a weakened identity substitution.

        moreover:
        [t]s' = t'  s.t. D ; Psi  |- t'  <= Psi2 ,
        and [ss']^-1 (t') = t'' exists
        and D ; Psi' |- t'' <= Psi2
  *)

  and pruneCtx' phat (t, cPsi1) ss = match (t, cPsi1) with
    | (EmptySub, Null) -> (id, Null)
    | (Undefs, Null) -> (id, Null)
    | (Shift (_k), Null) ->
        (id, Null)

    | (Shift ( k), CtxVar psi) ->
        let ( _ , ssubst) = ss in
        let rec check_negshift k ssubst = begin match (k, ssubst) with
          | (k, Dot (Undef, ssubst')) -> check_negshift (k-1) ssubst'
	  | (k, Undefs) -> (EmptySub, Null)
          | (_ , _ ) -> (id, CtxVar psi)
        end
        in
          check_negshift k ssubst

   | (Shift k, DDec (_, TypDecl (_x, _tA))) ->
       pruneCtx' phat (Dot (Head (BVar (k + 1)), Shift (k + 1)), cPsi1) ss


   | (Dot (Head (BVar k), s), DDec (cPsi1, TypDecl (x, tA))) ->
       let (s', cPsi2) = pruneCtx' phat (s, cPsi1) ss in
         (* Ps1 |- s' <= Psi2 *)
       let ( _ , ssubst) = ss in
         begin match bvarSub k ssubst with
           | Undef          ->
               (* Psi1, x:tA |- s' <= Psi2 *)
               (comp s' shift, cPsi2)

           | Head (BVar _n) ->
               (* Psi1, x:A |- s' <= Psi2, x:([s']^-1 A) since
                  A = [s']([s']^-1 A) *)
               (dot1 s',  DDec(cPsi2, TypDecl(x, TClo(tA, invert (Whnf.normSub s')))))
         end


   | (Dot (Head (Proj(BVar k, index)), s), DDec (cPsi1, TypDecl (x, tA))) ->
       let (s', cPsi2) = pruneCtx' phat (s, cPsi1) ss in
         (* Ps1 |- s' <= Psi2 *)
       let ( _ , ssubst) = ss in
         begin match bvarSub k ssubst with
           | Undef          ->
               (* Psi1, x:tA |- s' <= Psi2 *)
               (comp s' shift, cPsi2)

           | Head (BVar _n) ->
               (* Psi1, x:A |- s' <= Psi2, x:([s']^-1 A) since
                  A = [s']([s']^-1 A) *)
               (dot1 s',  DDec(cPsi2, TypDecl(x, TClo(tA, invert (Whnf.normSub s')))))
         end

   | (Dot (Undef, t), DDec (cPsi1, _)) ->
       let (s', cPsi2) = pruneCtx' phat (t, cPsi1) ss in
         (* sP1 |- s' <= cPsi2 *)
         (comp s' shift, cPsi2)


  and pruneCtx phat (t, cPsi1) ss = pruneCtx' phat (Whnf.normSub t, cPsi1) ss



  (* Unification:

       Precondition: D describes the current contextual variables

       Given cD ; cPsi1 |- tN <= tA1    and cD ; cPsi |- s1 <= cPsi1
             cD ; cPsi2 |- tM <= tA2    and cD ; cPsi |- s2 <= cPsi2
             cD ; cPsi  |- [s1]tA1 = [s2]tA2 <= type

             hat(cPsi) = phat

        unify phat (tN,s) (tM,s') succeeds if there exists a
        contextual substitution theta such that

        [|theta|]([s1]tN) = [|theta|]([s2]tM) where cD' |- theta <= cD.

       Also, applies instantiation theta as an effect, and returns ().
       Otherwise, raises exception Failure.

       Postcondition: cD' includes new and possibly updated contextual variables;

       Other effects: MVars in cD' may have been lowered and pruned;
                      Constraints may be added for non-patterns.
  *)

  let rec unifyTerm  mflag cD0 cPsi sN sM = unifyTerm'  mflag cD0 cPsi (Whnf.whnf sN) (Whnf.whnf sM)

  and unifyTuple mflag cD0 cPsi sTup1 sTup2 = match (sTup1, sTup2) with
    | ((Last tM, s1) ,  (Last tN, s2)) ->
      unifyTerm mflag cD0 cPsi (tM, s1) (tN, s2)
    | ((Cons (tM, tup1), s1), (Cons (tN, tup2), s2)) ->
      (unifyTerm mflag cD0 cPsi (tM, s1) (tN, s2);
       unifyTuple mflag cD0 cPsi (tup1, s1) (tup2, s2))

  and unifyTerm'  mflag cD0 cPsi sN sM = match (sN, sM) with
    | ((Tuple(_ , tup1),s1) , (Tuple (_ , tup2),s2)) ->
      unifyTuple mflag cD0 cPsi (tup1, s1) (tup2, s2)

    | ((Lam (_, _, tN), s1), (Lam (_ , x, tM), s2)) ->
        unifyTerm  mflag cD0 (DDec(cPsi, TypDeclOpt x)) (tN, dot1 s1) (tM, dot1 s2)

    (* MVar-MVar case *)
    | (((Root (_, MVar (Inst (_n1, r1,  cPsi1,  tP1, cnstrs1, mdep1), t1), _tS1) as _tM1), s1) as sM1,
       (((Root (_, MVar (Inst (_n2, r2, cPsi2,  tP2, cnstrs2, mdep2), t2), _tS2) as _tM2), s2) as sM2)) ->
         dprnt "(000) MVar-MVar";
        (* by invariant of whnf:
           meta-variables are lowered during whnf, s1 = s2 = id or co-id
           r1 and r2 are uninstantiated  (None)
        *)
        let t1' = simplifySub cD0 cPsi (Whnf.normSub (comp t1 s1))    (* cD ; cPsi |- t1' <= cPsi1 *) in
        let t2' = simplifySub cD0 cPsi (Whnf.normSub (comp t2 s2)) in (* cD ; cPsi |- t2' <= cPsi2 *)
        let _ = dprint (fun () ->  "\n[Unify] MVar-MVar (0):"  ) in
        let _ = dprint (fun () -> "          cPsi = " ^ P.dctxToString cD0 cPsi) in
        let _ = dprint (fun () -> "          sM1 =   "^ P.normalToString cD0 cPsi  sM1 ) in
        let _ = dprint (fun () ->  "with type: "  ) in
        let _ = dprint (fun () ->  P.dctxToString cD0 cPsi1 ) in
        let _ = dprint (fun () -> " |- " ^
                          P.typToString cD0 cPsi1 (tP1 , id)) in
        let _ = dprint (fun () -> "\n and sM2 = "
                                 ^ P.normalToString cD0 cPsi sM2 ^  "\n with type: "
                                 ^ P.dctxToString cD0 cPsi2 ^ " |- " ^ P.typToString cD0 cPsi2 (tP2 , id)) in

          if r1 == r2 then (* by invariant:  cPsi1 = cPsi2, tP1 = tP2, cnstr1 = cnstr2 *)
            match (isProjPatSub t1' , isProjPatSub t2') with
              | (true, true) ->
                  if Whnf.convDCtx cPsi1 cPsi2 && Whnf.convSub t1' t2' then
                    ()
                  else
                    let phat = Context.dctxToHat cPsi in
                    let (s', cPsi') = intersection phat t1' t2' cPsi1 in
                      (* if cD ; cPsi |- t1' <= cPsi1 and cD ; cPsi |- t2' <= cPsi1
                         then cD ; cPsi1 |- s' <= cPsi' *)

                    let ss' = invert (Monitor.timer ("Normalisation", fun () -> Whnf.normSub s')) in
                      (* cD ; cPsi' |- [s']^-1(tP1) <= type *)

                    let w = Whnf.newMVar None (cPsi', TClo(tP1, ss')) mdep1 in
                      (* w::[s'^-1](tP1)[cPsi'] in cD'            *)
                      (* cD' ; cPsi1 |- w[s'] <= [s']([s'^-1] tP1)
                         [|w[s']/u|](u[t1]) = [t1](w[s'])
                         [|w[s']/u|](u[t2]) = [t2](w[s'])
                      *)
                      instantiateMVar (r1, Root(Syntax.Loc.ghost, MVar(w, s'),Nil), !cnstrs1)

              | (true, false) ->
                    dprint (fun () -> "??? 0"); addConstraint (cnstrs2, ref (Eqn (cD0, cPsi, Clo sM, Clo sN))) (* XXX double-check *)
              | (false, true) ->
                  dprint (fun () -> "??? 1"); addConstraint (cnstrs1, ref (Eqn (cD0, cPsi, Clo sM, Clo sN))) (* XXX double-check *)
              | (false, false) ->
                  if Whnf.convDCtx cPsi1 cPsi2 && Whnf.convSub t1' t2' then
                    ()
                  else
                    ((* dprint (fun () ->  "\nAttempt to unify :"
                            ^ P.normalToString cD0 cPsi sM1 ^ "\n with type: " ^
                              P.dctxToString cD0 cPsi1 ^ " |- " ^ P.typToString cD0 cPsi1 (tP1 , id)
                             ^ "\n and " ^
                              P.normalToString cD0 cPsi sM2 ^  "\n with type: " ^
                              P.dctxToString cD0 cPsi2 ^ " |- " ^ P.typToString cD0 cPsi2 (tP2 , id) ^ "\n Generate constraint\n"
                          );*)
                   dprint (fun () -> "??? 3"); addConstraint (cnstrs1, ref (Eqn (cD0, cPsi, Clo sN, Clo sM)))  (* XXX double-check *))
          else
            begin match (isPatSub t1' , isPatSub t2') with
              | (true, _) ->
                  (* cD ; cPsi' |- t1 <= cPsi1 and cD ; cPsi |- t1 o s1 <= cPsi1 *)
                  begin try
                    let _ = dprint (fun () -> "MVar - MVar (different ) ... inverting substitution " ) in
                    let ss1  = invert (Monitor.timer ("Normalisation", fun () -> Whnf.normSub t1')) (* cD ; cPsi1 |- ss1 <= cPsi *) in
                    let phat = Context.dctxToHat cPsi in
                    let _ = dprint (fun () -> "MVar-MVar : inverted ss1 : " ^
                                      P.subToString cD0 cPsi1 ss1) in
                    let _ = dprint (fun () -> "MVar-MVar case initiate pruning " ) in
                    let tM2' = trail (fun () -> prune cD0 cPsi1 phat sM2 (MShift 0, ss1) (MVarRef r1)) in
                    let _ = dprint (fun () ->
                                      "UNIFY: MVar =/= MVAR: Result of pruning : " ^
                                        "\n cPsi1  = " ^ P.dctxToString cD0 cPsi1 ^ "\n tMs' = " ^
                                      P.normalToString cD0 cPsi1 (tM2', id) ^ "\n") in

                    (* sM2 = [ss1][s2]tM2 *)
                    (instantiateMVar (r1, tM2', !cnstrs1)  ;
                     dprint (fun () ->  "\n[Unify] MVar-MVar: Result "  );
                     dprint (fun () -> "             sM1 =    "^ P.normalToString cD0 cPsi sM1 );
                     dprint (fun () -> "             sM2 =    "^ P.normalToString cD0 cPsi sM2 )
                    )

                  with
                    | NotInvertible ->
                        ((* Printf.printf "Added constraints: NotInvertible: \n "; *)
			  (dprint (fun () -> "Add constraint (0)");
                         addConstraint (cnstrs1, ref (Eqn (cD0, cPsi, Clo sM1, Clo sM2)))))
                  end
              | (false, true) ->
                  begin try
                    let ss2 = invert (Monitor.timer ("Normalisation", fun () -> Whnf.normSub t2'))(* cD ; cPsi2 |- ss2 <= cPsi *) in
                    (* let _ = dprint (fun () ->
                                      "UNIFY(2): \n cPsi = " ^
                                        P.dctxToString cD0 cPsi ^ "\n" ^
                                        P.mctxToString cD0 ^ "\n" ^
                                        P.normalToString cD0 cPsi sM1
                                          ^ " : " ^ P.typToString cD0 cPsi (tP1, t1') ^
                                        "\n    " ^
                                              P.normalToString cD0 cPsi sM2
                                          ^ " : " ^ P.typToString cD0 cPsi (tP2, t2') ^
                                        "\n")
                    in
                  let _ = dprint (fun () ->
                                        "t2' = " ^
                                        P.subToString cD0 cPsi t2' ^
                                        "prune  " ^ P.normalToString cD0 cPsi sM1 ^
                                        " with respect to \n ssubst = " ^
                                        P.subToString cD0 cPsi1 ss2 ^ "\n") in *)


                    let phat = Context.dctxToHat cPsi in
                    let tM1' = trail (fun () -> prune cD0 cPsi2 phat sM1 (MShift 0, ss2) (MVarRef r2)) in
                      instantiateMVar (r2, tM1', !cnstrs2)
                  with
                    | NotInvertible ->
                        ((* Printf.printf "Added constraints: NotInvertible: \n" ; *)
			  (dprint (fun () -> "Add constraint (6)");
                           addConstraint (cnstrs2, ref (Eqn (cD0, cPsi, Clo sM2, Clo sM1)))))
                  end
              | (false , false) ->
                  (* Check if t1' or t2' are proj-patt sub *)
                  begin match  (isProjPatSub t1' , isProjPatSub t2') with
                    | ( _ , true ) ->
                        begin try
                          let _ = dprint (fun () -> "- 1 - about to call flattenDCtx from unify.ml projpatsub case; \ncPsi = " ^
                                            P.dctxToString cD0 cPsi) in
                          let (flat_cPsi, conv_list) = ConvSigma.flattenDCtx cD0 cPsi in
                          let phat = Context.dctxToHat flat_cPsi in
                          let t_flat = ConvSigma.strans_sub cD0 t2' conv_list in
                          let tM1'   = ConvSigma.strans_norm cD0 sM1 conv_list in
                          let ss = invert t_flat in
                          let _ = dprint (fun () -> "          flat_cPsi = " ^ P.dctxToString cD0 flat_cPsi) in
                          let _ = dprint (fun () -> "          cPsi2 = " ^ P.dctxToString cD0 cPsi2) in
                            (*  cPsi  |- t2' : cPsi2
                                flat_cPsi |- t_flat : cPsi2
                                cPsi2     |- ss : flat_cPsi
                                cPsi1      |- r
                                cPsi1      | [ss] tM2'
                            *)

                          let _ = dprint (fun () -> "          ss (flat) = " ^
                                            P.subToString cD0 cPsi2 ss)
                                            in
                          let _ = dprint (fun () -> "          t_flat) = " ^
                                            P.subToString cD0 flat_cPsi t_flat) in
                          let tM1' = trail (fun () -> prune cD0 cPsi2 phat (tM1', id) (MShift 0, ss) (MVarRef r2)) in
                          let _ = dprint (fun () -> "         sM1' = " ^
                                            P.normalToString cD0 cPsi2 (tM1', Substitution.LF.id)) in

                            instantiateMVar (r2, tM1', !cnstrs2)
                        with
                          | NotInvertible ->
                              ((* Printf.printf "Added constraints: NotInvertible: \n" ;*)
				(dprint (fun () -> "Add constraint (7)");
                               addConstraint (cnstrs2, ref (Eqn (cD0, cPsi, Clo sM1, Clo sM2)))))
                        end


                    | ( true , _ ) ->
                        begin try
                          let _ = dprint (fun () -> " - 2 - about to call flattenDCtx from unify.ml projpatsub case; cPsi = " ^ P.dctxToString cD0 cPsi) in
                          let (flat_cPsi, conv_list) = ConvSigma.flattenDCtx cD0 cPsi in
                          let phat = Context.dctxToHat flat_cPsi in
                          let t_flat = ConvSigma.strans_sub cD0 t1' conv_list in
                          let tM2'   = ConvSigma.strans_norm cD0 sM2 conv_list in
                          let ss = invert t_flat in
                          let sM2' = trail (fun () -> prune cD0 cPsi1 phat (tM2', id) (MShift 0, ss) (MVarRef r1)) in
                            instantiateMVar (r1, sM2', !cnstrs1)
                        with
                          | NotInvertible ->
                              ((* Printf.printf "Added constraints: NotInvertible: \n" ;*)
				(dprint (fun () -> "Add constraint (8)");
                               addConstraint (cnstrs1, ref (Eqn (cD0, cPsi, Clo sM1, Clo sM2)))))
                        end


                    | ( false , false ) ->
                        (* neither t1' nor t2' are pattern substitutions *)
                        let cnstr = ref (Eqn (cD0, cPsi, Clo sM1, Clo sM2)) in
                          dprint (fun () -> "neither pat sub"); addConstraint (cnstrs1, cnstr)
                  end
            end

    (* MVar-normal case *)
    | ((Root (_, MVar (Inst (_n, r, cPsi1, _tP, cnstrs, _), t), _tS), s1) as sM1, ((_tM2, _s2) as sM2)) ->
(*        dprnt "(001) MVar-_";*)
        let t' = simplifySub cD0 cPsi (Whnf.normSub (comp t s1)) in
          if isPatSub t' then
            try
              let ss = invert t' in
(*              let _ = dprint (fun () ->
                                          "UNIFY(2): " ^
                                            P.mctxToString cD0 ^ "\n    " ^
                                            P.normalToString cD0 cPsi sM1 ^ "\n    " ^
                                            P.normalToString cD0 cPsi sM2) in              *)
              let phat = Context.dctxToHat cPsi in
(*              let _ = dprint (fun () -> "Pruning substitution: " ^ P.dctxToString cD0 cPsi1 ^ " |- " ^ P.subToString cD0 cPsi1 ss ^ " <= " ^ P.dctxToString cD0 cPsi) in *)
              let tM2' = trail (fun () -> prune cD0 cPsi1 phat sM2 (MShift 0, ss) (MVarRef r)) in
(*              let _ = dprint (fun () ->
                                          "UNIFY(2) -- AFTER PRUNING: " ^
                                            P.mctxToString cD0 ^ "\n    " ^
                                            P.normalToString cD0 cPsi1 (tM2', id)) in              *)
              let _ = instantiateMVar (r, tM2', !cnstrs) in
(*              let _ = dprint (fun () ->
                                          "UNIFY(2) [RESULT]: " ^
                                            P.mctxToString cD0 ^ "\n    "  ^
                                            P.normalToString cD0 cPsi sM1  ^ " ==   " ^
                                            P.normalToString cD0 cPsi sM2) in              *)
                ()
            with
              | NotInvertible ->
                  (* Printf.printf "Added constraints: NotInvertible: \n";*)
                  (dprint (fun () -> "Add constraint (9)");
		  addConstraint (cnstrs, ref (Eqn (cD0, cPsi, Clo sM1, Clo sM2))))
            else
              if isProjPatSub t' then
                begin try
                  let (flat_cPsi, conv_list) = ConvSigma.flattenDCtx cD0 cPsi in
                  let phat = Context.dctxToHat flat_cPsi in
                  let t_flat = ConvSigma.strans_sub cD0 t' conv_list in
                  let tM2'   = ConvSigma.strans_norm cD0 sM2 conv_list in
                  let ss = invert t_flat in
                  let sM2' = trail (fun () -> prune cD0 cPsi1 phat (tM2', id) (MShift 0, ss) (MVarRef r)) in
                    instantiateMVar (r, sM2', !cnstrs)
                with
                  | NotInvertible ->
                      ((* Printf.printf "Added constraints: NotInvertible: \n" ;*)
			(dprint (fun () -> "Add constraint (10)");
                       addConstraint (cnstrs, ref (Eqn (cD0, cPsi, Clo sM1, Clo sM2)))))
              end
            else
             (dprint (fun () -> "Add constraint: MVAR-Normal case"
                              ^ P.normalToString cD0 cPsi sM1
                              ^ " = " ^ P.normalToString cD0 cPsi sM2);
             addConstraint (cnstrs, ref (Eqn (cD0, cPsi, Clo sM1, Clo sM2))))

    (* normal-MVar case *)
    | ((_tM1, _s1) as sM1, ((Root (_, MVar (Inst (_n, r, cPsi1, tP1, cnstrs, _), t), _tS), s2) as sM2)) ->
        (*        dprnt "(002) _-MVar"; *)

        let t' = simplifySub cD0 cPsi (Whnf.normSub (comp t s2)) in
          if isPatSub t' then
            try
(*              dprnt "isPatSub";
              let _ = dprint (fun () ->
                                "UNIFY (3): " ^
                                  P.mctxToString cD0 ^ "\n        " ^
                                  P.normalToString cD0 cPsi sM1 ^ "\n        " ^
                                  P.normalToString cD0 cPsi sM2 ^
                                  " : " ^ P.typToString cD0 cPsi (tP1, t')) in
*)
              let ss = Monitor.timer ("Normalisation", fun () -> invert (Whnf.normSub t')) in
              let phat = Context.dctxToHat cPsi in
              let tM1' = trail (fun () -> prune cD0 cPsi1 phat sM1 (MShift 0, ss) (MVarRef r)) in
(*              let _ = dprint (fun () -> "UNIFY (3) : INSTANTIATE! \n" ^
                                P.normalToString cD0 cPsi sM2 ^ "\n with " ^
                                P.normalToString cD0 cPsi1 (tM1', id) ^ "\n in context cPsi1 = " ^
                                P.dctxToString cD0 cPsi1
                             ) in
*)

                instantiateMVar (r, tM1', !cnstrs)
            with
              | NotComposable _ -> raise (Failure "NotComposable")
              | NotInvertible ->
                addConstraint (cnstrs, ref (Eqn (cD0, cPsi, Clo sM1, Clo sM2)))
          else
            if isProjPatSub t' then
              begin try
                dprnt "isProjPatSub";
                let (flat_cPsi, conv_list) = ConvSigma.flattenDCtx cD0 cPsi in
                let phat = Context.dctxToHat flat_cPsi in
                let t_flat = ConvSigma.strans_sub cD0 t' conv_list in
                let tM1'   = ConvSigma.strans_norm cD0 sM1 conv_list in
                let ss = invert t_flat in
(*                dprint (fun () -> "! t'     = " ^ P.subToString cD0 cPsi t');
                dprint (fun () -> "! t_flat = " ^ P.subToString cD0 flat_cPsi t_flat);
                dprint (fun () -> "! tM1' = " ^ P.normalToString cD0 flat_cPsi (tM1', id));
                dprint (fun () -> "! ss = " ^ P.subToString cD0 flat_cPsi ss);
                dprnt "isProjPatSub - 5";*)
                let sM1' = trail (fun () -> prune cD0 cPsi1 phat (tM1', id) (MShift 0, ss) (MVarRef r)) in
                dprnt "isProjPatSub - 6";
                  instantiateMVar (r, sM1', !cnstrs)
              with
              | NotInvertible ->
                Printf.printf "Added constraints: NotInvertible: \n";
                addConstraint (cnstrs, ref (Eqn (cD0, cPsi, Clo sM1, Clo sM2)))
              end
            else
            (dprint (fun () -> "Add constraint: Normal-MVar case");
             addConstraint (cnstrs, ref (Eqn (cD0, cPsi, Clo sM1, Clo sM2))))



    (* MMVar-MMVar case *)
    | (((Root (_, MMVar (MInst (_n1, r1,  cD1, cPsi1,  tP1, cnstrs1, mdep1), (mt1, t1)), _tS1) as _tM1), s1) as sM1,
       (((Root (_, MMVar (MInst (_n2, r2, _cD2, cPsi2, tP2, cnstrs2, mdep2), (mt2, t2)), _tS2) as _tM2), s2) as sM2)) ->
        dprnt "(010) MMVar-MMVar";
        (* by invariant of whnf:
           meta^2-variables are lowered during whnf, s1 = s2 = id
           r1 and r2 are uninstantiated  (None)
        *)
        let t1' = simplifySub cD0 cPsi (Whnf.normSub (comp t1 s1))    (* cD ; cPsi |- t1' <= cPsi1 *)
        and t2' = simplifySub cD0 cPsi (Whnf.normSub (comp t2 s2))    (* cD ; cPsi |- t2' <= cPsi2 *)
        in
          if r1 == r2 then (* by invariant:  cD1 = cD2, cPsi1 = cPsi2, tP1 = tP2, cnstr1 = cnstr2 *)
            match (isPatMSub mt1, isProjPatSub t1' , isPatMSub mt2, isProjPatSub t2') with
              | (true, true, true, true) ->
                  if Whnf.convDCtx cPsi1 cPsi2 && Whnf.convSub t1' t2' && Whnf.convMSub mt1 mt2 then
                    ()
                  else
                    let phat = Context.dctxToHat cPsi in
                    let (s', cPsi') = intersection phat (Whnf.normSub t1') (Whnf.normSub t2') cPsi1 in
                      (* if cD ; cPsi |- t1' <= cPsi1 and cD ; cPsi |- t2' <= cPsi1
                         then cD ; cPsi1 |- s' <= cPsi' *)
                    let (mt', cD') = m_intersection (Whnf.cnormMSub mt1) (Whnf.cnormMSub mt2) cD1 in
                      (* if cD |- mt1 <= cD1 and cD |- mt2 <= cD1
                         then cD1 |- mt' <= cD' *)
                    let ss'  = invert (Whnf.normSub s') in
                      (* if cD ; cPsi1 |- s' <= cPsi'
                         then cD ; cPsi' |- ss' <= cPsi1 *)
                    let mtt' = Whnf.m_invert (Whnf.cnormMSub mt') in
                    (* if cD1 |- mt' <= cD'
                       then cD' |- mtt' <= cD1 *)
                    (* by assumption: cD1 ; cPsi1 |- tP1 <= type
                     * by assumption: cD' |- mtt' <= cD1
                     *                cD' ; [mtt']cPsi1 |- [mtt']tP1 <= type
                     *
                     *                cD ; cPsi' |- ss' <= cPsi1

                     * We want         cD' ; [mtt']cPsi' |- [mss'][mtt']tP1 <= type
                     *
                     * Since we can't create m-closures, we need to normalize here.
                     *)

                    let cPsi_n = Whnf.cnormDCtx (cPsi', mtt') in
                    let tP1_n  = Whnf.cnormTyp (TClo(tP1,ss'), mtt') in


                    let w = Whnf.newMMVar None (cD', cPsi_n, tP1_n) mdep1 in
                      (* w::[s'^-1](tP1)[cPsi'] in cD'            *)
                      (* cD' ; cPsi1 |- w[s'] <= [s']([s'^-1] tP1)
                         [|w[s']/u|](u[t1]) = [t1](w[s'])
                         [|w[s']/u|](u[t2]) = [t2](w[s'])
                      *)
                    let _ = instantiateMMVar (r1, Root(Syntax.Loc.ghost, MMVar(w, (mt', s')), Nil), !cnstrs1) in

(*                     dprint (fun () -> "Instantiated with new meta^2-variable " ^
                                        P.normalToString cD0 cPsi sM1)*)
                      ()


              | (true, true, _, false) ->
                  (* t2' is not a pattern substitution *)
                  addConstraint (cnstrs2, ref (Eqn (cD0, cPsi, Clo sM, Clo sN))) (* XXX double-check *)

              | (true, true, false, _ ) ->
                  addConstraint (cnstrs2, ref (Eqn (cD0, cPsi, Clo sM, Clo sN))) (* XXX double-check *)

              | (false, _, _, _) ->
                  addConstraint (cnstrs1, ref (Eqn (cD0, cPsi, Clo sN, Clo sM)))  (* XXX double-check *)

              | (_, false, _, _) ->
                  (* t1' is not a pattern substitution *)

                  addConstraint (cnstrs1, ref (Eqn (cD0, cPsi, Clo sN, Clo sM)))  (* XXX double-check *)

          else
            begin match (isPatMSub mt1, isPatSub t1' , isPatMSub mt2, isPatSub t2') with
              | (true, true, _, _) ->
                  (* since   cD ; cPsi' |- t1 <= cPsi1 and cD ; cPsi |- t1 o s1 <= cPsi1,
                   * we have cD ; cPsi |- t1' <= cPsi1 and cD  |- mt1 <= cD1
                   *)

                  begin try
                    let ss1  = invert t1' in
                    let ss1  = Whnf.cnormSub (ss1, Whnf.m_id) in
                      (* cD ; cPsi1 |- ss1 <= cPsi *)
                    let mtt1 = Whnf.m_invert (Whnf.cnormMSub mt1) in
                      (* cD1 |- mtt1 <= cD *)
                     let _ = dprint (fun () ->
                                      "UNIFY(1 a): cD = " ^
                                              P.mctxToString cD0 ^ "; \n cPsi = " ^
                                              P.dctxToString cD0 cPsi ^ "\n    " ^
                                              P.normalToString cD0 cPsi sM1
                                      ^ " : " ^ P.typToString cD0 cPsi (tP1, t1') ^
                                        "\n    " ^
                                              P.normalToString cD0 cPsi sM2
                                      ^ " : " ^ P.typToString cD0 cPsi (tP2, t2')
                                      ^ "\n") in
                    let phat = Context.dctxToHat cPsi in
                    let _    = dprint (fun () -> "ss1 = " ^ P.subToString cD0 cPsi1 ss1 ) in
		      (* is this really necessary? Can't we just prune regardless?
                         there seems to be one test that loops if we remove this... -ac *)
                      if Whnf.convDCtx cPsi1 cPsi2 && Whnf.convSub t1' t2' && Whnf.convMSub mt1 mt2 then
                        let tM2 = Whnf.norm sM2 in
                        let tM2' = Whnf.norm (Whnf.cnorm (tM2, mtt1), ss1) in
                          (instantiateMMVar (r1, tM2', !cnstrs1);
                          dprint (fun () -> "Instantiated with sM1 with pruned tM2' (convertible sub) " ^
                                        P.normalToString cD0 cPsi sM1))
                      else
                        let tM2' = trail (fun () -> prune cD0 cPsi1 phat sM2 (mtt1, ss1) (MVarRef r1)) in
                          dprint (fun () -> "Pruned tM2' " ^
                                    P.normalToString cD0 cPsi1 (tM2', Substitution.LF.id));
                          (* sM2 = [ss1][s2]tM2 *)
                          dprint (fun () -> "sM1 (prior to inst.) " ^
                                    P.normalToString cD0 cPsi sM1);
                          instantiateMMVar (r1, tM2', !cnstrs1);
                          dprint (fun () -> "Instantiated with sM1 with pruned tM2' " ^
                                        P.normalToString cD0 cPsi sM1)

                  with
                    | NotInvertible ->
                      (dprint (fun () -> "Add constraint (1)");
		      addConstraint (cnstrs1, ref (Eqn (cD0, cPsi, Clo sM1, Clo sM2))))
                  end
              | (_ , _, true, true) ->
                  begin try
                    let ss2 = invert t2'(* cD ; cPsi2 |- ss2 <= cPsi *) in
                    let mtt2 = Whnf.m_invert (Whnf.cnormMSub mt2) in
                      (* cD1 |- mtt1 <= cD *)
                    let phat = Context.dctxToHat cPsi in

                     let _ = dprint (fun () ->
                                      "UNIFY(1 b): " ^
                                              P.mctxToString cD0 ^ "\n" ^
                                              P.normalToString cD0 cPsi sM1
                                      ^ " : " ^ P.typToString cD0 cPsi (tP1, t1') ^
                                        "\n    " ^
                                              P.normalToString cD0 cPsi sM2
                                      ^ " : " ^ P.typToString cD0 cPsi (tP2, t2')
                                      ^ "\n") in


                    let tM1' = trail (fun () -> prune cD0 cPsi2 phat sM1 (mtt2, ss2) (MVarRef r2)) in
                     ( instantiateMMVar (r2, tM1', !cnstrs2);
                      dprint (fun () -> "Instantiated with new meta^2-variable " ^
                                        P.normalToString cD0 cPsi sM2) )
                  with
                    | NotInvertible ->
		      (dprint (fun () -> "Add constraint (2)");
                      addConstraint (cnstrs2, ref (Eqn (cD0, cPsi, Clo sM2, Clo sM1))))
                  end
(*              | ( _ , false , _ , _ ) ->
                  (* neither t1' is not pattern substitutions -- add projPat case *)
                  let cnstr = ref (Eqn (cD0, cPsi, Clo sM1, Clo sM2)) in
                   addConstraint (cnstrs1, cnstr)

              | ( _ , _ , _ , false ) ->
                  (* neither t2' is not pattern substitutions -- add projPat case *)
                  let cnstr = ref (Eqn (cD0, cPsi, Clo sM1, Clo sM2)) in
                   addConstraint (cnstrs1, cnstr)
*)
              | (_ , _ , _ , _) ->
                  begin match  (isProjPatSub t1' , isProjPatSub t2') with
                    | ( _ , true ) ->
                        begin try
                          let mtt2 = Whnf.m_invert (Whnf.cnormMSub mt2) in
                          let (flat_cPsi, conv_list) = ConvSigma.flattenDCtx cD0 cPsi in
                          let phat = Context.dctxToHat flat_cPsi in
                          let t_flat = ConvSigma.strans_sub cD0 t2' conv_list in
                          let tM1'   = ConvSigma.strans_norm cD0 sM1 conv_list in
                          let ss = invert t_flat in

(*                     let _ = dprint (fun () ->
                                      "UNIFY(1 c (proj-sub)): " ^
                                              P.mctxToString cD0 ^ "\n" ^
                                              P.normalToString cD0 cPsi sM1
                                      ^ " : " ^ P.typToString cD0 cPsi (tP1, t1') ^
                                        "\n    " ^
                                              P.normalToString cD0 cPsi sM2
                                      ^ " : " ^ P.typToString cD0 cPsi (tP2, t2')
                                      ^ "\n") in
*)
                          let sM1' = trail (fun () -> prune cD0 cPsi2 phat (tM1', id) (mtt2, ss) (MVarRef r2)) in
                            instantiateMMVar (r2, sM1', !cnstrs2)
                        with
                          | NotInvertible ->
			    (dprint (fun () -> "Add constraint (3)");
                            addConstraint (cnstrs2, ref (Eqn (cD0, cPsi, Clo sM1, Clo sM2))))
                        end


                    | ( true, _ ) ->
                        begin try
                          let mtt1 = Whnf.m_invert (Whnf.cnormMSub mt1) in
                          let (flat_cPsi, conv_list) = ConvSigma.flattenDCtx cD0 cPsi in
                          let phat = Context.dctxToHat flat_cPsi in
                          let t_flat = ConvSigma.strans_sub cD0 t1' conv_list in
                          let tM2'   = ConvSigma.strans_norm cD0 sM2 conv_list in
                          let ss = invert t_flat in
                          let sM2' = trail (fun () -> prune cD0 cPsi1 phat (tM2', id) (mtt1, ss) (MVarRef r1)) in
                            instantiateMMVar (r1, sM2', !cnstrs1)
                        with
                          | NotInvertible ->
			    (dprint (fun () -> "Add constraint (4)");
                            addConstraint (cnstrs1, ref (Eqn (cD0, cPsi, Clo sM1, Clo sM2))))
                        end



                    | ( _ , _ ) ->
                        (* neither t1' nor t2' are pattern substitutions *)
                        let cnstr = ref (Eqn (cD0, cPsi, Clo sM1, Clo sM2)) in
			let _ = dprint (fun () -> "Add constraint (5)") in
                          addConstraint (cnstrs1, cnstr)
                  end
            end


    (* MMVar-normal case *)
    | ((Root (loc, MMVar (MInst (_n, r, cD,  cPsi1, tP, cnstrs, mdep), (mt, t)), _tS), s1) as sM1, ((_tM2, _s2) as sM2)) ->
        dprnt "(011) MMVar-_";
        if blockdeclInDctx (Whnf.cnormDCtx (cPsi1, Whnf.m_id)) then
          (dprnt "(011) - blockinDCtx";
          let tN = genMMVarstr loc cD cPsi1 (tP, id) in
            instantiateMMVar (r, tN,!cnstrs);
            unifyTerm mflag cD0 cPsi sM1 sM2)
        else
        let t' = simplifySub cD0 cPsi (Whnf.normSub (comp t s1)) in
        let _ = dprint (fun () -> "cPsi = " ^ P.dctxToString cD0 cPsi) in
        let _ = dprint (fun () -> "t' = " ^ P.subToString cD0 cPsi t') in
        let _ = dprint (fun () -> "mt = " ^ P.msubToString cD0 mt) in
          if isPatSub t' && isPatMSub (Whnf.cnormMSub mt) then
            begin try
              let ss  = invert t' in
              let mtt = Whnf.m_invert (Whnf.cnormMSub mt) in
              let _ = dprint (fun () ->
                                "UNIFY(2): MMVar-Normal\n" ^
                                  P.mctxToString cD0 ^ "\n" ^
                                  P.normalToString cD0 cPsi sM1 ^ "  ==  " ^
                                  P.normalToString cD0 cPsi sM2 ^ "\n") in
              let phat = Context.dctxToHat cPsi in
              let sM2' = trail (fun () -> prune cD cPsi1 phat sM2 (mtt, ss) (MMVarRef r)) in
              let _ = dprint (fun () ->
                                "UNIFY(2): MMVar-Normal Pruned sM2'\n" ^
                                  P.mctxToString cD ^ ";\n" ^
                                  P.dctxToString cD cPsi1 ^ "\n  |- " ^
                                  P.normalToString cD cPsi1 (sM2', id) ^ "\n" ) in
                dprint (fun () -> "Instantiate meta^2-variable  " ^
                          P.normalToString cD0 cPsi sM1);
                instantiateMMVar (r, sM2', !cnstrs) ;
                dprint (fun () -> "   to : " ^
                              P.normalToString cD0 cPsi sM1)
            with
              | NotInvertible ->
                addConstraint (cnstrs, ref (Eqn (cD0, cPsi, Clo sM1, Clo sM2)))
            end
          else
            (* If we have Sigma types in the context cPsi and we have proj-pat-substitutions *)
            if isProjPatSub t' && isPatMSub mt then
              begin try
                let _ = dprint (fun () -> "MMVar case - with projpat sub") in
                let _ = dprint (fun () ->
                                "UNIFY(2): MMVar-Normal\n" ^
                                  P.mctxToString cD0 ^ "\n" ^
                                  P.normalToString cD0 cPsi sM1 ^ "  ==  " ^
                                  P.normalToString cD0 cPsi sM2 ^ "\n") in
                let (flat_cPsi, conv_list) = ConvSigma.flattenDCtx cD0 cPsi in
                let phat = Context.dctxToHat flat_cPsi in
                let t_flat = ConvSigma.strans_sub cD0 t' conv_list in
                let tM2'   = ConvSigma.strans_norm cD0 sM2 conv_list in
                let ss = invert t_flat in
                let mtt = Whnf.m_invert (Whnf.cnormMSub mt) in
                let _ = dprint (fun () ->
                                "UNIFY(2): MMVar-Normal\n" ^
                                  P.mctxToString cD0 ^ "\n" ^
                                  P.dctxToString cD0 cPsi ^ "\n   " ^
                                  "sM1 = " ^ P.normalToString cD0 cPsi sM1 ^ "\n    " ^
                                  "sM2 = " ^ P.normalToString cD0 cPsi sM2 ^ "\n") in
                (*  flat_cPsi |- tM2'
                        cPsi  |- t' : cPsi1
                        flat_cPsi |- t_flat : cPsi1
                        cPsi1     |- ss : flat_cPsi
                    cPsi1      |- r
                    cPsi1      | [ss] tM2'
                *)
                let _ = dprint (fun () ->
                                  "MMVAR (local contexts) : cD = " ^ P.mctxToString cD ^
                                  "\n                        cPsi1 = " ^P.dctxToString cD cPsi1)
    in
                let _ = dprint (fun () ->
                                  "General context cPsi = " ^P.dctxToString cD0 cPsi)  in
                let _ = dprint (fun () ->
                                  "General context flatten cPsi = "
                                  ^P.dctxToString cD0 flat_cPsi)  in
                let _ = dprint (fun () -> "t_flat = " ^ P.subToString cD flat_cPsi t_flat)    in
                let _ = dprint (fun () -> " tM2  (in flat_cPsi) = " ^
                                  P.normalToString cD flat_cPsi (tM2', id)) in
                let _ = dprint (fun () -> "ss = " ^ P.subToString cD cPsi1 ss)    in
                let sM2' = trail (fun () -> prune cD cPsi1 phat (tM2', id)  (mtt, ss) (MMVarRef r)) in
              let _ = dprint (fun () ->
                                "UNIFY(2): MMVar-Normal Pruned sM2' with in flattened cPsi\n" ^
                                  P.mctxToString cD ^ "\n" ^
                                  P.normalToString cD cPsi1 (sM2', id) ^ "\n" ) in
                  instantiateMMVar (r, sM2', !cnstrs)
                with NotInvertible ->
                  (dprint (fun () -> "(010) Add constraints ");
                  addConstraint (cnstrs, ref (Eqn (cD0, cPsi, Clo sM1, Clo sM2))))
              end
          else
             (dprint (fun () -> "(011) Add constraints ");
             addConstraint (cnstrs, ref (Eqn (cD0, cPsi, Clo sM1, Clo sM2))))


    (* normal-MMVar case *)
    | ((_tM1, _s1) as sM1, ((Root (loc, MMVar (MInst (_n, r, cD2, cPsi2, tP, cnstrs, mdep), (mt, t)), _tS), s2) as sM2)) ->
        dprnt "(012) _-MMVar";
        if blockdeclInDctx (Whnf.cnormDCtx (cPsi2, Whnf.m_id)) then
          (dprnt "(012) - blockinDCtx";
          let tN = genMMVarstr loc cD2 cPsi2 (tP, id) in
            instantiateMMVar (r, tN,!cnstrs);
            unifyTerm mflag cD0 cPsi sM1 sM2)
        else
        let t' = simplifySub cD0 cPsi (Whnf.normSub (comp t s2)) in
          if isPatSub t' && isPatMSub mt then
            try
               let _ = dprint (fun () ->
                                "UNIFY(3): normal-MMVar" ^
                                  P.mctxToString cD0 ^ "\n" ^
                                  P.normalToString cD0 cPsi sM1 ^ "\n    " ^
                                  P.normalToString cD0 cPsi sM2 ^ "\n") in

              let ss   = invert t' in
              let mtt  = Whnf.m_invert (Whnf.cnormMSub mt) in
              let phat = Context.dctxToHat cPsi in
              let _ = dprint (fun () -> "                sM1 (expected pruned result) =   " ^
             P.normalToString cD2 cPsi2 (Whnf.cnorm (Whnf.norm sM1,mtt),  Substitution.LF.id)) in
              let sM1' = trail (fun () -> prune cD2 cPsi2 phat sM1 (mtt, ss) (MMVarRef r)) in
              let _ = dprint (fun () -> "   (012) - normal - MMVar cD2 = " ^
              P.mctxToString cD0) in
              let _ = dprint (fun () -> "   pruned sM1 = ") in
              let _ = dprint (fun () -> "                  " ^
                                P.normalToString cD2 cPsi2 (sM1', Substitution.LF.id)) in
                instantiateMMVar (r, sM1', !cnstrs)
            with
              | NotInvertible ->
                (dprint (fun () -> "(012) Add constraints ");
                addConstraint (cnstrs, ref (Eqn (cD0, cPsi, Clo sM1, Clo sM2))))
          else
            (* If we have Sigma types in the context cPsi and we have proj-pat-substitutions *)
            if isProjPatSub t' && isPatMSub mt then
            try
               let _ = dprint (fun () ->
                                "UNIFY(3): normal-MMVar" ^
                                  P.mctxToString cD0 ^ "\n" ^
                                  P.normalToString cD0 cPsi sM1 ^ "\n    " ^
                                  P.normalToString cD0 cPsi sM2 ^ "\n") in
              let (flat_cPsi, conv_list) = ConvSigma.flattenDCtx cD0 cPsi in
              let phat = Context.dctxToHat flat_cPsi in
              let t_flat = ConvSigma.strans_sub cD0 t' conv_list in
              let tM1'   = ConvSigma.strans_norm cD0 sM1 conv_list in
              let ss = invert t_flat in
              let mtt = Whnf.m_invert (Whnf.cnormMSub mt) in
              let sM1' = trail (fun () -> prune cD2 cPsi2 phat (tM1', id) (mtt, ss) (MMVarRef r)) in
                instantiateMMVar (r, sM1', !cnstrs)
            with
              | NotInvertible ->
                (dprint (fun () -> "(013) Add constraints ");
                addConstraint (cnstrs, ref (Eqn (cD0, cPsi, Clo sM1, Clo sM2))))
            else
              (dprint (fun () -> "(014) Add constraints ");
              addConstraint (cnstrs, ref (Eqn (cD0, cPsi, Clo sM1, Clo sM2))))

    | (((Root(_, h1,tS1), s1) as _sM1), ((Root(_, h2, tS2), s2) as _sM2)) ->
        dprnt "(020) Root-Root";
        let _ = dprint (fun () ->
                          "UNIFY: normal - normal (non MVar cases) " ^
                            P.mctxToString cD0 ^ "      |-    " ^
                            P.normalToString cD0 cPsi _sM1 ^ "           ==       " ^
                            P.normalToString cD0 cPsi _sM2 ^ "\n") in

        (* s1 = s2 = id by whnf *)
        unifyHead  mflag cD0 cPsi h1 h2;
        unifySpine mflag cD0 cPsi (tS1, s1) (tS2, s2)

    | (_sM1, _sM2) ->
        raise (Failure "Expression clash")

  and unifyHead mflag cD0 cPsi head1 head2 =
    match (head1, head2) with
    | (BVar k1, BVar k2) ->
        if k1 = k2 then
          ()
        else
          raise (Failure "Bound variable clash")

    | (Const c1, Const c2) ->
        if c1 = c2 then
          ()
        else
          raise (Failure "Constant clash")

    | (FVar x1, FVar x2) ->
        if x1 = x2 then
          ()
        else
          raise (Failure "Free Variable clash")

    | (MVar (Offset k, s) , MVar(Offset k', s')) ->
        if k = k' then unifySub mflag cD0 cPsi s s'
        else raise (Failure "Bound MVar clash")

    | (FMVar (u, s) , FMVar(u', s')) ->
        if u = u' then unifySub mflag cD0 cPsi s s'
        else raise (Failure "Bound MVar clash")

    | (FPVar (q, s), FPVar (p, s'))
        ->   (if p = q then
                unifySub mflag cD0 cPsi s s'
              else raise (Failure "Front FPVar mismatch"))

    | (PVar (Offset k, s) , PVar(Offset k', s')) ->
        if k = k' then
           unifySub mflag cD0 cPsi s s'
        else raise (Failure "Parameter variable clash")


    | (PVar (PInst (_n, q, _cPsi1, tA1, cnstr, _), s1) as h1, BVar k2) ->
        let s1' = simplifySub cD0 cPsi (Whnf.normSub s1) in
          if isPatSub s1' then
           (begin try
               let TypDecl(_ , tA2) = Context.ctxDec cPsi k2 in
                 unifyTyp mflag cD0 cPsi (tA1, s1') (tA2, id)
            with Context.NoTypAvailable -> raise (Failure ("ERROR: Encountered undefined bound variable "))
            end;
(*            dprint (fun () -> "\n unifyHead bvar - pvar \n") ;*)
            begin match bvarSub k2 (invert s1') with
                  | Head (BVar k2') -> instantiatePVar (q, BVar k2', !cnstr)
                  | _               -> raise (Failure "Parameter violation")
            end)
          else
            (* example: q[q[x,y],y] = x  should succeed
                        q[q[x,y],y] = y  should fail
               This will be dealt with when solving constraints.
            *)
            (dprint (fun () -> "(015) Add constraints ");
            addConstraint (cnstr, ref (Eqh (cD0, cPsi, h1, BVar k2))))

    | (BVar k1, (PVar (PInst (_n, q, _cPsi2, tA2, cnstr, _), s2) as h1)) ->
        let s2' = simplifySub cD0 cPsi (Whnf.normSub s2) in
          if isPatSub s2' then
            begin
              begin try
(*                let _ = dprint (fun () -> "\n unifyHead bvar -pvar \n") in*)
                let TypDecl(_ , tA1) = Context.ctxDec cPsi k1 in
                  unifyTyp mflag cD0 cPsi (tA1, id) (tA2, s2')
              with Context.NoTypAvailable -> () end;
(*              dprint (fun () -> "unifyHead bvar -pvar ");*)
              match bvarSub k1 (invert s2') with
                | Head (BVar k1') ->
                    instantiatePVar (q, BVar k1', !cnstr)
                | _ -> raise (Failure "Parameter violation")
             end
          else
            addConstraint (cnstr, ref (Eqh (cD0, cPsi, BVar k1, h1)))
    (* MPVar - MPVar *)
    | (MPVar (MPInst (_n1, q1, cD1, cPsi1, tA1, cnstr1, mDep1) as q1', (mt1, s1)) ,
       MPVar (MPInst (_n2, q2, cD2, cPsi2, tA2, cnstr2, mDep2) as q2', (mt2, s2)) ) ->
        let s1' = simplifySub cD0 cPsi (Whnf.normSub s1) in
        let s2' = simplifySub cD0 cPsi (Whnf.normSub s2) in
        let mt1' = Whnf.cnormMSub mt1 in
        let mt2' = Whnf.cnormMSub mt2 in
        (* check s1' and s2' are pattern substitutions; possibly generate constraints;
           check intersection (s1', s2'); possibly prune *)
        if q1 == q2 then (* cPsi1 = _cPsi2 *)
          (match (isPatMSub mt1', isPatSub s1' ,  isPatMSub mt2', isPatSub s2') with
            | ( true, true, true, true ) ->
                (* if Whnf.convSub s1' s2' && Whnf.convMSub mt1' mt2' then *)
                (*   () *)
                (* else *)
                let phat = Context.dctxToHat cPsi in
                let (s', cPsi') = intersection phat s1' s2' cPsi1 in
                  (* if cD ; cPsi |- s1' <= cPsi1 and cD ; cPsi |- s2' <= cPsi1
                     then cD ; cPsi1 |- s' <= cPsi' *)
                  (* cPsi' =/= Null ! otherwise no instantiation for
                     parameter variables exists *)

                let (mt', cD') = m_intersection (Whnf.cnormMSub mt1) (Whnf.cnormMSub mt2) cD1 in
                      (* if cD |- mt1 <= cD1 and cD |- mt2 <= cD1
                         then cD1 |- mt' <= cD' *)
                let ss'  = invert (Whnf.normSub s') in
                      (* if cD ; cPsi1 |- s' <= cPsi'
                         then cD ; cPsi' |- ss' <= cPsi1 *)
                      (* cD ; cPsi' |- [s']^-1(tA1) <= type *)
                let mtt' = Whnf.m_invert (Whnf.cnormMSub mt') in
                    (* if cD1 |- mt' <= cD'
                       then cD' |- mtt' <= cD1 *)
                    (* by assumption: cD1 ; cPsi1 |- tP1 <= type
                     * by assumption: cD' |- mtt' <= cD1
                     *                cD' ; [mtt']cPsi1 |- [mtt']tP1 <= type
                     *
                     *                cD ; cPsi' |- ss' <= cPsi1

                     * We want         cD' ; [mtt']cPsi' |- [mss'][mtt']tP1 <= type
                     *
                     * Since we can't create m-closures, we need to normalize here.
                     *)

                let cPsi_n = Whnf.cnormDCtx (cPsi', mtt') in
                let tA1_n  = Whnf.cnormTyp (TClo(tA1,ss'), mtt') in


                let w = Whnf.newMPVar None (cD', cPsi_n, tA1_n) mDep1 in
                      (* w::[s'^-1](tA1)[cPsi'] in cD'            *)
                      (* cD' ; cPsi1 |- w[s'] <= [s']([s'^-1] tA1)
                         [|w[s']/u|](u[t1]) = [t1](w[s'])
                         [|w[s']/u|](u[t2]) = [t2](w[s'])
                      *)

                  instantiateMPVar (q2, MPVar(w, (mt', s')), !cnstr2)

            | (true, true, _, false) ->
                addConstraint (cnstr2, ref (Eqh (cD0, cPsi, head1, head2))) (*XXX double-check *)
            | (true, true, false, _) ->
                addConstraint (cnstr2, ref (Eqh (cD0, cPsi, head1, head2))) (*XXX double-check *)
            | (false, _, _, _) ->
                addConstraint (cnstr1, ref (Eqh (cD0, cPsi, head2, head1)))  (*XXX double-check *)
            | (_, false, _, _) ->
                addConstraint (cnstr1, ref (Eqh (cD0, cPsi, head2, head1)))  (*XXX double-check *)
           )
        else
          ((*let _ = dprint (fun () -> "[unifyHead] PVar (PInst) q1 =/= q2 " ) in*)
            match (isPatMSub mt1', isPatSub s1' , isPatMSub mt2', isPatSub s2') with
             | (true, true, true, true) ->
                 (* no occurs check necessary, because s1' and s2' are pattern subs. *)
                 let _ = unifyTyp mflag cD0 cPsi (tA1, s1') (tA2, s2') in
 (*                let _ = dprint (fun () -> "Unification of the types done ... \n") in *)
                 (* at this point: [s1']tA1 = [s2']tA2  ! *)
                 let ss = invert s1' in
                      (* cD ; cPsi1 |- ss1 <= cPsi *)
                 let mtt1 = Whnf.m_invert mt1' in
                      (* cD1 |- mtt1 <= cD *)
                 let phat = Context.dctxToHat cPsi in
                 let (id_sub, cPsi2') = pruneCtx phat (s2', cPsi2) (mtt1, ss) in
                 let (id_msub, cD2') = pruneMCtx cD0 (mt2', cD2) mtt1 in
                   (* if   cPsi  |- s2' <= cPsi2  and cPsi1 |- ss <= cPsi
                      then cPsi2 |- id_sub <= cPsi2' and [ss](s2' (id_sub)) exists *)
                   (* if   cD  |- mt2' <= cD2  and cD1 |- mtt1 <= cD
                      then cD2 |- id_msub <= cD2' and [mtt1](mt2' (id_msub)) exists *)
                   (* cPsi' =/= Null ! otherwise no instantiation for
                      parameter variables exists *)
                 let i_id_sub  = invert id_sub in
                        (* cD; cPsi2' |- i_id_sub : cPsi2 *)
                 let i_msub = Whnf.m_invert id_msub in
                        (* cD2' |- i_msub <= cD2
                         * cD ; cPsi2' |- i_id_sub <= cPsi2
                         * cD2 ; [|i_msub|]cPsi2' |- [|i_msub|]i_id_sub <= [|i_msub|]cPsi2
                         *
                         * and more importantly: cD2 |- [|i_msub|]cPsi2' ctx
                         *
                         * cD2' ; [|i_msub|]cPsi2 |- [|i_msub|]tA2 <= type
                         * cD2' ; [|i_msub|]cPsi2' |- [|i_id_msub|][i_id_sub]tA2 <= type
                        *)
                 let cPsi2'' = Whnf.cnormDCtx (cPsi2', i_msub) in
                 let tA2'    = Whnf.cnormTyp (Whnf.normTyp (tA2, i_id_sub), i_msub) in

                 let v = Whnf.newMPVar None (cD2', cPsi2'', tA2') mDep1 in

                   (instantiateMPVar (q2, MPVar(v, (id_msub , id_sub)), !cnstr2);

                    instantiateMPVar (q1, MPVar(v, (Whnf.mcomp (Whnf.mcomp id_msub mt2') mtt1 ,
                                                    comp (comp id_sub s2') ss)),
                                          !cnstr1))


            | (true, true, _ , _ ) ->
                 let _ =  unifyTyp mflag cD0 cPsi (tA1, s1') (tA2, s2') in
                  (* only s1' is a pattern sub
                     [(s1)^-1](q2[s2']) = q2[(s1)^-1 s2']
                  *)
                 let ss1 = invert s1' in
                 let mtt1 = Whnf.m_invert mt1' in

                 let phat = Context.dctxToHat cPsi in
                 let s' = invSub cD0 phat (s2', cPsi2) (mtt1 , ss1) (PVarRef q1) in
                 let ms' = invMSub cD0 (mt2', cD2) mtt1 (PVarRef q1) in
                   instantiateMPVar (q1, MPVar(q2', (ms', s')), !cnstr1)

            | (_, _, true , true ) ->
                 let _ =  unifyTyp mflag cD0 cPsi (tA1, s1') (tA2, s2') in
                  (* only s1' is a pattern sub
                     [(s1)^-1](q2[s2']) = q2[(s1)^-1 s2']
                  *)
                 let ss2 = invert s2' in
                 let mtt2 = Whnf.m_invert mt2' in

                 let phat = Context.dctxToHat cPsi in
                 let s' = invSub cD0 phat (s1', cPsi1) (mtt2 , ss2) (PVarRef q2) in
                 let ms' = invMSub cD0 (mt1', cD1) mtt2 (PVarRef q2) in
                   instantiateMPVar (q2, MPVar(q1', (ms', s')), !cnstr2)

             | (false, _, _ , _ ) ->
                 (* neither s1' nor s2' are patsub *)
                 addConstraint (cnstr1, ref (Eqh (cD0, cPsi, head1, head2)))
             | (_, false, _ , _ ) ->
                 (* neither s1' nor s2' are patsub *)
                 addConstraint (cnstr1, ref (Eqh (cD0, cPsi, head1, head2)))
             (* | (_, _, false , _ ) -> *)
             (*     (\* neither s1' nor s2' are patsub *\) *)
             (*     addConstraint (cnstr2, ref (Eqh (cD0, cPsi, head2, head1))) *)
             (* | (_, _, _ , false ) -> *)
             (*     (\* neither s1' nor s2' are patsub *\) *)
             (*     addConstraint (cnstr2, ref (Eqh (cD0, cPsi, head2, head1))) *)
          )


    | (MPVar (MPInst (_n1, q1, cD1, cPsi1, tA1, cnstr1, mDep), (mt1, s1)) , h) ->
        (* ?#p[mt1, s1] ==  BVar k    or     ?#p[mt1, s1] = PVar (q, s) *)
        dprnt "(013) _-MPVar - head";
      if isVar h then
        if isPatSub s1 && isPatMSub mt1 then
          let ss = invert (Whnf.normSub s1) in
          let mtt = Whnf.m_invert (Whnf.cnormMSub mt1) in
           begin match h with
             | BVar k -> begin match bvarSub k ss with
                         | Head h -> instantiateMPVar (q1, h, !cnstr1)
                         | _ -> raise (Failure ("Looking up " ^ string_of_int k ^ "\n"))
                         end
             | PVar (p,s) -> begin match Whnf.cnormHead (h, mtt) with
                             | PVar(q, s') ->  instantiateMPVar (q1,PVar(q, comp s' s1), !cnstr1)
                             | _ -> raise (Failure "Meta^2-parameter failure")
                             end

             | _ -> raise (Failure "Meta^2-Parameter failure")
           end
        else
          raise (Failure "Cannot instantiate PVar with a head which is not guaranteed to remain a variable")


    | (h, MPVar (MPInst (_n1, q1, cD1, cPsi1, tA1, cnstr1, mDep), (mt1, s1)) ) ->
        dprnt "(013) _-MPVar - head";
      if isVar h then
        if isPatSub s1 && isPatMSub mt1 then
          let ss = invert (Whnf.normSub s1) in
          let mtt = Whnf.m_invert (Whnf.cnormMSub mt1) in
           begin match h with
             | BVar k -> begin match bvarSub k ss with
                         | Head h -> instantiateMPVar (q1, h, !cnstr1)
                         | _ -> raise (Failure ("Looking up " ^ string_of_int k ^ "\n"))
                         end
             | PVar (p,s) -> begin match Whnf.cnormHead (h, mtt) with
                             | PVar(q, s') ->  instantiateMPVar (q1,PVar(q, comp s' s1), !cnstr1)
                             | _ -> raise (Failure "Meta^2-parameter failure")
                             end
             | _ -> raise (Failure "Meta^2-Parameter failure")
          end
        else
          raise (Failure "Cannot instantiate PVar with a head which is not guaranteed to remain a variable")

    (* PVar - PVar *)

    | (PVar (PInst (_n1, q1, cPsi1, tA1, cnstr1, mDep1) as q1', s1'),
       PVar (PInst (_n2, q2, cPsi2, tA2, cnstr2, mDep2) as q2', s2')) ->
        (* check s1' and s2' are pattern substitutions; possibly generate constraints;
           check intersection (s1', s2'); possibly prune;
           check q1 = q2 *)
        let s1' = Whnf.normSub s1' in
        let s2' = Whnf.normSub s2' in
        let _ = dprint (fun () -> "[unifyHead] PVar (PInst) = PVar(PInst) " ) in
        if q1 == q2 then (* cPsi1 = _cPsi2 *)
(*          (let _ = dprint (fun () -> "[unifyHead] PVar (PInst) q1 = q2 " ) in*)
          (match (isPatSub s1' ,  isPatSub s2') with
            | (true, true) ->
                let phat = Context.dctxToHat cPsi in
                let (s', cPsi') = intersection phat s1' s2' cPsi1 in
                  (* if cD ; cPsi |- s1' <= cPsi1 and cD ; cPsi |- s2' <= cPsi1
                     then cD ; cPsi1 |- s' <= cPsi' *)
                  (* cPsi' =/= Null ! otherwise no instantiation for
                     parameter variables exists *)
                let ss' = invert (Whnf.normSub s') in
                  (* cD ; cPsi' |- [s']^-1(tA1) <= type *)
                let w = Whnf.newPVar None (cPsi', TClo(tA1, ss')) mDep1 in
                  (* w::[s'^-1](tA1)[cPsi'] in cD'            *)
                  (* cD' ; cPsi1 |- w[s'] <= [s']([s'^-1] tA1)
                     [|w[s']/u|](u[t]) = [t](w[s'])
                  *)
                  instantiatePVar (q2, PVar(w, s'), !cnstr2)
            | (true, false) ->
                addConstraint (cnstr2, ref (Eqh (cD0, cPsi, head1, head2))) (*XXX double-check *)
            | (false, _) ->
                addConstraint (cnstr1, ref (Eqh (cD0, cPsi, head2, head1)))  (*XXX double-check *))
        else
          (let _ = dprint (fun () -> "[unifyHead] PVar (PInst) q1 =/= q2 " ) in
            match (isPatSub s1' , isPatSub s2') with
             | (true, true) ->
                let _ = dprint (fun () -> "[unifyHead] " ^ P.headToString cD0 cPsi head1 ^
                                  " === " ^ P.headToString cD0 cPsi head2 ) in
                let _ = dprint (fun () -> "q1 .  cPsi1: " ^ P.dctxToString cD0 cPsi1) in
                let _ = dprint (fun () -> "q2 .  cPsi2: " ^ P.dctxToString cD0 cPsi2) in
                let _ = dprint (fun () -> "q1 .  tA1  : " ^ P.typToString cD0 cPsi1 (tA1, id)) in
                let _ = dprint (fun () -> "q2 .  tA2  : " ^ P.typToString cD0 cPsi2 (tA2, id)) in

                 (* no occurs check necessary, because s1' and s2' are pattern subs. *)
                 let _ = unifyTyp mflag cD0 cPsi (tA1, s1') (tA2, s2') in
                let _ = dprint (fun () -> "Unification of the types  done ... \n") in
                 (* at this point: s1' = s2'    ! *)
                 let ss = invert s1' in
                  let _ = dprint (fun () -> "Inverted s1' " ^ P.subToString cD0 cPsi ss ) in
                 let phat = Context.dctxToHat cPsi in
                 let (s', cPsi') = pruneCtx phat (s2', Whnf.normDCtx cPsi2) (MShift 0, ss) in
                 let _ = dprint (fun () -> "Pruned cPsi2 : " ^ P.dctxToString cD0 cPsi') in
                 let _ = dprint (fun () -> "Pruning subst s' : " ^ P.subToString cD0 cPsi2 s') in
                   (*
                   (* if   cPsi  |- s2' <= cPsi2  and cPsi1 |- ss <= cPsi
                      then cPsi2 |- s' <= cPsi' and [ss](s2' (s')) exists *)
                   (* cPsi' =/= Null ! otherwise no instantiation for
                      parameter variables exists *)
                 *)
                 let p = Whnf.newPVar None (cPsi', TClo(tA2, invert (Whnf.normSub s'))) mDep1 in
                   (* p::([s'^-1]tA2)[cPsi'] and
                      [|cPsi2.p[s'] / q2 |](q2[s2']) = p[[s2'] s']

                      and   cPsi |- [s2'] s' : cPsi'
                      and   cPsi |- p[[s2'] s'] : [s2'][s'][s'^-1] tA2
                      and [s2'][s'][s'^-1] tA2  = [s2']tA2 *)
                   (instantiatePVar (q2, PVar(p, s'), !cnstr2);
                    (* instantiatePVar (q1, PVar(p, s'), !cnstr1);*)
                    (*  cPsi1 |-  ss [s2']  s'  : cPsi'
                        cPsi  |-   comp s' s2'   : cPsi'
                        cPsi1 |-  (comp s1 s2') ss : cPsi'
                     *)
                    instantiatePVar (q1, PVar(p, comp (comp s' s2') ss), !cnstr1))

             | (true, false) ->
                 let _ =  unifyTyp mflag cD0 cPsi (tA1, s1') (tA2, s2') in

                  (* only s1' is a pattern sub
                     [(s1)^-1](q2[s2']) = q2[(s1)^-1 s2']
                  *)
                 let ss1 = invert s1' in
                 let phat = Context.dctxToHat cPsi in
                 let s' = invSub cD0 phat (s2', cPsi2) (MShift 0 , ss1)  (PVarRef q1) in
                   instantiatePVar (q1, PVar(q2',s'), !cnstr1)

             | (false, true) ->
                 let _ = unifyTyp mflag cD0 cPsi (tA1, s1') (tA2, s2') in

                 (* only s2' is a pattern sub *)
                 let ss2 = invert s2' in
                 let phat = Context.dctxToHat cPsi in
                 let s' = invSub cD0 phat (s1', cPsi1) (MShift 0, ss2) (PVarRef q2) in
                   instantiatePVar (q2, PVar(q1', s'), !cnstr2)

             | (false, false) ->
                 (* neither s1' nor s2' are patsub *)
                 addConstraint (cnstr1, ref (Eqh (cD0, cPsi, head1, head2))))

(*
    BP: One could allow unification to succeeds in this case.

    | (PVar (PInst (_n1, q1, cPsi1, tA1, cnstr1) as q1', s1') ,
       Proj (PVar (PInst (_n2, q2, cPsi2, tA2, cnstr2) as q2', s2'), k)) ->
        let s1' = Whnf.normSub s1' in
        let s2' = Whnf.normSub s2' in
        let _ = dprint (fun () -> "[unifyHead] PVar (PInst) = PVar(PInst) " ) in
        if q1 == q2 then (* cPsi1 = _cPsi2 *)
        (print_string "[UnifyHead] Projection of a parameter variable\n";
         raise (Failure "PVar i =/= Proj PVar"))
        else
          (
            match (isPatSub s1' , isPatSub s2') with
             | (true, true) ->
                let _ = dprint (fun () -> "[unifyHead] " ^ P.headToString cD0 cPsi head1 ^
                                  " === " ^ P.headToString cD0 cPsi head2 ) in
                let _ = dprint (fun () -> "q1 .  cPsi1: " ^ P.dctxToString cD0 cPsi1) in
                let _ = dprint (fun () -> "q2 .  cPsi2: " ^ P.dctxToString cD0 cPsi2) in
                let _ = dprint (fun () -> "q1 .  tA1  : " ^ P.typToString cD0 cPsi1 (tA1, id)) in
                let _ = dprint (fun () -> "q2 .  tA2  : " ^ P.typToString cD0 cPsi2 (tA2, id)) in

                 (* no occurs check necessary, because s1' and s2' are pattern subs. *)
                (* bp : we need to unify tA1 with the k-th element in tA2

                   let _ = unifyTyp mflag cD0 cPsi (tA1, s1') (tA2, s2') in
                *)
                let _ = dprint (fun () -> "Unification of the types  done ... \n") in
                 (* at this point: s1' = s2'    ! *)
                 let ss = invert s1' in
                  let _ = dprint (fun () -> "Inverted s1' " ^ P.subToString cD0 cPsi ss ) in
                 let phat = Context.dctxToHat cPsi in
                 let (s', cPsi') = pruneCtx phat (s2', Whnf.normDCtx cPsi2) (MShift 0, ss) in
                 let _ = dprint (fun () -> "Pruned cPsi2 : " ^ P.dctxToString cD0 cPsi') in
                 let _ = dprint (fun () -> "Pruning subst s' : " ^ P.subToString cD0 cPsi2 s') in
                   (*
                   (* if   cPsi  |- s2' <= cPsi2  and cPsi1 |- ss <= cPsi
                      then cPsi2 |- s' <= cPsi' and [ss](s2' (s')) exists *)
                   (* cPsi' =/= Null ! otherwise no instantiation for
                      parameter variables exists *)
                 *)
                 let p = Whnf.newPVar None (cPsi', TClo(tA2, invert (Whnf.normSub s'))) in
                   (* p::([s'^-1]tA2)[cPsi'] and
                      [|cPsi2.p[s'] / q2 |](q2[s2']) = p[[s2'] s']

                      and   cPsi |- [s2'] s' : cPsi'
                      and   cPsi |- p[[s2'] s'] : [s2'][s'][s'^-1] tA2
                      and [s2'][s'][s'^-1] tA2  = [s2']tA2 *)
                   (instantiatePVar (q2, PVar(p, s'), !cnstr2);
                    (* instantiatePVar (q1, PVar(p, s'), !cnstr1);*)
                    (*  cPsi1 |-  ss [s2']  s'  : cPsi'
                        cPsi  |-   comp s' s2'   : cPsi'
                        cPsi1 |-  (comp s1 s2') ss : cPsi'
                     *)
                    instantiatePVar (q1, PVar(p, comp (comp s' s2') ss), !cnstr1))

             | (true, false) ->
                 let _ =  unifyTyp mflag cD0 cPsi (tA1, s1') (tA2, s2') in

                  (* only s1' is a pattern sub
                     [(s1)^-1](q2[s2']) = q2[(s1)^-1 s2']
                  *)
                 let ss1 = invert s1' in
                 let phat = Context.dctxToHat cPsi in
                 let s' = invSub cD0 phat (s2', cPsi2) (MShift 0 , ss1)  (PVarRef q1) in
                   instantiatePVar (q1, PVar(q2',s'), !cnstr1)

             | (false, true) ->
                 let _ = unifyTyp mflag cD0 cPsi (tA1, s1') (tA2, s2') in

                 (* only s2' is a pattern sub *)
                 let ss2 = invert s2' in
                 let phat = Context.dctxToHat cPsi in
                 let s' = invSub cD0 phat (s1', cPsi1) (MShift 0, ss2) (PVarRef q2) in
                   instantiatePVar (q2, PVar(q1', s'), !cnstr2)

             | (false, false) ->
                 (* neither s1' nor s2' are patsub *)
                 addConstraint (cnstr1, ref (Eqh (cD0, cPsi, head1, head2)))
          )

*)

    | (PVar _  , Proj (PVar _, _)) ->
        (print_string "[UnifyHead] Projection of a parameter variable\n";
         raise (Failure "PVar i =/= Proj PVar"))

    | (Proj (PVar _, _), PVar _ ) ->
        (print_string "[UnifyHead] Projection of a parameter variable\n";
         raise (Failure " Proj PVar =/= PVar i"))


    | (Proj(BVar k, i) , PVar (PInst (_n1, q1, _cPsi1, _tA1, cnstr1, mDep), s1)) ->
        let s1' = simplifySub cD0 cPsi (Whnf.normSub s1) in
         if isPatSub s1' then
           let ss' = invert (Whnf.normSub s1') in
             begin match bvarSub k ss' with
               | Head (BVar k') ->
                   instantiatePVar (q1, Proj(BVar k', i), !cnstr1)
               | _ -> raise (Failure "parameter variable =/= projection of bound variable ")
             end
         else
           addConstraint (cnstr1, ref (Eqh (cD0, cPsi, head1, head2)))

    | (PVar (PInst (_n1, q1, _cPsi1, _tA1, cnstr1, mDep), s1), Proj(BVar k, i)) ->
        let _ = dprint (fun () -> "[unifyHead] PVar - Proj (BVar )") in
        let s1' = simplifySub cD0 cPsi (Whnf.normSub s1) in
         if isPatSub s1' then
           let ss' = invert (Whnf.normSub s1') in
             begin match bvarSub k ss' with
               | Head (BVar k') ->
                   instantiatePVar (q1, Proj(BVar k', i), !cnstr1)
               | _ -> raise (Failure "parameter variable =/= projection of bound variable ")
             end
         else
           addConstraint (cnstr1, ref (Eqh (cD0, cPsi, head1, head2)))


    | (Proj (h1, i1),  Proj (h2, i2)) ->
(*        let _ = dprint (fun () -> "[unifyHead] Proj - Proj ") in *)
        if i1 = i2 then
          ((* dprint (fun () -> "[unifyHead] " ^ P.headToString cD0 cPsi h1 ^ " === " ^ P.headToString cD0 cPsi h2 ) ;*)
          unifyHead mflag cD0 cPsi h1 h2 )
        else
          raise (Failure ("(Proj) Index clash: " ^ string_of_int i1 ^ " /= " ^ string_of_int i2))

    | (Proj (PVar (PInst (_n, q, _, _, cnstr, mDep), s1), projIndex) as h1, BVar k2) ->
        let _ = (q, cnstr, s1, projIndex, h1, k2) in
          (print_string "Unifying projection of parameter with bound variable currently disallowed\n";
           raise (Failure "Projection of parameter variable =/= bound variable"))

    | (BVar k2, Proj (PVar (PInst (_n, q, cPsi2, tA2, cnstr, mDep), s1), projIndex) as h1) ->
        let _ = (q, cnstr, s1, projIndex, h1, k2) in
           (print_string "Unifying projection of parameter with bound variable currently disallowed\n";
            raise (Failure "Projection of parameter variable =/= bound variable"))

    | (FVar _, Proj (PVar _, _)) ->
        (print_string "[UnifyHead] Unify free variable with projection of parameter variable\n";
         raise (Failure "Projection of parameter variable =/= free variable"))


    | ((PVar (Offset k, s1)) as _sM1,   ((PVar (PInst (_n, r, cPsi1, tp1, cnstrs, mDep), t')) as _sM2)) ->
        let t' = simplifySub cD0 cPsi (Whnf.normSub t') in
          if isPatSub t' then
            try
(*              let _ = dprint (fun () ->
                                "UNIFYHEAD(3): " ^
                                  P.mctxToString cD0 ^ "\n        " ^
                                  P.headToString cD0 cPsi sM1 ^ "\n        " ^
                                  P.headToString cD0 cPsi sM2 ^
                                  " : " ^ P.typToString cD0 cPsi (tP1,   t')) in
*)
              let ss = invert t' in
              let sM1' = PVar (Offset k, comp s1 ss) in

              let _phat = Context.dctxToHat cPsi in
                instantiatePVar (r, sM1', !cnstrs)
            with
              | NotInvertible ->
                  ( (* Printf.printf "Pruning failed -- NotInvertible\n" ; *)
                    (* Printf.printf "Added constraints: NotInvertible:\n" ;
                     addConstraint (cnstrs, ref (Eqn (cD0, cPsi, Clo sM1, Clo sM2))) *)
                    raise (Failure "PVar - BVar dependency")
                  )
          else
            if isProjPatSub t' then
              begin try
                let (flat_cPsi, conv_list) = ConvSigma.flattenDCtx cD0 cPsi in
                let _phat = Context.dctxToHat flat_cPsi in
                let t_flat = ConvSigma.strans_sub cD0 t' conv_list in
(*                let _tM1'   = ConvSigma.strans_head sM1 conv_list in  *)
                let ss = invert t_flat in
(*                let sM1' = trail (fun () -> prune cD0 cPsi1 phat (tM1', id) (MShift 0, ss) (MVarRef r)) in*)
                let sM1' = PVar (Offset k, comp s1 ss) in
                  instantiatePVar (r, sM1', !cnstrs)
              with
              | NotInvertible ->
                  ((* Printf.printf "Added constraints: NotInvertible: \n" ;
                       addConstraint (cnstrs, ref (Eqn (cD0, cPsi, Clo sM1, Clo sM2))) *)
                    (* Printf.printf "Pruning failed -- NotInvertible\n";*)
                     raise (Failure "PVar - BVar dependency")
                  )
              end
            else
             raise (Failure "PVar - Nonpattern substitution")
(*        (print_string "[UnifyHead] PVar(Offset,_) - PVar (PInst,_)\n";
         raise (Failure "PVar Offset - PVar PInst"))
*)

    | (PVar (PInst _, _s1),  PVar (Offset k, _s2)) ->
        (print_string "[UnifyHead] PVar(PInst,_) - PVar (Offset,_)\n";
         raise (Failure "PVar Inst - PVar Offset"))


    | (_h1 , _h2 ) ->
        (dprint (fun () -> "[unifyHead'] Head clash");
        raise (Failure "Head clash"))


    (* unifySpine mflag cD0 (cPsi, (tS1, s1), (tS2, s2)) = ()

       Invariant:
       If   hat(cPsi) = phat
       and  cPsi |- s1 : cPsi1   cPsi1 |- tS1 : tA1 > tP1
       and  cPsi |- s2 : cPsi2   cPsi2 |- tS2 : tA2 > tP2
       and  cPsi |- tA1 [s1] = tA2 [s2]  <= type
       and  cPsi |- tP1 [s1] = tP2 [s2]
       then if there is an instantiation t :
                 s.t. cPsi |- [|theta|] (tS1 [s1]) == [|theta|](tS2 [s2])
            then instantiation is applied as effect, () returned
            else exception Failure is raised

       Other effects: MVars may be lowered during whnf,
                      constraints may be added for non-patterns
    *)
    and unifySpine mflag cD0 cPsi spine1 spine2 = match (spine1, spine2) with
      | ((Nil, _), (Nil, _)) ->
          ()

      | ((SClo (tS1, s1'), s1), sS) ->
          unifySpine mflag cD0 cPsi (tS1, comp s1' s1) sS

      | (sS, (SClo (tS2, s2'), s2)) ->
          unifySpine mflag cD0 cPsi sS (tS2, comp s2' s2)

      | ((App (tM1, tS1), s1), (App (tM2, tS2), s2)) ->
          (* dprint (fun () -> "[unifySpine] " ^ P.normalToString cD0 cPsi (tM1,s1) ^
                    " == " ^ P.normalToString cD0 cPsi (tM2, s2));*)
          unifyTerm mflag cD0 cPsi (tM1, s1) (tM2, s2);
          unifySpine mflag cD0 cPsi (tS1, s1) (tS2, s2)
      (* Nil/App or App/Nil cannot occur by typing invariants *)

    and unifySub mflag cD0 cPsi s1 s2 =
    unifySub' mflag cD0 cPsi (simplifySub cD0 cPsi (Whnf.cnormSub (s1, Whnf.m_id)))
                             (simplifySub cD0 cPsi (Whnf.cnormSub (s2, Whnf.m_id)))

    and unifySub' mflag cD0 cPsi s1 s2 = match (s1, s2) with
      | (Shift n, Shift k) ->
            if n = k then
              ()
            else
              raise (Error "Substitutions not well-typed")

      | (FSVar (s1, n1, sigma1), FSVar (s2, n2, sigma2))
        -> if s1 = s2 && n1 = n2 then
          unifySub mflag cD0 cPsi sigma1 sigma2
        else raise (Failure "FSVar mismatch")

      | (SVar(Offset s1, n1, sigma1), Shift ( 0) ) -> ()
      | (Shift ( 0), SVar(Offset s1, n1, sigma1) ) -> ()

      | (SVar(Offset s1, n1, sigma1), SVar(Offset s2, n2, sigma2))
        -> if s1 = s2 && n1 = n2 then
          unifySub mflag cD0 cPsi sigma1 sigma2
        else raise (Failure "SVar mismatch")

<<<<<<< HEAD
      | (SVar(SInst (_, ({contents=None} as r), cPhi1, cPsi2, cnstrs),  ( 0), s), s2) -> (* offset may not always be 0 ? -bp *)
=======
      | (SVar(SInst (_, ({contents=None} as r), cPhi1, cPsi2, cnstrs, mDep),  (NoCtxShift , 0), s), s2) -> (* offset may not always be 0 ? -bp *)
>>>>>>> bd15d473
        let s = Whnf.normSub s in
        let _ = dprint (fun () -> "[unifySub]  s = " ^ P.subToString cD0 cPsi s1) in
        let _ = dprint (fun () -> "            s' = " ^ P.subToString cD0 cPsi s2) in
          begin match isPatSub s with
            | true ->
                begin try
                  let s_i = invert (Whnf.normSub s) in   (* cD0 ; cPhi2 |- s_i : cPsi *)
                  let s2' = pruneSubst cD0 cPsi ((Whnf.normSub s2), Whnf.cnormDCtx (cPsi2, Whnf.m_id)) (Whnf.m_id, s_i) (SVarRef r) in
                    instantiateSVar (r, s2', !cnstrs)
                with
                  | NotInvertible -> addConstraint (cnstrs, ref (Eqs (cD0, cPsi, s1, s2)))
                end
            | false -> addConstraint (cnstrs, ref (Eqs (cD0, cPsi, s1, s2)))
          end

<<<<<<< HEAD
      | (s2, SVar(SInst (_, ({contents=None} as r), cPhi1, cPsi2, cnstrs), ( 0), s))  ->
=======
      | (s2, SVar(SInst (_, ({contents=None} as r), cPhi1, cPsi2, cnstrs, mDep), (NoCtxShift, 0), s))  ->
>>>>>>> bd15d473
          (* other cases ? -bp *)
        let s = Whnf.normSub s in
        let _ = dprint (fun () -> "[unifySub]  s = " ^ P.subToString cD0 cPsi s1) in
        let _ = dprint (fun () -> "            s' = " ^ P.subToString cD0 cPsi s2) in
          begin match isPatSub s with
            | true ->
                begin try
                  let _ = dprint (fun () -> "[unifySub] SVar - ispatsub ") in
                  let s_i = invert (Whnf.normSub s) in   (* cD0 ; cPhi2 |- s_i : cPsi *)
                  let s2' = pruneSubst cD0 cPsi ((Whnf.normSub s2), Whnf.cnormDCtx (cPsi2, Whnf.m_id)) (Whnf.m_id, s_i) (SVarRef r) in
                    instantiateSVar (r, s2', !cnstrs)
                with
                  | NotInvertible -> addConstraint (cnstrs, ref (Eqs (cD0, cPsi, s1, s2)))
                end
            | false -> addConstraint (cnstrs, ref (Eqs (cD0, cPsi, s1, s2)))
          end

      | (Dot (f, s), Dot (f', s'))
        -> (unifyFront mflag cD0 cPsi f f' ;
            unifySub mflag cD0 cPsi s s')

      | (Shift n, Dot(Head BVar _k, _s'))
          ->
           unifySub mflag cD0 cPsi (Dot (Head (BVar (n+1)), Shift (n+1))) s2

      | (Dot(Head BVar _k, _s'), Shift n)
          ->
            unifySub mflag cD0 cPsi s1 (Dot (Head (BVar (n+1)), Shift (n+1)))


<<<<<<< HEAD
      | (MSVar (MSInst (_ ,({contents=None} as r), cD, cPhi1, cPhi2, cnstrs) , _n, (mt, s)) as s1 ,  s2)->
=======
      | (MSVar (MSInst (_ ,({contents=None} as r), cD, cPhi1, cPhi2, cnstrs, mDep) , (_cshift,_n), (mt, s)) as s1 ,  s2)->
>>>>>>> bd15d473
        (* cD0 ; cPsi |- s <= cPhi_2
           cD0        |- mt <= cD
         *)
        let s = Whnf.normSub s in
        let mt = Whnf.cnormMSub mt in
        let _ = dprint (fun () -> "[unifySub - a] s2 = " ^ P.subToString cD0 cPsi (Whnf.normSub s2)) in
        let _ = dprint (fun () -> "[unifySub - a] s1 = " ^ P.subToString cD0 cPsi (Whnf.normSub s1)) in
        let _ = dprint (fun () -> "[unifySub - a] cPhi2 = " ^ P.dctxToString cD0 (Whnf.cnormDCtx (cPhi2, mt))) in
        let _ = dprint (fun () -> "[unifySub - a] cPhi1 = " ^ P.dctxToString cD0 (Whnf.cnormDCtx (cPhi1, mt))) in
        let _ = dprint (fun () -> "[unifySub - a] s1 == s2 ?? " ) in
        begin match (isPatSub s, isPatMSub mt) with
          | (true, true) ->
            begin
              try
                let s_i = invert (Whnf.normSub s) in   (* cD0 ; cPhi2 |- s_i : cPsi *)
                let mt_i = Whnf.m_invert (Whnf.cnormMSub mt) in  (*  cD |- mt_i : cD0 *)
                let _ = dprint (fun () -> "[unifySub - a ]  pattern sub case ... calling pruneSubst" ) in
                let _ = dprint (fun () -> "[unifySub - a ] s_i = " ^ P.subToString cD (Whnf.cnormDCtx (cPhi2, mt)) s_i) in
                let _ = dprint (fun () -> "[unifySub - a ] mt_i = " ^
                                  P.msubToString cD mt_i) in
                let s2 = Whnf.normSub (Whnf.cnormSub (s2, mt)) in
                let s2' = pruneSubst cD0 cPsi (s2, (Whnf.cnormDCtx (cPhi2, mt))) (mt_i, s_i) (MSVarRef r) in
                let _ = dprint (fun () -> "[unifySub - a ] pruned s2 = s2' = " ^ P.subToString cD (Whnf.cnormDCtx (cPhi2, mt)) (Whnf.normSub s2')) in
                instantiateMSVar (r, s2', !cnstrs)
              with
                | NotInvertible -> addConstraint (cnstrs, ref (Eqs (cD0, cPsi, s1, s2)))
            end
          | (_ , _ ) -> addConstraint (cnstrs, ref (Eqs (cD0, cPsi, s1, s2)))
        end

      | (s2, (MSVar (MSInst (_ ,({contents=None} as r), _cD, cPhi1, cPhi2,
<<<<<<< HEAD
                             cnstrs) , _n, (mt, s)) as s1))->
=======
                             cnstrs, mDep) , (_cshift, _n), (mt, s)) as s1))->
>>>>>>> bd15d473
        (* cD0 ; cPsi |- s <= cPhi_2
           cD0        |- mt <= cD
         *)
        let s = Whnf.normSub s in
        let mt = Whnf.cnormMSub mt in
        let _ = dprint (fun () -> "[unifySub] s2 = " ^ P.subToString cD0 cPsi (Whnf.normSub s2)) in
        let _ = dprint (fun () -> "[unifySub] s1 = " ^ P.subToString cD0 cPsi (Whnf.normSub s1)) in
        let _ = dprint (fun () -> "[unifySub] s1 == s2 ?? " ) in
        begin match (isPatSub s, isPatMSub mt) with
          | (true, true) ->
            begin
              try
                let s_i = invert (Whnf.normSub s) in
                let mt_i = Whnf.m_invert (Whnf.cnormMSub mt) in
                let s2 = Whnf.normSub (Whnf.cnormSub (s2, mt)) in
                let s2' = pruneSubst cD0 cPsi (s2, (Whnf.cnormDCtx (cPhi2, mt))) (mt_i, s_i) (MSVarRef r) in
                instantiateMSVar (r, s2', !cnstrs)
              with
                | NotInvertible -> addConstraint (cnstrs, ref (Eqs (cD0, cPsi, s1, s2)))
            end
          | (_ , _ ) -> addConstraint (cnstrs, ref (Eqs (cD0, cPsi, s1, s2)))
        end
      | (EmptySub, _) -> ()
      | (_,EmptySub) -> ()
      | (_,Undefs) -> () (* hopefully only occurs at empty domain.. *)
      | (Undefs,_) -> () 
      |  _
        -> raise (Failure (
                            "Substitution mismatch :\n " ^ P.dctxToString cD0 cPsi
                         ^ "|-" ^ P.subToString cD0 cPsi s1 ^ " =/= " ^ P.subToString cD0 cPsi s2 ^ "\n"))


    and unifyFront mflag cD0 cPsi front1 front2 = match (front1, front2) with
      | (Head (BVar i), Head (BVar k))
        -> if i = k then () else
              raise (Failure "Front BVar mismatch")

      | (Head (Const i), Head (Const k))
        -> if i = k then () else raise (Failure "Front Constant mismatch")

      | (Head (PVar (q, s)), Head (PVar (p, s')))
        -> (if p = q then
            unifySub mflag cD0 cPsi s s'
            else raise (Failure "Front PVar mismatch"))


      | (Head (FPVar (q, s)), Head (FPVar (p, s')))
        ->   (if p = q then
                unifySub mflag cD0 cPsi s s'
              else raise (Failure "Front FPVar mismatch"))

      | (Head (MVar (u, s)), Head (MVar (v, s')))
        ->  (if u = v then
               unifySub mflag cD0 cPsi s s'
             else raise (Failure "Front MVar mismatch"))

      | (Head (FMVar (u, s)), Head (FMVar (v, s')))
        ->    (if u = v then
                 unifySub mflag cD0 cPsi s s'
               else raise (Failure "Front FMVar mismatch"))

      | (Head (Proj (head, k)), Head (Proj (head', k')))
        ->    (if k = k' then
                 unifyFront mflag cD0 cPsi (Head head) (Head head')
               else raise (Failure "Front Proj mismatch"))

      | (Head (FVar x), Head (FVar y))
        -> if x = y then () else raise (Failure "Front FVar mismatch")

      | (Obj tM, Obj tN)
        -> unifyTerm mflag cD0 cPsi (tM, id) (tN, id)

      | (Head head, Obj tN)
        -> unifyTerm mflag cD0 cPsi (Root (Syntax.Loc.ghost, head, Nil), id) (tN, id)

      | (Obj tN, Head head)
        -> unifyTerm mflag cD0 cPsi (tN, id) (Root (Syntax.Loc.ghost, head, Nil), id)

      | (Undef, Undef)
        -> ()

      | (_, _)
        -> raise (Failure "Front mismatch")


   and unifyTyp mflag cD0 cPsi sA sB = unifyTypW mflag cD0 cPsi (Whnf.whnfTyp sA) (Whnf.whnfTyp sB)

    and unifyTypW mflag cD0 cPsi sA sB = match (sA, sB) with
      | ((Atom (_, a, tS1), s1),   (Atom (_, b, tS2), s2))  ->
          if a = b then
            ((* dprint (fun () -> "Unify Atomic types " ^ P.typToString cD0 cPsi sA
                       ^ " == " ^ P.typToString cD0 cPsi sB);*)
            unifySpine mflag cD0 cPsi (tS1, s1) (tS2, s2))
          else
            (dprint (fun () -> "UnifyTyp " ^ P.typToString cD0 cPsi sA ^ " ==== " ^ P.typToString cD0 cPsi sB);
            raise (Failure "Type constant clash"))

      | ((PiTyp ((TypDecl(x, tA1), dep), tA2), s1), (PiTyp ((TypDecl(_x, tB1), _dep), tB2), s2)) ->
          unifyTyp mflag cD0 cPsi (tA1, s1) (tB1, s2) ;
          unifyTyp mflag cD0 (DDec(cPsi, TypDecl(x, tA1))) (tA2, dot1 s1) (tB2, dot1 s2)

      | ((Sigma typ_rec1, s1), (Sigma typ_rec2, s2)) ->
          unifyTypRecW mflag cD0 cPsi (typ_rec1, s1) (typ_rec2, s2)

      | _ ->  raise (Failure "Type mismatch")


    and unifyTypRecW mflag cD0 cPsi srec1 srec2 = match (srec1, srec2) with
      | ((SigmaLast tA1, s1) ,   (SigmaLast tA2, s2)) ->
          (* dprint (fun () -> "[unifyTypRecW] Last "
                          ^ P.typToString cD0 cPsi (tA1, s1)  ^ " == "
                          ^ P.typToString cD0 cPsi (tA2, s2) ^ "\n");*)
          unifyTyp mflag cD0 cPsi (tA1,s1) (tA2,s2)
        (*; dprint (fun () ->  "succeeded   ["
                          ^ P.typRecToString cD0 cPsi srec1
                          ^ "]  ["
                          ^ P.typRecToString cD0 cPsi srec2 ^ "]");*)

      | ((SigmaElem (x1, tA1, trec1),  s1) ,   (SigmaElem (_x2, tA2, trec2), s2))  ->
          ((*dprint (fun () -> "[unifyTypRecW] Elements " ^
                     P.typToString cD0 cPsi (tA1, s1) ^ " == "
                     ^ P.typToString cD0 cPsi (tA2, s2));*)
          unifyTyp mflag cD0 cPsi (tA1,s1) (tA2,s2)
         ;
          let s1' = dot1 s1 in
          let s2' = dot1 s2 in
             unifyTypRecW mflag cD0 (DDec(cPsi, TypDecl(x1, TClo(tA1,s1)))) (trec1,s1') (trec2,s2')
          )

      | ((_, _s1) ,   (_, _s2)) ->
          raise (Failure "TypRec length clash")


   (* Unify pattern fragment, and force constraints after pattern unification
   succeeded *)
    (* Pre-condition: cPsi1, cPsi2 are in normal form *)

    and unifyDCtx1 mflag cD cPsi1 cPsi2 =
    unifyDCtx1' mflag cD (Whnf.cnormDCtx (cPsi1, Whnf.m_id)) (Whnf.cnormDCtx (cPsi2, Whnf.m_id))

 and unifyDCtx1' mflag cD0 cPsi1 cPsi2 = match (cPsi1 , cPsi2) with
      | (Null , Null) -> ()

      | (CtxVar (CInst (n1, ({contents = None} as cvar_ref1), schema1, cD1, theta1)) ,
         CtxVar (CInst (_n2, ({contents = None} as cvar_ref2), _schema2,  _cD2, theta2))) ->
          if cvar_ref1 == cvar_ref2 then
             begin match ( isPatMSub theta1 , isPatMSub theta2) with
                | (true , true ) ->  (if  Whnf.convMSub theta1 theta2 then () else
                   let (mt', cD') = m_intersection (Whnf.cnormMSub theta1)  (Whnf.cnormMSub theta2) cD1 in
                    let cPsi = CtxVar (CInst (n1, {contents = None}, schema1, cD', mt')) in
                      instantiateCtxVar (cvar_ref1, cPsi)
                                     )
                | ( _ , _ ) ->
                raise (Error.Violation "Case where we need to unify the same context variables which are associated with different meta-stitutions which are non-patterns is not handled")
              end

          else
            begin match ( isPatMSub theta1 , isPatMSub theta2 ) with
              | (true , true ) ->
                let mtt1 = Whnf.m_invert (Whnf.cnormMSub theta1) in
                  instantiateCtxVar (cvar_ref1, Whnf.cnormDCtx(cPsi2, mtt1))
              | _ -> raise (Error.Violation "Case where both meta-substitutions associated with context variables are not pattern substitutions should not happen and is not implemented for now")
            end

      | (CtxVar (CInst (_n, ({contents = None} as cvar_ref), s_cid, _cD, theta)) , cPsi) ->
          if isPatMSub theta then
            let mtt1 = Whnf.m_invert (Whnf.cnormMSub theta) in
              instantiateCtxVar (cvar_ref, Whnf.cnormDCtx (cPsi, mtt1))
          else
            raise (Error.Violation "Case where both meta-substitutions associated with context variables are not pattern substitutions should not happen and is not implemented for now")
      | (cPsi , CtxVar (CInst (_n, ({contents = None} as cvar_ref), s_cid, _cD, theta) )) ->
          if isPatMSub theta then
            let mtt1 = Whnf.m_invert (Whnf.cnormMSub theta) in
              instantiateCtxVar (cvar_ref, Whnf.cnormDCtx (cPsi, mtt1))
          else
            raise (Error.Violation "Case where both meta-substitutions associated with context variables are not pattern substitutions should not happen and is not implemented for now")

      | (CtxVar cv , CtxVar cv' ) ->
          if cv = cv' then ()
          else
            (dprint (fun () ->" [unifyDCtx] cPsi1 = " ^ P.dctxToString cD0 cPsi1)
          ; dprint (fun () ->" [unifyDCtx] cPsi2 = " ^ P.dctxToString cD0 cPsi2);
             raise (Failure "Bound (named) context variable clash"))

      | (DDec (cPsi1, TypDecl(_y , tA1)) , DDec (cPsi2, TypDecl(_x , tA2))) ->
            (unifyDCtx1' mflag cD0 cPsi1 cPsi2 ;
             dprint (fun () -> "[unifyDCtx] unify type-decl \n");
             dprint (fun () -> "            " ^ P.typToString cD0 cPsi1 (tA1, id)
                       ^ "   ==   " ^ P.typToString cD0 cPsi2 (tA2, id));
            unifyTyp mflag cD0 cPsi1 (tA1, id)   (tA2, id)
            )

      | (DDec (cPsi1, _) , DDec (cPsi2, _ )) ->
            unifyDCtx1' mflag cD0 cPsi1 cPsi2
      | _ ->
          (dprint (fun () -> "Unify Context clash: cPsi1 = " ^
                     P.dctxToString cD0 cPsi1
                     ^ " cPsi2 = " ^ P.dctxToString cD0 cPsi2 ) ;
           raise (Failure "Context clash"))

   (* **************************************************************** *)

  let unifyMetaObj cD (mO, t) (mO', t') (cdecl, mt) = match ((mO, t) , (mO', t')) with
    | (Comp.MetaCtx (_, cPsi), t) , (Comp.MetaCtx (_, cPsi'), t') ->
        unifyDCtx1 Unification cD (Whnf.cnormDCtx (cPsi, t)) (Whnf.cnormDCtx (cPsi', t'))

    | (Comp.MetaParam (_, phat, h) , t) , (Comp.MetaParam (_, phat', h') , t') ->
        let Decl (_u, PTyp (_tA, cPsi, _)) = cdecl in
        let cPsi = Whnf.cnormDCtx (cPsi, mt) in
          unifyHead Unification cD cPsi
            (Whnf.cnormHead (h , t)) (Whnf.cnormHead (h', t'))

    | (Comp.MetaObj (_, phat, tR) , t) , (Comp.MetaObj (_, phat', tR') , t') ->
        let Decl (_u, MTyp (_tA, cPsi, _)) = cdecl in
        let cPsi = Whnf.cnormDCtx (cPsi, mt) in
(*        let cPsi  = Context.hatToDCtx phat in
        let cPsi' = Context.hatToDCtx phat' in
          dprint (fun () -> "[unifyMetaObj] MetaObj  ... with context "
                       ^ P.dctxToString cD (Whnf.cnormDCtx (cPsi, t))
                       ^ " == "  ^ P.dctxToString cD (Whnf.cnormDCtx (cPsi', t'))
                        ^ "\n");
          unifyDCtx1 Unification cD (Whnf.cnormDCtx (cPsi, t)) (Whnf.cnormDCtx  (cPsi', t')); *)
          (* dprint (fun () -> "[unifyMetaObj'] MetaObj ... actual obj ..." ^
                 P.normalToString cD cPsi (Whnf.cnorm (tR , t), id)
                 ^ " == " ^ P.normalToString cD cPsi (Whnf.cnorm (tR', t'),  id)); *)
          unifyTerm Unification cD cPsi
            (Whnf.cnorm (tR , t), id) (Whnf.cnorm (tR', t'), id);
          (* dprint (fun () -> "[unifyMetaObj'] SUCCESS") *)

    | (Comp.MetaObjAnn (_, cPsi, tR) , t) , (Comp.MetaObjAnn (_, cPsi', tR') , t') ->
        let cPsi1 = Whnf.cnormDCtx (cPsi, t) in
        let cPsi2 = Whnf.cnormDCtx (cPsi', t') in
          unifyDCtx1 Unification cD  cPsi1 cPsi2 ;
          unifyTerm Unification cD cPsi1
            (Whnf.cnorm (tR, t), id) (Whnf.cnorm (tR', t'), id)

    | (Comp.MetaSObjAnn (_, cPsi, s) , t) , (Comp.MetaSObjAnn (_, cPsi', s') , t') ->
        let cPsi1 = Whnf.cnormDCtx (cPsi, t) in
        let cPsi2 = Whnf.cnormDCtx (cPsi', t') in
          unifyDCtx1 Unification cD  cPsi1 cPsi2 ;
          unifySub Unification cD cPsi1
           (Whnf.cnormSub (s, t)) (Whnf.cnormSub (s', t'))

    | (Comp.MetaSObj (_, phat, s) , t) , (Comp.MetaSObj (_, phat', s') , t') ->
        let Decl (_u, STyp (_cPhi, cPsi, _)) = cdecl in
        let cPsi1 = Whnf.cnormDCtx (cPsi, mt) in
        let _ = dprint (fun () -> "[unifyMetaObj] SObj ") in
        let _ = dprint (fun () -> "      cPsi = " ^ P.dctxToString cD cPsi1) in
        let _ = dprint (fun () -> "         s = " ^ P.subToString cD cPsi1 (simplifySub cD cPsi1 (Whnf.cnormSub (s,t)))) in
        let _ = dprint (fun () -> "         s' = " ^ P.subToString cD cPsi1 (simplifySub cD cPsi1 (Whnf.cnormSub (s',t')))) in
          unifySub Unification cD cPsi1
            (simplifySub cD cPsi1 (Whnf.cnormSub (s, t))) (simplifySub cD cPsi1 (Whnf.cnormSub (s', t')))

    | _ -> (dprint (fun () -> "[unifyMetaObj] fall through");raise (Failure "MetaObj mismatch"))

  let rec unifyMetaSpine cD (mS, t) (mS', t') (cK, mt) = match ((mS, t) , (mS', t')) with
    | (Comp.MetaNil, _ ) , (Comp.MetaNil, _ ) -> ()
    | (Comp.MetaApp (mO, mS), t) , (Comp.MetaApp (mO', mS'), t') ->
        let Comp.PiKind (_, (cdecl, _), cK') = cK in
        let mOt = Whnf.cnormMetaObj (mO, t) in
        let _mOt' = Whnf.cnormMetaObj (mO', t') in
          ((* dprint (fun () -> "[unifyMetaObj] BEFORE " ^
                     " cD = " ^ P.mctxToString cD ^ "\n     " ^
                     P.metaObjToString cD mOt' ^ " == " ^
                    P.metaObjToString cD mOt); *)
          unifyMetaObj cD (mO, t) (mO', t') (cdecl, mt);
          (* dprint (fun () -> "[unifyMetaObj] AFTER " ^ P.metaObjToString cD mOt ^ " == " ^
                    P.metaObjToString cD mOt'); *)
          let mt' = begin match mOt with
                      | Comp.MetaCtx (loc, cPsi0) -> MDot (CObj(cPsi0), mt)
                      | Comp.MetaObj (loc, psihat, tM) -> MDot (MObj (psihat, tM), mt)
                      | Comp.MetaParam (loc, psihat, h) -> MDot (PObj (psihat,  h), mt)
                      | Comp.MetaSObj (loc, phat, s) -> MDot (SObj (phat, s), mt)
                    end in
          unifyMetaSpine cD (mS, t) (mS', t') (cK', mt');
          (* dprint (fun () -> "[unifyMetaObj] AFTER UNIFYING SPINES " ^ P.metaObjToString cD mOt ^ " == " ^
                    P.metaObjToString cD mOt') *))

    | _ -> raise (Failure "Meta-Spine mismatch")

 
  let unifyCLFTyp Unification cD ctyp1 ctyp2 = match (ctyp1, ctyp2) with
	  | MTyp (tA1, cPsi1, _) , MTyp (tA2, cPsi2, _) ->
	    unifyDCtx1 Unification cD cPsi1 cPsi2;
	    unifyTyp Unification cD cPsi1 (tA1, id) (tA2, id)
	  | PTyp (tA1, cPsi1, _) , PTyp (tA2, cPsi2, _) ->
	    unifyDCtx1 Unification cD cPsi1 cPsi2;
	    unifyTyp Unification cD cPsi1 (tA1, id) (tA2, id)
	  | STyp (cPhi1, cPsi1, _) , STyp (cPhi2, cPsi2, _) ->
	    unifyDCtx1 Unification cD cPsi1 cPsi2;
	    unifyDCtx1 Unification cD cPhi1 cPhi2
	  | CTyp (schema1, _) , CTyp (schema2 , _) ->
	    if schema1 = schema2 then () else raise (Failure "CtxPi schema clash")
	  | _ , _ -> raise (Failure "Computation-level Type Clash")

    let rec unifyCompTyp cD tau_t tau_t' =
      unifyCompTypW cD (Whnf.cwhnfCTyp tau_t) (Whnf.cwhnfCTyp tau_t')

    and unifyCompTypW cD tau_t tau_t' = match (tau_t,  tau_t') with
      | ((Comp.TypBase (_, c, mS), t), (Comp.TypBase (_, c', mS'), t')) ->
          if c = c' then
            let tK = (Store.Cid.CompTyp.get c).Store.Cid.CompTyp.kind in
            (unifyMetaSpine cD (mS, t) (mS', t') (tK, Whnf.m_id);
             (* dprint (fun () -> "[unifyCompTyp] " ^
                       P.compTypToString cD (Whnf.cnormCTyp tau_t) ^ " == "  ^
                       P.compTypToString cD (Whnf.cnormCTyp tau_t') )*))

          else
            raise (Failure "Type Constant Clash")

      | ((Comp.TypCobase (_, c, mS), t), (Comp.TypCobase (_, c', mS'), t')) ->
          if c = c' then
            let tK = (Store.Cid.CompCotyp.get c).Store.Cid.CompCotyp.kind in
            (unifyMetaSpine cD (mS, t) (mS', t') (tK, Whnf.m_id);
             (* dprint (fun () -> "[unifyCompTyp] " ^
                       P.compTypToString cD (Whnf.cnormCTyp tau_t) ^ " == "  ^
                       P.compTypToString cD (Whnf.cnormCTyp tau_t') )*) )

          else
            raise (Failure "Type Constant Clash")
      | ((Comp.TypBox (_, tA, cPsi), t) , (Comp.TypBox (_, tA', cPsi'), t')) ->
          let cPsi1 = Whnf.cnormDCtx (cPsi, t) in
          (unifyDCtx1 Unification cD cPsi1 (Whnf.cnormDCtx (cPsi', t'));
           (* dprint (fun () -> "[unifyCompTyp] Unifying contexts done");
           dprint (fun () -> "               cPsi = " ^ P.dctxToString cD cPsi ^
                           "\n               cPsi' = " ^ P.dctxToString cD cPsi');
           dprint (fun () -> "[unifyCompTyp] tA = " ^ P.typToString cD cPsi (Whnf.cnormTyp (tA, t), id));
           dprint (fun () -> "[unifyCompTyp] tA' = " ^ P.typToString cD cPsi' (Whnf.cnormTyp (tA', t'), id)); *)
           unifyTyp Unification cD cPsi1 (Whnf.cnormTyp (tA, t), id)  (Whnf.cnormTyp (tA', t'), id)
          )

      | ((Comp.TypArr (tau1, tau2), t), (Comp.TypArr (tau1', tau2'), t')) ->
          (unifyCompTyp cD (tau1, t) (tau1', t') ;
           unifyCompTyp cD (tau2, t) (tau2', t')
          )


      | ((Comp.TypCross (tau1, tau2), t), (Comp.TypCross (tau1', tau2'), t')) ->
          (unifyCompTyp cD (tau1, t) (tau1', t') ;
           unifyCompTyp cD (tau2, t) (tau2', t')
          )

      | ((Comp.TypPiBox ( (Decl(psi, CTyp (schema , dep))), tau), t) ,
         (Comp.TypPiBox ( (Decl(_,   CTyp (schema', dep'))), tau'), t')) ->
          if schema = schema' && dep = dep' then
            unifyCompTyp
              (Dec(cD, Decl (psi, CTyp (schema, dep)))) (* TODO: Clean this up, merge with case below.
						      Add dep to all Decls? *)
              (tau, Whnf.mvar_dot1 t) (tau', Whnf.mvar_dot1 t')
          else
            raise (Failure "CtxPi schema clash")

      | ((Comp.TypPiBox ((Decl(u, ctyp1)), tau), t),
         (Comp.TypPiBox ((Decl(_, ctyp2)), tau'), t')) ->
	let ctyp1n = Whnf.cnormMTyp (ctyp1, t) in
	let ctyp2n = Whnf.cnormMTyp (ctyp2, t') in
	(unifyCLFTyp Unification cD ctyp1n ctyp2n;
	 unifyCompTyp (Dec(cD, Decl(u, ctyp1n))) (tau, Whnf.mvar_dot1 t) (tau', Whnf.mvar_dot1 t'))

      | ((Comp.TypBool, _ ), (Comp.TypBool, _ )) -> ()
      | _ -> raise (Failure "Computation-level Type Clash")


   (* **************************************************************** *)
    let rec unify1 mflag cD0 cPsi sM1 sM2 =
      unifyTerm mflag cD0 cPsi sM1 sM2;
      dprint (fun () -> "Forcing constraint...") ;
      forceCnstr mflag (nextCnstr ())

    (* NOTE: We sometimes flip the position when we generate constraints;
       if matching requires that the first argument is fixed then this may
       become problematic if we are outside the pattern fragment -bp *)
    and forceCnstr mflag constrnt = match constrnt with
      | None       -> () (* dprint (fun () -> "All constraints forced.") *)  (* all constraints are forced *)
      | Some cnstr ->
          (dprint (fun () -> "Found constraint ...\n");
          begin match !cnstr with
            | Queued (* in process elsewhere *) ->
                (dprint (fun () -> "Constrait is queued\n") ;
                forceCnstr mflag (nextCnstr ()))
            | Eqn (cD, cPsi, tM1, tM2) ->
                let _ = solveConstraint cnstr in
(*                let tM1' = Whnf.norm (tM1, id) in
                let tM2' = Whnf.norm (tM2, id) in  *)
                  (dprint (fun () ->  "Solve constraint: " ^ P.normalToString cD cPsi (tM1, id)  ^
                        " = " ^ P.normalToString cD cPsi (tM2, id) ^ "\n");
                   if Whnf.conv (tM1, id) (tM2, id) then dprint (fun () ->  "Constraints are trivial...")
                   else
                     (dprint (fun () ->  "Use unification on them...");
                      unify1 mflag cD cPsi (tM1, id) (tM2, id);
                      dprint (fun () ->  "Solved constraint (DONE): " ^
                                P.normalToString cD cPsi (tM1, id)  ^
                                " = " ^ P.normalToString cD cPsi (tM2, id) ^ "\n"))
                  )
            | Eqh (cD, cPsi, h1, h2)   ->
                let _ = solveConstraint cnstr in
                  (dprint (fun () -> "Solve constraint (H): " ^ P.headToString cD cPsi h1  ^
                        " = " ^ P.headToString cD cPsi h2 ^ "\n");
                  unifyHead mflag cD cPsi h1 h2 ;
                  dprint (fun () -> "Solved constraint (H): " ^ P.headToString cD cPsi h1  ^
                        " = " ^ P.headToString cD cPsi h2 ^ "\n"))
          end )

(*    and forceGlobalCnstr ()      =
      let cnstr = !globalCnstrs in
        (resetGlobalCnstrs ();
        forceGlobalCnstr' cnstr;
        begin match !globalCnstrs with
          | [] -> ()
          | _ -> raise (Failure "Unresolved constraints")
        end)
*)
    and forceGlobalCnstr c_list = match c_list with
      | [ ] -> ()
      | c::cnstrs ->
          match !c with
            | Queued (* in process elsewhere *) -> forceGlobalCnstr cnstrs
            |  Eqn (cD, cPsi, tM1, tM2) ->
                 let _ = solveConstraint c in
                   (dprint (fun () ->  "Solve global constraint:\n") ;
                    dprint (fun () ->  P.normalToString cD cPsi (tM1, id)  ^
                        " = " ^ P.normalToString cD cPsi (tM2, id) ^ "\n");
                    begin try
                      (unify1 Unification cD cPsi (tM1, id) (tM2, id);
                       dprint (fun () ->  "Solved global constraint (DONE): " ^ P.normalToString cD cPsi (tM1, id)  ^
                                 " = " ^ P.normalToString cD cPsi (tM2, id) ^ "\n");
                      forceGlobalCnstr cnstrs)
                    with Failure _ ->
                      let cnstr_string = (P.normalToString cD cPsi (tM1, id)  ^ " =/= " ^ P.normalToString cD cPsi (tM2, id)) in
                      let getLoc tM1 = begin match tM1 with
                        | Root(loc, _, _ ) -> loc
                        | Lam (loc, _ , _ ) -> loc
                        | Tuple (loc, _ ) -> loc  end in
                        raise (GlobalCnstrFailure (getLoc (Whnf.norm (tM1, id)), cnstr_string))
                    end)
            | Eqh (cD, cPsi, h1, h2)   ->
                let _ = solveConstraint c in
                  (dprint (fun () -> "Solve global constraint (H): " ^ P.headToString cD cPsi h1  ^
                        " = " ^ P.headToString cD cPsi h2 ^ "\n");
                   begin try
                     unifyHead Unification cD cPsi h1 h2;
                     dprint (fun () -> "Solved global constraint (H): " ^ P.headToString cD cPsi h1  ^
                            " = " ^ P.headToString cD cPsi h2 ^ "\n");
                      forceGlobalCnstr cnstrs
                   with Failure _ ->
                     let cnstr_string = (P.headToString cD cPsi h1  ^ " =/= " ^ P.headToString cD cPsi h2) in
                     let loc = Syntax.Loc.ghost in
                       raise (GlobalCnstrFailure (loc, cnstr_string))
                   end)
            | Eqs (cD, cPsi, s1, s2) ->
	      let _ = solveConstraint c in
	      begin try
		      (unifySub Unification cD cPsi s1 s2; forceGlobalCnstr cnstrs)
		with Failure _ -> raise (GlobalCnstrFailure (Syntax.Loc.ghost, "s1 =/= s2"))
	      end 


    let unresolvedGlobalCnstrs () =
      begin try
        forceGlobalCnstr (!globalCnstrs);
        resetGlobalCnstrs () ;
        false
      with Failure _ -> resetGlobalCnstrs () ; true
      end

    let unify' mflag cD0 cPsi sM1 sM2 =
      resetDelayedCnstrs ();
      unify1 mflag cD0 cPsi sM1 sM2

    let unifyTyp1 mflag cD0 cPsi sA sB =
      unifyTyp mflag cD0 cPsi sA sB;
      forceCnstr mflag (nextCnstr ())
(*      dprint (fun () -> "Forcing Cnstr DONE") *)


    let unifyTyp' mflag cD0 cPsi sA sB =
       (dprint (fun () -> "\nUnifyTyp' " ^
                         P.typToString cD0 cPsi sA ^ "\n          " ^
                         P.typToString cD0 cPsi sB);
       resetDelayedCnstrs ();
       unifyTyp1 mflag cD0 cPsi sA sB;
       dprint (fun () -> "After unifyTyp'");
       dprint (fun () -> "cPsi = " ^ P.dctxToString cD0 cPsi ^ "\n") ;
       dprint (fun () -> "sA = " ^ P.typToString cD0 cPsi sA ^ "\n     ");
       dprint (fun () -> "sB = " ^ P.typToString cD0 cPsi sB))

    let unifyTypRec1 mflag cD0 cPsi sArec sBrec =
      unifyTypRecW mflag cD0 cPsi sArec sBrec;
      forceCnstr mflag (nextCnstr ())

    let unifyTypRec' mflag cD0 cPsi sArec sBrec =
      resetDelayedCnstrs ();
      unifyTypRec1 mflag cD0 cPsi sArec sBrec


    let unify cD0 cPsi sM sN =
      dprint (fun () -> "Unify " ^ P.normalToString cD0 cPsi sM
                      ^ "\n with \n" ^ P.normalToString cD0 cPsi sN);
      unify' Unification cD0 cPsi sM sN;
      dprint (fun () -> "Unify DONE: " ^ P.normalToString cD0 cPsi sM ^ "\n ==  \n" ^ P.normalToString cD0 cPsi sN)

    let unifyH cD phat h h' =
      unifyHead Unification cD (Context.hatToDCtx phat) h h'
   (* **************************************************************** *)

    let rec unifyMSub' ms mt = match (ms, mt) with
      (* the next three cases are questionable;
         they are needed to allow for weakening, i.e. using a function
         that makes sense in a stronger environment *)
      | (MShift k, MShift k') ->  () (* if k = k' then ()
        else raise (Failure "Contextual substitutions not of the same length")   *)
      | (MDot ( _ , ms), MShift k) ->
          unifyMSub' ms (MShift (k-1))
      | (MShift k, MDot ( _ , ms)) ->
          unifyMSub' ms (MShift (k-1))
      | (MDot (MObj (phat, tM), ms'), MDot (MObj(_phat', tM'), mt')) ->
          (unify Empty (Context.hatToDCtx phat) (tM, id) (tM', id) ;
           unifyMSub' ms' mt')
      | (MDot (PObj (phat, h), ms'), MDot (PObj(_phat', h'), mt')) ->
          (dprint (fun () -> "[unifyMSub] PObj ");
          (unifyHead Unification Empty (Context.hatToDCtx phat) h h';
           unifyMSub' ms' mt'))
      | (MDot (CObj (cPsi), ms), MDot (CObj(cPhi), mt)) ->
          (let cPsi' = Whnf.cnormDCtx (cPsi, Whnf.m_id) in
           let cPhi' = Whnf.cnormDCtx (cPhi, Whnf.m_id) in
             unifyDCtx1 Unification Empty  cPsi' cPhi';
           unifyMSub' ms mt)

    let unifyMSub ms mt = unifyMSub' (Whnf.cnormMSub ms) (Whnf.cnormMSub mt)


let unify_phat psihat phihat =
  match phihat with
    | (Some (CInst (n1, ({contents = None} as cref), schema1, cD1, theta1 )), d) ->
        begin match psihat with
          | (Some (CInst (n2, ({contents = None} as cref'), schema2, cD2, theta2)) , d') ->
	      if cref == cref' then
                (if  Whnf.convMSub theta1 theta2 then
		   (if d = d' then () else raise (Failure "Hat context mismatch- 1"))
                 else
                   (if isPatMSub theta1 && isPatMSub theta2 then
                      let (mt', cD') = m_intersection (Whnf.cnormMSub theta1)  (Whnf.cnormMSub theta2) cD1 in
                      let cPsi = CtxVar (CInst (n1, {contents = None}, schema1, cD', mt')) in
                        instantiateCtxVar (cref, cPsi)
                    else
                      raise (Error.Violation "Case where we need to unify the same context variables which are associated with different meta-stitutions which are non-patterns is not handled")
                ))
	      else
                (if isPatMSub theta1 && isPatMSub theta2 then
                   let mtt1 = Whnf.m_invert (Whnf.cnormMSub theta1) in
		     cref := Some (CtxVar (CInst (n2, cref', schema2, cD2,  Whnf.mcomp theta2 mtt1 )))
                 else
                   raise (Error.Violation "Case where we need to unify the context variables which are associated with different meta-stitutions which are non-patterns is not handled"))
          | ((Some (c_var)) , d') ->
              if d = d' then
                cref := Some (CtxVar (c_var))
              else
                (* (Some (cref), d) == (Some cpsi, d')   d' = d0+d  *)
                (if d'< d then raise (Failure "Hat Context's do not unify")
                 else
                   let cPsi = Context.hatToDCtx (Some (c_var), d'-d) in
                     cref := Some (cPsi))

          | (None , d') ->
              if d = d' then
                cref := Some (Null)
              else
                (* (Some (cref), d) == (None, d')   d' = d0+d  *)
                (if d'< d then raise (Failure "Hat Context's do not unify")
                 else
                   let cPsi = Context.hatToDCtx (None, d'-d) in
                     cref := Some (cPsi))

        end

    | _ ->  (if psihat = phihat then () else raise (Failure "Hat context mismatch - 2"))

   (* **************************************************************** *)

    let unifyTypRec cD0 cPsi sArec sBrec =
        unifyTypRec' Unification cD0 cPsi sArec sBrec

    let unifyTyp cD0 cPsi sA sB =
      unifyTyp' Unification cD0 cPsi sA sB


    let unifyDCtx cD0 cPsi1 cPsi2 =
      let cPsi1' = Whnf.cnormDCtx (cPsi1, Whnf.m_id) in
      let cPsi2' = Whnf.cnormDCtx (cPsi2, Whnf.m_id) in
         unifyDCtx1 Unification cD0 cPsi1' cPsi2'


    let matchTerm cD0 cPsi sM sN =
      unify' Matching cD0 cPsi sM sN

    let matchTypRec cD0 cPsi sArec sBrec =
        unifyTypRec' Matching cD0 cPsi sArec sBrec

    let matchTyp cD0 cPsi sA sB =
      unifyTyp' Matching cD0 cPsi sA sB

    let unifyCompTyp cD ttau ttau' =
      begin try
        unifyCompTyp cD ttau ttau'
      with Failure msg ->
        (dprint (fun () -> "[unifyCompTyp " ^ msg) ;
         raise (Failure msg))
      end
end


module EmptyTrail = Make (EmptyTrail)
module StdTrail   = Make (StdTrail)<|MERGE_RESOLUTION|>--- conflicted
+++ resolved
@@ -326,33 +326,8 @@
         | Null , (Some cvar, k) -> EmptySub (* Shift (CtxShift cvar, k) *)
         | _     -> sigma
       end
-<<<<<<< HEAD
     | FSVar (s_name , ( _ ), _s2 ) ->
-      let (_, Decl (_, STyp (cPsi1,  _cPhi))) = Store.FCVar.get s_name in
-=======
-
-    | FSVar (_s1 , (CtxShift _ , _ ), _s2 ) ->
-      (* cPsi' |- s1 : cPhi' and cPhi = g, x1:A1, ... xn:An *)
-      (* cPsi  |- s2 : cPsi' *)
-      begin match Context.dctxToHat (cPsi) with
-        | (None, k) ->
-            let s = Shift (NoCtxShift , k) in
-              (dprint (fun () -> "\n[simplifySub] to  " ^ P.subToString cD0 cPsi s); s)
-        | (Some cvar, k) -> Shift (CtxShift cvar, k)
-      end
-    | FSVar (_s1, (NegCtxShift cv , _ ), _s2 ) ->
-      begin match Context.dctxToHat (cPsi) with
-        | (None, k) -> Shift (NegCtxShift cv , k)
-        | (Some cv', k) ->
-          if cv = cv' then
-            let s =  Shift (NoCtxShift, k) in
-              (dprint (fun () -> "\n[simplifySub] to  " ^ P.subToString cD0 cPsi s); s)
-          else
-            sigma
-      end
-    | FSVar (s_name , (NoCtxShift , _ ), _s2 ) ->
       let (_, Decl (_, STyp (cPsi1,  _cPhi, _))) = Store.FCVar.get s_name in
->>>>>>> bd15d473
       begin match cPsi1 , Context.dctxToHat (cPsi) with
         | Null , (None, k) -> let s = Shift ( k) in
               (dprint (fun () -> "\n[simplifySub] to  " ^ P.subToString cD0 cPsi s); s)
@@ -1079,12 +1054,7 @@
                                                Whnf.mctxSDec cD0  v in (Offset v, cPhi, cPsi')
                                            | MUndef -> raise NotInvertible
                                         )
-<<<<<<< HEAD
-                     | SInst (_ , {contents=None}, cPhi, _cPsi', _ ) -> (s,cPhi, _cPsi')
-=======
-
                      | SInst (_ , {contents=None}, cPhi, _cPsi', _ , _) -> (s,cPhi, _cPsi')
->>>>>>> bd15d473
                     ) in
 
         let _ = dprint (fun () -> "[invSub]" ^ P.dctxToString cD0 (Context.hatToDCtx phat) ^ " |- "
@@ -1801,13 +1771,8 @@
       let (_, Decl (_, STyp (_cPhi,  cPsi', _))) = Store.FCVar.get s_name in
         FSVar (s_name, n, pruneSubst cD cPsi (sigma, cPsi') ss rOccur)
 
-<<<<<<< HEAD
-    | (MSVar ((MSInst (_ ,( {contents=None} as r), _cD, cPhi1, cPhi2, _cnstrs) as rho),
+    | (MSVar ((MSInst (_ ,( {contents=None} as r), _cD, cPhi1, cPhi2, _cnstrs, _) as rho),
               n, (mt, sigma) ), _cPsi1) ->
-=======
-    | (MSVar ((MSInst (_ ,( {contents=None} as r), _cD, cPhi1, cPhi2, _cnstrs, _) as rho),
-              (ctx_offset, n), (mt, sigma) ), _cPsi1) ->
->>>>>>> bd15d473
         (dprint (fun () -> "[pruneSubst] MSVar   " ^ P.subToString cD cPsi s);
          let (mt', _s') = ss in
         if eq_cvarRef (MSVarRef r) rOccur then
@@ -3433,11 +3398,7 @@
           unifySub mflag cD0 cPsi sigma1 sigma2
         else raise (Failure "SVar mismatch")
 
-<<<<<<< HEAD
-      | (SVar(SInst (_, ({contents=None} as r), cPhi1, cPsi2, cnstrs),  ( 0), s), s2) -> (* offset may not always be 0 ? -bp *)
-=======
-      | (SVar(SInst (_, ({contents=None} as r), cPhi1, cPsi2, cnstrs, mDep),  (NoCtxShift , 0), s), s2) -> (* offset may not always be 0 ? -bp *)
->>>>>>> bd15d473
+      | (SVar(SInst (_, ({contents=None} as r), cPhi1, cPsi2, cnstrs, mDep),  ( 0), s), s2) -> (* offset may not always be 0 ? -bp *)
         let s = Whnf.normSub s in
         let _ = dprint (fun () -> "[unifySub]  s = " ^ P.subToString cD0 cPsi s1) in
         let _ = dprint (fun () -> "            s' = " ^ P.subToString cD0 cPsi s2) in
@@ -3453,11 +3414,7 @@
             | false -> addConstraint (cnstrs, ref (Eqs (cD0, cPsi, s1, s2)))
           end
 
-<<<<<<< HEAD
-      | (s2, SVar(SInst (_, ({contents=None} as r), cPhi1, cPsi2, cnstrs), ( 0), s))  ->
-=======
-      | (s2, SVar(SInst (_, ({contents=None} as r), cPhi1, cPsi2, cnstrs, mDep), (NoCtxShift, 0), s))  ->
->>>>>>> bd15d473
+      | (s2, SVar(SInst (_, ({contents=None} as r), cPhi1, cPsi2, cnstrs, mDep), ( 0), s))  ->
           (* other cases ? -bp *)
         let s = Whnf.normSub s in
         let _ = dprint (fun () -> "[unifySub]  s = " ^ P.subToString cD0 cPsi s1) in
@@ -3488,11 +3445,7 @@
             unifySub mflag cD0 cPsi s1 (Dot (Head (BVar (n+1)), Shift (n+1)))
 
 
-<<<<<<< HEAD
-      | (MSVar (MSInst (_ ,({contents=None} as r), cD, cPhi1, cPhi2, cnstrs) , _n, (mt, s)) as s1 ,  s2)->
-=======
-      | (MSVar (MSInst (_ ,({contents=None} as r), cD, cPhi1, cPhi2, cnstrs, mDep) , (_cshift,_n), (mt, s)) as s1 ,  s2)->
->>>>>>> bd15d473
+      | (MSVar (MSInst (_ ,({contents=None} as r), cD, cPhi1, cPhi2, cnstrs, mDep) , _n, (mt, s)) as s1 ,  s2)->
         (* cD0 ; cPsi |- s <= cPhi_2
            cD0        |- mt <= cD
          *)
@@ -3524,11 +3477,7 @@
         end
 
       | (s2, (MSVar (MSInst (_ ,({contents=None} as r), _cD, cPhi1, cPhi2,
-<<<<<<< HEAD
-                             cnstrs) , _n, (mt, s)) as s1))->
-=======
-                             cnstrs, mDep) , (_cshift, _n), (mt, s)) as s1))->
->>>>>>> bd15d473
+                             cnstrs, mDep) , _n, (mt, s)) as s1))->
         (* cD0 ; cPsi |- s <= cPhi_2
            cD0        |- mt <= cD
          *)
@@ -3787,7 +3736,7 @@
   let rec unifyMetaSpine cD (mS, t) (mS', t') (cK, mt) = match ((mS, t) , (mS', t')) with
     | (Comp.MetaNil, _ ) , (Comp.MetaNil, _ ) -> ()
     | (Comp.MetaApp (mO, mS), t) , (Comp.MetaApp (mO', mS'), t') ->
-        let Comp.PiKind (_, (cdecl, _), cK') = cK in
+        let Comp.PiKind (_, cdecl, cK') = cK in
         let mOt = Whnf.cnormMetaObj (mO, t) in
         let _mOt' = Whnf.cnormMetaObj (mO', t') in
           ((* dprint (fun () -> "[unifyMetaObj] BEFORE " ^
