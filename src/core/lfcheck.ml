--- conflicted
+++ resolved
@@ -109,17 +109,11 @@
    *)
   let rec checkW cD cPsi sM sA = match (sM, sA) with
     | ((Lam (_, _, tM), s1),   (PiTyp ((TypDecl (_x, _tA) as tX, _), tB), s2)) -> 
-<<<<<<< HEAD
         check cD
-          (DDec (cPsi, LF.decSub tX s2))
-          (tM, LF.dot1 s1)
-          (tB, LF.dot1 s2)
-=======
-        check cO cD
           (DDec (cPsi, Substitution.LF.decSub tX s2))
           (tM, Substitution.LF.dot1 s1)
           (tB, Substitution.LF.dot1 s2)
->>>>>>> 7f48e559
+
 
     | ((Tuple (_, tuple), s1),   (Sigma typRec, s2)) -> 
         checkTuple cD cPsi (tuple, s1) (typRec, s2)
@@ -162,15 +156,9 @@
         raise (Violation ("checkTuple arity mismatch"))
 
 
-<<<<<<< HEAD
   and syn' cD cPsi (Root (loc, h, tS), s (* id *)) = 
-    let sA' = Whnf.whnfTyp (inferHead loc cD cPsi h, LF.id) in
+    let sA' = Whnf.whnfTyp (inferHead loc cD cPsi h, Substitution.LF.id) in
       synSpine cD cPsi (tS, s) sA'
-=======
-  and syn' cO cD cPsi (Root (loc, h, tS), s (* id *)) = 
-    let sA' = Whnf.whnfTyp (inferHead loc cO cD cPsi h, Substitution.LF.id) in
-      synSpine cO cD cPsi (tS, s) sA'
->>>>>>> 7f48e559
         
 
   and syn cD cPsi ((Root (loc, _h, _tS), _s (* id *)) as sR) = 
@@ -191,11 +179,7 @@
         sP
     
     | ((SClo (tS, s'), s),   sA) ->
-<<<<<<< HEAD
-        synSpine cD cPsi (tS, LF.comp s' s) sA
-=======
-        synSpine cO cD cPsi (tS, Substitution.LF.comp s' s) sA
->>>>>>> 7f48e559
+        synSpine cD cPsi (tS, Substitution.LF.comp s' s) sA
     
     | ((App (tM, tS), s1),   (PiTyp ((TypDecl (_, tA1), _), tB2), s2)) ->
         check cD cPsi (tM, s1) (tA1, s2);
@@ -231,19 +215,11 @@
         let srecA = match tuple_head with
           | BVar k' ->
               let TypDecl (_, Sigma recA) = ctxSigmaDec cPsi k' in
-<<<<<<< HEAD
               let _ = dprint (fun () -> "[InferHead] " ^ P.dctxToString cD cPsi) in
               let _ = dprint (fun () -> "|-  " ^  P.headToString cD cPsi head ^ "\n" ^ 
                                 " where " ^ P.headToString cD cPsi tuple_head ^ 
-				" has type " ^ P.typRecToString cD cPsi (recA, LF.id)) in
-                (recA, LF.id)
-=======
-              let _ = dprint (fun () -> "[InferHead] " ^ P.dctxToString cO cD cPsi) in
-              let _ = dprint (fun () -> "|-  " ^  P.headToString cO cD cPsi head ^ "\n" ^ 
-                                " where " ^ P.headToString cO cD cPsi tuple_head ^ 
-				" has type " ^ P.typRecToString cO cD cPsi (recA, Substitution.LF.id)) in
+				" has type " ^ P.typRecToString cD cPsi (recA, Substitution.LF.id)) in
                 (recA, Substitution.LF.id)
->>>>>>> 7f48e559
           | PVar (Offset p, s) ->
               let (_, Sigma recA, cPsi') = Whnf.mctxPDec cD p in
                 checkSub loc cD cPsi s cPsi';
@@ -428,27 +404,15 @@
     | (cPsi',  Dot (Head h, s'),  DDec (cPsi, TypDecl (_, tA2))) ->
         let _   = checkSub loc cD cPsi' s' cPsi
           (* ensures that s' is well-typed before comparing types tA1 =[s']tA2 *)
-<<<<<<< HEAD
         and tA1 = inferHead loc cD cPsi' h in
-          if Whnf.convTyp (tA1, LF.id) (tA2, s') then
+          if Whnf.convTyp (tA1, Substitution.LF.id) (tA2, s') then
             ()
           else
             let _ = Printf.printf "[checkSub] cPsi' = %s\n           Head h = %s\n           Inferred type: %s\n           Expected type: %s\n\n"
               (P.dctxToString cD cPsi')
               (P.headToString cD cPsi' h)
-              (P.typToString cD cPsi' (tA1, LF.id))
+              (P.typToString cD cPsi' (tA1, Substitution.LF.id))
               (P.typToString cD cPsi' (tA2, s')) in
-=======
-        and tA1 = inferHead loc cO cD cPsi' h in
-          if Whnf.convTyp (tA1, Substitution.LF.id) (tA2, s') then
-            ()
-          else
-            let _ = Printf.printf "[checkSub] cPsi' = %s\n           Head h = %s\n           Inferred type: %s\n           Expected type: %s\n\n"
-              (P.dctxToString cO cD cPsi')
-              (P.headToString cO cD cPsi' h)
-              (P.typToString cO cD cPsi' (tA1, Substitution.LF.id))
-              (P.typToString cO cD cPsi' (tA2, s')) in
->>>>>>> 7f48e559
               raise (Error (loc, SubIllTyped))
                 (* let sM = Root (None, h, Nil) in
                    raise (TypMismatch (cPsi', sM, (tA2, s'), (tA1, Substitution.LF.id)))  *)
@@ -457,11 +421,8 @@
         (* changed order of subgoals here Sun Dec  2 12:15:53 2001 -fp *)
         let _ = checkSub loc cD cPsi' s' cPsi in
           (* ensures that s' is well-typed and [s']tA2 is well-defined *)
-<<<<<<< HEAD
-          check cD cPsi' (tM, LF.id) (tA2, s')
-=======
-          check cO cD cPsi' (tM, Substitution.LF.id) (tA2, s')
->>>>>>> 7f48e559
+          check cD cPsi' (tM, Substitution.LF.id) (tA2, s')
+
 
     | (cPsi1,  s,  cPsi2) ->
         Printf.printf "\n Check substitution: %s  |-  %s  <=  %s\n\n"
@@ -493,11 +454,7 @@
         sK
 
     | ((SClo (tS, s'), s), sK) ->
-<<<<<<< HEAD
-        synKSpine cD cPsi (tS, LF.comp s' s) sK
-=======
-        synKSpine cO cD cPsi (tS, Substitution.LF.comp s' s) sK
->>>>>>> 7f48e559
+        synKSpine cD cPsi (tS, Substitution.LF.comp s' s) sK
 
     | ((App (tM, tS), s1), (PiKind ((TypDecl (_, tA1), _), kK), s2)) ->
         check cD cPsi (tM, s1) (tA1, s2);
@@ -518,11 +475,7 @@
     | Atom (loc, a, tS) ->
         let tK = (Typ.get a).Typ.kind in
         begin try
-<<<<<<< HEAD
-          let (tK', _s) = synKSpine cD cPsi (tS, s) (tK, LF.id) in
-=======
-          let (tK', _s) = synKSpine cO cD cPsi (tS, s) (tK, Substitution.LF.id) in
->>>>>>> 7f48e559
+          let (tK', _s) = synKSpine cD cPsi (tS, s) (tK, Substitution.LF.id) in
             if tK' = Typ then
               ()
             else
@@ -532,13 +485,8 @@
         end
 
     | PiTyp ((TypDecl (x, tA), _), tB) ->
-<<<<<<< HEAD
         checkTyp cD cPsi (tA, s);
-        checkTyp cD (DDec (cPsi, TypDecl (x, TClo (tA, s)))) (tB, LF.dot1 s)
-=======
-        checkTyp cO cD cPsi (tA, s);
-        checkTyp cO cD (DDec (cPsi, TypDecl (x, TClo (tA, s)))) (tB, Substitution.LF.dot1 s)
->>>>>>> 7f48e559
+        checkTyp cD (DDec (cPsi, TypDecl (x, TClo (tA, s)))) (tB, Substitution.LF.dot1 s)
 
     | Sigma arec -> checkTypRec cD cPsi (arec, s)
 
@@ -556,18 +504,10 @@
         checkTyp cD cPsi (lastA, s)
 
     | SigmaElem(_x, tA, recA) ->
-<<<<<<< HEAD
         checkTyp   cD cPsi (tA, s);
         checkTypRec cD
-          (DDec (cPsi, LF.decSub (TypDecl (Id.mk_name Id.NoName, tA)) s))
-          (recA, LF.dot1 s)
-=======
-        checkTyp  cO  cD cPsi (tA, s);
-        checkTypRec cO cD
           (DDec (cPsi, Substitution.LF.decSub (TypDecl (Id.mk_name Id.NoName, tA)) s))
           (recA, Substitution.LF.dot1 s)
->>>>>>> 7f48e559
-
 
   (* checkKind cD cPsi K
    *
@@ -580,13 +520,8 @@
         ()
 
     | PiKind ((TypDecl (x, tA), _), kind) ->
-<<<<<<< HEAD
-        checkTyp cD cPsi (tA, LF.id);
+        checkTyp cD cPsi (tA, Substitution.LF.id);
         checkKind cD (DDec (cPsi, TypDecl (x, tA))) kind
-=======
-        checkTyp cO cD cPsi (tA, Substitution.LF.id);
-        checkKind cO cD (DDec (cPsi, TypDecl (x, tA))) kind
->>>>>>> 7f48e559
 
 
   (* checkDec cD cPsi (x:tA, s)
@@ -613,13 +548,8 @@
   and checkDCtx cD cPsi = match cPsi with
     | Null ->  ()
     | DDec (cPsi, tX)     ->
-<<<<<<< HEAD
         checkDCtx cD cPsi;
-        checkDec cD cPsi (tX, LF.id)
-=======
-        checkDCtx cO cD cPsi;
-        checkDec cO cD cPsi (tX, Substitution.LF.id)
->>>>>>> 7f48e559
+        checkDec cD cPsi (tX, Substitution.LF.id)
 
 (*    | CtxVar (CtxOffset psi_offset)  ->
         if psi_offset <= (Context.length cO) then
@@ -646,27 +576,16 @@
     (* if tA is not a Sigma, "promote" it to a one-element typRec *)
     let _ = dprint (fun () ->
                       "checkTypeAgainstSchema "
-<<<<<<< HEAD
-                    ^ P.typToString cD cPsi (tA, LF.id)
-=======
-                    ^ P.typToString cO cD cPsi (tA, Substitution.LF.id)
->>>>>>> 7f48e559
+                    ^ P.typToString cD cPsi (tA, Substitution.LF.id)
                     ^ "  against  "
                     ^ P.schemaToString (Schema elements)) 
     in
       match elements with
         | [] -> 
-<<<<<<< HEAD
-            raise (Violation ("Type " ^ P.typToString cD cPsi (tA, LF.id) ^ " doesn't check against schema " ^ P.schemaToString (Schema elements)))
+            raise (Violation ("Type " ^ P.typToString cD cPsi (tA, Substitution.LF.id) ^ " doesn't check against schema " ^ P.schemaToString (Schema elements)))
         | element :: elements ->
             try
-              instanceOfSchElem cD cPsi (tA, LF.id) element
-=======
-            raise (Violation ("Type " ^ P.typToString cO cD cPsi (tA, Substitution.LF.id) ^ " doesn't check against schema " ^ P.schemaToString (Schema elements)))
-        | element :: elements ->
-            try
-              instanceOfSchElem cO cD cPsi (tA, Substitution.LF.id) element
->>>>>>> 7f48e559
+              instanceOfSchElem cD cPsi (tA, Substitution.LF.id) element
             with 
               | (Match_failure _) as exn -> raise exn
               | _ -> checkTypeAgainstSchema cD cPsi tA elements
@@ -714,13 +633,8 @@
           raise exn
       end
   
-<<<<<<< HEAD
   and instanceOfSchElemProj cD cPsi (tA, s) (var, k) (SchElem (cPhi, trec)) = 
-    let tA_k (* : tclo *) = getType var (trec, LF.id) k 1 in
-=======
-  and instanceOfSchElemProj cO cD cPsi (tA, s) (var, k) (SchElem (cPhi, trec)) = 
     let tA_k (* : tclo *) = getType var (trec, Substitution.LF.id) k 1 in
->>>>>>> 7f48e559
     let _ = dprint (fun () -> "instanceOfSchElemProj...") in
     let (_tA'_k, subst) =
       instanceOfSchElem cD cPsi (tA, s) (SchElem (cPhi, SigmaLast (TClo tA_k)))
@@ -796,11 +710,7 @@
     let rec checkElems elements = match elements with
       | [] -> ()
       | SchElem (cPsi, trec) :: els ->
-<<<<<<< HEAD
-          checkTypRec Empty (projectCtxIntoDctx cPsi) (trec, LF.id) 
-=======
-          checkTypRec Empty Empty (projectCtxIntoDctx cPsi) (trec, Substitution.LF.id) 
->>>>>>> 7f48e559
+          checkTypRec Empty (projectCtxIntoDctx cPsi) (trec, Substitution.LF.id) 
           ; checkElems els
     in
       checkElems elements
@@ -822,33 +732,20 @@
 	else raise (Violation ("Contextual substitution ill-formed"))
 
     | (MDot (MObj(_ , tM), ms), Dec(cD1', MDecl (_u, tA, cPsi))) -> 
-<<<<<<< HEAD
         let cPsi' = Whnf.cnormDCtx  (cPsi, ms) in 
         let tA'   = Whnf.cnormTyp (tA, ms) in
-        (check cD cPsi' (tM, LF.id) (tA', LF.id) ; 
+        (check cD cPsi' (tM, Substitution.LF.id) (tA', Substitution.LF.id) ; 
          checkMSub cD ms cD1')
-
     | (MDot (CObj(cPsi), ms), Dec(cD1', CDecl (_psi, w, _))) -> 
         (checkSchema cD cPsi (Schema.get_schema w) ; 
          checkMSub cD ms cD1')
-=======
-        let cPsi' = Ctxsub.ctxnorm_dctx (Whnf.cnormDCtx  (cPsi, ms), cs) in 
-        let tA'   = Ctxsub.ctxnorm_typ (Whnf.cnormTyp (tA, ms), cs) in
-        (check cO cD cPsi' (tM, Substitution.LF.id) (tA', Substitution.LF.id) ; 
-         checkMSub cO cD (cs, ms) cD1')
->>>>>>> 7f48e559
 
     | (MDot (MV u, ms), Dec(cD1', MDecl (_u, tA, cPsi))) -> 
         let cPsi' = Whnf.cnormDCtx  (cPsi, ms) in 
         let tA'   = Whnf.cnormTyp (tA, ms) in
         let (_, tA1, cPsi1) = Whnf.mctxMDec cD u in 
-<<<<<<< HEAD
-          if Whnf.convDCtx cPsi1 cPsi' && Whnf.convTyp (tA', LF.id) (tA1, LF.id) then 
+          if Whnf.convDCtx cPsi1 cPsi' && Whnf.convTyp (tA', Substitution.LF.id) (tA1, Substitution.LF.id) then 
                      checkMSub cD ms cD1'
-=======
-          if Whnf.convDCtx cPsi1 cPsi' && Whnf.convTyp (tA', Substitution.LF.id) (tA1, Substitution.LF.id) then 
-                     checkMSub cO cD (cs, ms) cD1'
->>>>>>> 7f48e559
           else 
             raise (Violation ("Contextual substitution ill-typed - 2 "))
 
@@ -856,13 +753,8 @@
         let cPsi' = Whnf.cnormDCtx  (cPsi, ms) in 
         let tA'   = Whnf.cnormTyp (tA, ms) in
         let (_, tA1, cPsi1) = Whnf.mctxPDec cD p in 
-<<<<<<< HEAD
-          if Whnf.convDCtx cPsi1 cPsi' && Whnf.convTyp (tA', LF.id) (tA1, LF.id) then 
+          if Whnf.convDCtx cPsi1 cPsi' && Whnf.convTyp (tA', Substitution.LF.id) (tA1, Substitution.LF.id) then 
             checkMSub cD ms cD1'
-=======
-          if Whnf.convDCtx cPsi1 cPsi' && Whnf.convTyp (tA', Substitution.LF.id) (tA1, Substitution.LF.id) then 
-            checkMSub cO cD (cs, ms) cD1'
->>>>>>> 7f48e559
           else 
             raise (Violation ("Contextual substitution ill-typed - 3 "))
 
@@ -874,19 +766,11 @@
                 let TypDecl (_, tB) = ctxDec cPsi' k in 
                   if Whnf.convTyp (tB, Substitution.LF.id) (tA', Substitution.LF.id) then ()
             | PVar _ -> 
-<<<<<<< HEAD
                 let tB = inferHead None cD cPsi' h in 
-                  if Whnf.convTyp (tB, LF.id) (tA', LF.id) then ()
+                  if Whnf.convTyp (tB, Substitution.LF.id) (tA', Substitution.LF.id) then ()
             | Proj _ -> 
                 let tB = inferHead None cD cPsi' h in 
-                  if Whnf.convTyp (tB, LF.id) (tA', LF.id) then ()
-=======
-                let tB = inferHead None cO cD cPsi' h in 
                   if Whnf.convTyp (tB, Substitution.LF.id) (tA', Substitution.LF.id) then ()
-            | Proj _ -> 
-                let tB = inferHead None cO cD cPsi' h in 
-                  if Whnf.convTyp (tB, Substitution.LF.id) (tA', Substitution.LF.id) then ()
->>>>>>> 7f48e559
            end ;
            checkMSub cD ms cD1')
 
