--- conflicted
+++ resolved
@@ -71,19 +71,6 @@
 	  "for spine:"     (P.fmt_ppr_lf_spine cD cPsi Pretty.std_lvl) (Whnf.normSpine sS)
 
       | TypMismatch (cD, cPsi, sM, sA1, sA2) ->
-<<<<<<< HEAD
-          Format.fprintf ppf
-            "ill-typed expression\n  expected: %a\n  inferred: %a\n  for expression: %a\n "
-            (P.fmt_ppr_lf_typ cD cPsi    Pretty.std_lvl) (Whnf.normTyp sA1)
-            (P.fmt_ppr_lf_typ cD cPsi    Pretty.std_lvl) (Whnf.normTyp sA2)
-            (P.fmt_ppr_lf_normal cD cPsi Pretty.std_lvl) (Whnf.norm sM)
-
-      | SpineIllTyped ->
-          Format.fprintf ppf "ill-typed spine---not enough arguments supplied"
-
-      | SubIllTyped ->
-          Format.fprintf ppf "Substitution not well-typed"  (* TODO *)
-=======
         Error.report_mismatch ppf
           "Ill-typed term."
 	  "Expected type" (P.fmt_ppr_lf_typ cD cPsi Pretty.std_lvl) (Whnf.normTyp sA1)
@@ -106,7 +93,6 @@
 	  "Ill-typed spine."
 	  "Expected number of arguments" Format.pp_print_int n_expected
 	  "Actual number of arguments"   Format.pp_print_int n_actual
->>>>>>> 7ede5984
 
       | LeftoverFV ->
 	  Format.fprintf ppf "Leftover free variable."))
@@ -180,48 +166,6 @@
         raise (Error (loc, (CheckError (cD, cPsi, sM, sA))))
     end
 
-<<<<<<< HEAD
-(* Seems broken Sat Sep  4 12:24:43 2010 -bp
-  (* ctxToSub cPsi:
-   *
-   * generates, based on cPsi, a substitution suitable for unification
-   *
-   * Currently broken: assumes all types in cPsi are atomic
-   *)
-  let rec ctxToSub cPsi = match cPsi with
-    | Null -> Substitution.LF.id
-    | DDec (cPsi', TypDecl (_, tA)) ->
-        let s = ((ctxToSub cPsi') : sub) in
-          (* For the moment, assume tA atomic. *)
-          (* lower tA? *)
-          (* A = A_1 -> ... -> A_n -> P
-
-             create cPhi = A_1, ..., A_n
-             \x_1. ... \x_n. u[id]
-             u::P[cPhi]
-
-             already done in reconstruct.ml
-             let (_, d) = Context.dctxToHat cPsi in
-             let tN     = etaExpandMV Int.Substitution.LF.Null (tA, s) (Int.Substitution.LF.Shift d) in
-             in elSpineIW
-          *)
-        let (_, phat') = Context.dctxToHat cPsi' in
-        let u     = Whnf.etaExpandMV Null (tA, s) (Shift (NoCtxShift, phat')) in
-          (* let u = Whnf.newMVar (Null ,  TClo( tA, s)) in *)
-        let front = (Obj ((* Root(MVar(u, S.Substitution.LF.id), Nil) *) u) : front) in
-          Dot (front, Substitution.LF.comp s Substitution.LF.shift)
-
-*)
-let rec ctxShift cPsi = begin match cPsi with
-  | Null              -> Shift (NoCtxShift, 0)
-  | CtxVar psi        -> Shift (CtxShift psi, 0)
-  | DDec   (cPsi, _x) ->
-      match  ctxShift cPsi with
-          Shift (cshift, n)  -> Shift (cshift, n+1)
-  end
-
-  (* ctxToSub' cPhi cPsi = s
-=======
   | (Root (loc, _, _), _), _ ->
     raise (Error (loc, CheckError (cD, cPsi, sM, sA)))
 
@@ -235,263 +179,8 @@
       checkTuple loc cD cPsi (tuple, s1) (typRec, Dot (Obj tM, s2))
     | _, _ -> raise (Error (loc, TupleArity (cD, cPsi, (Tuple (loc, tuple), s1), (trec, s2)))) in
   loop (tuple, s1) (trec, s2)
->>>>>>> 7ede5984
-
-
-<<<<<<< HEAD
-     s.t. D; cPhi |- u1[id]/x1 ... un[id]/xn : cPsi
-  *)
-  let rec ctxToSub' cPhi cPsi = match cPsi with
-    | Null -> ctxShift cPhi (* Substitution.LF.id *)
-    | DDec (cPsi', TypDecl (_, tA)) ->
-        let s = ((ctxToSub' cPhi cPsi') : sub) in
-          (* For the moment, assume tA atomic. *)
-          (* lower tA? *)
-          (* A = A_1 -> ... -> A_n -> P
-
-             create cPhi = A_1, ..., A_n
-             \x_1. ... \x_n. u[id]
-             u::P[cPhi]
-
-             already done in reconstruct.ml
-             let (_, d) = Context.dctxToHat cPsi in
-             let tN     = etaExpandMV Int.Substitution.LF.Null (tA, s) (Int.Substitution.LF.Shift d) in
-             in elSpineIW
-          *)
-        (* let (_, phat') = Context.dctxToHat cPsi' in*)
-        (* let u     = Whnf.etaExpandMV Null (tA, s) (Shift (NoCtxShift, phat')) in *)
-
-        (* let u     = Whnf.etaExpandMV Null (tA, s) Substitution.LF.id in *)
-          (* let u = Whnf.newMVar (Null ,  TClo( tA, s)) in *)
-        (* let u     = Whnf.etaExpandMV cPhi (tA, LF.comp s (ctxShift cPhi)) LF.id in *)
-	let u     = Whnf.etaExpandMV cPhi (tA, s) Substitution.LF.id in
-        let front = (Obj ((* Root(MVar(u, S.LF.id), Nil) *) u) : front) in
-          (* Dot (front, Substitution.LF.comp s LF.shift)  *)
-           Dot (front, s)
-
-
-  (* check cD cPsi (tM, s1) (tA, s2) = ()
-   *
-   * Invariant:
-   *
-   * If   ; cD ; cPsi |- s1 <= cPsi1
-   * and  ; cD ; cPsi |- s2 <= cPsi2    cPsi2 |- tA <= type
-   * returns ()
-   * if there exists an tA' s.t.
-   * ; cD ; cPsi1 |- tM      <= tA'
-   * and  ; cD ; cPsi  |- tA'[s1]  = tA [s2] : type
-   * and  ; cD ; cPsi  |- tM [s1] <= tA'[s1]
-   * otherwise exception Error is raised
-   *)
-  let rec checkW cD cPsi sM sA = match (sM, sA) with
-    | ((Lam (_, _, tM), s1),   (PiTyp ((TypDecl (_x, _tA) as tX, _), tB), s2)) ->
-        check cD
-          (DDec (cPsi, Substitution.LF.decSub tX s2))
-          (tM, Substitution.LF.dot1 s1)
-          (tB, Substitution.LF.dot1 s2)
-
-
-    | ((Tuple (_, tuple), s1),   (Sigma typRec, s2)) ->
-        checkTuple cD cPsi (tuple, s1) (typRec, s2)
-
-    | ((Root (loc, _h, _tS), _s (* id *)),   (Atom _, _s')) ->
-        (* cD ; cPsi |- [s]tA <= type  where sA = [s]tA *)
-          begin try
-            let _ = dprint (fun () -> "[check] " ^
-			      P.mctxToString cD ^ " ; " ^
-			      P.dctxToString cD cPsi ^ " |- " ^
-			      P.normalToString cD cPsi sM ^
-                              " <= " ^ P.typToString cD cPsi sA ) in
-            let sP = syn' cD cPsi sM in
-            let _ = dprint (fun () -> "[check] synthesized " ^
-			      P.mctxToString cD ^ " ; " ^
-			      P.dctxToString cD cPsi ^ " |- " ^
-			      P.normalToString cD cPsi sM ^
-                              " => " ^ P.typToString cD cPsi sP ) in
-	    let _ = dprint (fun () -> "       against " ^
-			      P.typToString cD cPsi sA) in
-            let (tP', tQ') = (Whnf.normTyp sP , Whnf.normTyp sA) in
-              if not (Whnf.convTyp  (tP', Substitution.LF.id) (tQ', Substitution.LF.id)) then
-                (dprint (fun () -> "here!") ;
-                 raise (Error (loc, TypMismatch (cD, cPsi, sM, sA, sP))))
-          with SpineMismatch ->
-            raise (Error (loc, (IllTyped (cD, cPsi, sM, sA))))
-          end
-
-    | ((Lam (loc, _, _), _), _) ->
-       raise (Error (loc, IllTyped (cD, cPsi, sM, sA)))
-
-    | ((Root (loc, _, _), _), _) ->
-       raise (Error (loc, IllTyped (cD, cPsi, sM, sA)))
-
-  and check cD cPsi sM sA = checkW cD cPsi (Whnf.whnf sM) (Whnf.whnfTyp sA)
-
-  and checkTuple cD cPsi (tuple, s1) (typRec, s2) = match (tuple, typRec) with
-    | (Last tM,   SigmaLast tA) ->
-        checkW cD cPsi (tM, s1) (tA, s2)
-
-    | (Cons (tM, restOfTuple),   SigmaElem (_x, tA, restOfTypRec)) ->
-        checkW cD cPsi (tM, s1) (tA, s2)
-      ; checkTuple cD cPsi
-          (restOfTuple, s1)
-          (restOfTypRec, Dot (Obj tM, s2))
-
-    | (_, _) ->
-        raise (Violation ("checkTuple arity mismatch"))
-
-
-  and syn' cD cPsi (Root (loc, h, tS), s (* id *)) =
-    let sA' = Whnf.whnfTyp (inferHead loc cD cPsi h, Substitution.LF.id) in
-      synSpine cD cPsi (tS, s) sA'
-
-
-  and syn cD cPsi ((Root (loc, _h, _tS), _s (* id *)) as sR) =
-    begin try
-      syn' cD cPsi sR
-    with SpineMismatch ->
-      raise (Error (loc, SpineIllTyped))
-    end
-
-  (* synSpine cD cPsi sS sA = sP
-   *
-   * Invariant:
-   *
-   * ; cD ; cPsi sS : sA => sP
-   *)
-  and synSpine cD cPsi sS sA = match (sS, sA) with
-    | ((Nil, _),   sP) ->
-        sP
-
-    | ((SClo (tS, s'), s),   sA) ->
-        synSpine cD cPsi (tS, Substitution.LF.comp s' s) sA
-
-    | ((App (tM, tS), s1),   (PiTyp ((TypDecl (_, tA1), _), tB2), s2)) ->
-        check cD cPsi (tM, s1) (tA1, s2);
-        (*     cD ; cPsi1        |- tM  <= tA1'
-         * and cD ; cPsi         |- s1  <= cPsi1
-         * and cD ; cPsi2, x:tA1 |- tB2 <= type
-         * and [s1]tA1' = [s2]tA1
-         *)
-        let tB2 = Whnf.whnfTyp (tB2, Dot (Obj (Clo (tM, s1)), s2)) in
-          synSpine cD cPsi (tS, s1) tB2
-
-    | ((App _, _),   (Atom _, _)) ->
-        raise SpineMismatch
-
-(* TODO: move this function somewhere else, and get rid of duplicate in reconstruct.ml  -jd 2009-03-14 *)
-
-  (* inferHead loc cD cPsi h = tA
-   *
-   * Invariant:
-   *
-   * returns tA if
-   * cD ; cPsi |- h => tA
-   * where cD ; cPsi |- tA <= type
-   * else exception Error is raised.
-   *)
-  and inferHead loc cD cPsi head = match head with
-    | BVar k' ->
-        let (_, _l) = dctxToHat cPsi in
-        let TypDecl (_, tA) = ctxDec cPsi k' in
-          tA
-
-    | Proj (tuple_head, target) ->
-        let srecA = match tuple_head with
-          | BVar k' ->
-              let TypDecl (_, Sigma recA) = ctxSigmaDec cPsi k' in
-              let _ = dprint (fun () -> "[InferHead] " ^ P.dctxToString cD cPsi) in
-              let _ = dprint (fun () -> "|-  " ^  P.headToString cD cPsi head ^ "\n" ^
-                                " where " ^ P.headToString cD cPsi tuple_head ^
-				" has type " ^ P.typRecToString cD cPsi (recA, Substitution.LF.id)) in
-                (recA, Substitution.LF.id)
-          | PVar (Offset p, s) ->
-              let (_, Sigma recA, cPsi') = Whnf.mctxPDec cD p in
-                checkSub loc cD cPsi s cPsi';
-                (recA, s)
-        in
-        let (_tA, s) as sA = getType tuple_head srecA target 1 in
-          dprint (fun () -> "getType (" ^ P.headToString cD cPsi head ^ ") = " ^ P.typToString cD cPsi sA);
-          dprint (fun () -> "s = " ^ P.subToString cD cPsi s);
-          TClo sA
-
-
-    | Const c ->
-        (Term.get c).Term.typ
-
-    | MVar (Offset u, s) ->
-        (* cD ; cPsi' |- tA <= type *)
-        let (_, tA, cPsi') = Whnf.mctxMDec cD u in
-        let _ = dprint (fun () -> "[inferHead] " ^ P.headToString cD cPsi head ) in
-        let _ = dprint (fun () -> "[inferHead] " ^ P.dctxToString cD cPsi ^ "   |-   " ^
-                          P.subToString cD cPsi s ^ " <= " ^ P.dctxToString cD cPsi') in
-
-          checkSub loc cD cPsi s cPsi' ;
-          TClo (tA, s)
-
-    | MVar (Inst ({contents = None}, cPsi', tA, _cnstr), s) ->
-        let _ = dprint (fun () -> "[inferHead] " ^ P.headToString cD cPsi head ) in
-        let _ = dprint (fun () -> "[inferHead] " ^ P.dctxToString cD cPsi ^ "   |-   " ^
-                          P.subToString cD cPsi s ^ " <= " ^ P.dctxToString cD cPsi') in
-          checkSub loc cD cPsi s cPsi' ;
-          TClo (tA, s)
-
-    | MMVar (MInst ({contents = None}, cD' , cPsi', tA, _cnstr) , (t', r)) ->
-	let _ = dprint (fun () -> "[inferHead] MMVar " ^ P.headToString cD cPsi head ) in
-	let _ = dprint (fun () -> " cD = " ^ P.mctxToString cD) in
-	let _ = dprint (fun () -> " t' = " ^ P.msubToString cD t' ) in
-	let _ = dprint (fun () -> " cD' = " ^ P.mctxToString cD') in
-	let _ = checkMSub loc cD t' cD' in
-	let _ = dprint (fun () -> "[inferHead] MMVar - msub done \n") in
-	  checkSub loc cD cPsi r (Whnf.cnormDCtx (cPsi', t')) ;
-          TClo(Whnf.cnormTyp (tA, t'), r)
-
-
-    | PVar (Offset p, s) ->
-        (* cD ; cPsi' |- tA <= type *)
-        let (_, tA, cPsi') = Whnf.mctxPDec cD p in
-          dprnt "[inferHead] PVar case";
-          dprint (fun () -> "[inferHead] PVar case:    s = " ^ P.subToString cD cPsi s);
-          dprint (fun () -> "check: cPsi' (context of pvar)    = " ^ P.dctxToString cD cPsi' ^ "\n"
-                         ^ "check:  cPsi (context in pattern) = " ^ P.dctxToString cD cPsi ^ "\n"
-                         ^ "check: synthesizing " ^ P.typToString cD cPsi (tA, s) ^ " for PVar" ^ "\n"
-                         ^ "check: cD = " ^ P.mctxToString cD);
-          checkSub loc cD cPsi s cPsi';
-          (* Check that something of type tA could possibly appear in cPsi *)
-          if not (canAppear cD cPsi (tA, s) loc) then
-            raise (Violation ("Parameter variable of type " ^ P.typToString cD cPsi (tA, s)
-                            ^ "\ncannot possibly appear in context " ^ P.dctxToString cD cPsi)) ;
-
-          (* Return p's type from cD *)
-          TClo (tA, s)
-
-
-  | PVar (PInst ({contents = None}, cPsi', tA, _ ) , s) ->
-        (* cD ; cPsi' |- tA <= type *)
-          dprnt "[inferHead] PVar case";
-          dprint (fun () -> "[inferHead] PVar case:    s = " ^ P.subToString cD cPsi s);
-          dprint (fun () -> "check: cPsi' (context of pvar)    = " ^ P.dctxToString cD cPsi' ^ "\n"
-                         ^ "check:  cPsi (context in pattern) = " ^ P.dctxToString cD cPsi ^ "\n"
-                         ^ "check: synthesizing " ^ P.typToString cD cPsi (tA, s) ^ " for PVar" ^ "\n"
-                         ^ "check: cD = " ^ P.mctxToString cD);
-          checkSub loc cD cPsi s cPsi';
-          (* Check that something of type tA could possibly appear in cPsi *)
-          if not (canAppear cD cPsi (tA, s) loc) then
-            raise (Violation ("Parameter variable of type " ^ P.typToString cD cPsi (tA, s)
-                            ^ "\ncannot possibly appear in context " ^ P.dctxToString cD cPsi)) ;
-            (* Return p's type from cD *)
-            TClo (tA, s)
-
-    | FVar _ ->
-        raise (Error (loc, LeftoverFV))
-
-
-  and canAppear cD cPsi sA loc=
-    match cPsi with
-      | Null -> false
-
-      | CtxVar ctx_var ->
-          begin let (Schema elems) = Schema.get_schema (lookupCtxVarSchema cD ctx_var) in
-=======
+
+
 and syn cD cPsi (Root (loc, h, tS), s (* id *)) =
   let rec spineLength = function
     | Nil -> 0
@@ -632,60 +321,12 @@
 
     | CtxVar ctx_var ->
       begin let (Schema elems) = Schema.get_schema (lookupCtxVarSchema cD ctx_var) in
->>>>>>> 7ede5984
             try let _ = checkTypeAgainstSchema loc cD (* Null *) cPsi (TClo sA) (* schema *) elems  in
                 true
             with
               | (Match_failure _) as exn -> raise exn
               | _ -> false
-<<<<<<< HEAD
-          end
-
-      | DDec (rest, TypDecl(_x, _tB)) ->
-          canAppear cD rest sA loc
-        ||
-          false (* should check if sA = tB; unimplemented.
-                   This should only matter when using a parameter variable
-                     somewhat gratuitously, as p .. x y when the context variable schema
-                     doesn't include elements of type sA, but x or y do have type sA *)
-
-  (* checkSub loc cD cPsi s cPsi' = ()
-   *
-   * Invariant:
-   *
-   * succeeds iff cD ; cPsi |- s : cPsi'
-   *)
-  and checkSub loc cD cPsi s cPsi' = match (cPsi, s, cPsi') with
-    | (Null, Shift (NoCtxShift, 0), Null) ->
-        ()
-
-    | (cPhi, SVar (Offset offset, s'), CtxVar psi')  ->
-        begin try
-        let (_, cPhi1, cPsi1) = Whnf.mctxSDec cD offset in
-          if cPhi1 = CtxVar psi' then
-            checkSub loc cD cPsi s' cPsi1
-          else
-            raise (Error (loc, SubIllTyped ))
-        with
-          | _ -> raise (Error (loc, SubIllTyped ))
-        end
-
-    | (CtxVar psi, Shift (NoCtxShift, 0), CtxVar psi')  ->
-        (* if psi = psi' then *)
-        if subsumes cD psi' psi then
-          ()
-        else
-          raise (Error (loc, CtxVarDiffer (cD, psi, psi')))
-            (* (CtxVarMisMatch (psi, psi')) *)
-
-    | (CtxVar (CtxOffset _ as psi), Shift (CtxShift (psi'), 0), Null) ->
-        if psi = psi' then
-          ()
-        else
-          raise (Error (loc, SubIllTyped))
-=======
       end
->>>>>>> 7ede5984
 
     | DDec (rest, TypDecl(_x, _tB)) ->
       canAppear cD rest sA loc
@@ -748,77 +389,6 @@
 
     (* Add other cases for different heads -bp Fri Jan  9 22:53:45 2009 -bp *)
 
-<<<<<<< HEAD
-    | (cPsi',  Dot (Head h, s'),  DDec (cPsi, TypDecl (_, tA2))) ->
-        let _   = checkSub loc cD cPsi' s' cPsi
-          (* ensures that s' is well-typed before comparing types tA1 =[s']tA2 *)
-        and tA1 = inferHead loc cD cPsi' h in
-          if Whnf.convTyp (tA1, Substitution.LF.id) (tA2, s') then
-            ()
-          else
-            let _ = Printf.printf "[checkSub] cPsi' = %s\n           Head h = %s\n           Inferred type: %s\n           Expected type: %s\n\n"
-              (P.dctxToString cD cPsi')
-              (P.headToString cD cPsi' h)
-              (P.typToString cD cPsi' (tA1, Substitution.LF.id))
-              (P.typToString cD cPsi' (tA2, s')) in
-              raise (Error (loc, SubIllTyped))
-
-    | (cPsi',  Dot (Obj tM, s'),  DDec (cPsi, TypDecl (_, tA2))) ->
-        (* changed order of subgoals here Sun Dec  2 12:15:53 2001 -fp *)
-        let _ = checkSub loc cD cPsi' s' cPsi in
-          (* ensures that s' is well-typed and [s']tA2 is well-defined *)
-          check cD cPsi' (tM, Substitution.LF.id) (tA2, s')
-
-
-    | (cPsi1,  s,  cPsi2) ->
-        Printf.printf "\n Check substitution: %s  |-  %s  <=  %s\n\n"
-          (P.dctxToString cD cPsi1)
-          (P.subToString cD cPsi1 s)
-          (P.dctxToString cD cPsi2);
-        raise (Error (loc, SubIllTyped))
-
-
-  (*****************)
-  (* Kind Checking *)
-  (*****************)
-
-  (* kind checking is only applied to type constants declared in
-   * the signature;
-   *
-   * All constants declared in the signature do not contain any
-   * contextual variables, hence Delta = .
-   *)
-
-  (* synKSpine cD cPsi (tS, s1) (K, s2)
-   *
-   * Invariant:
-   *
-   * succeeds iff cD ; cPsi |- [s1]tS <= [s2]K
-   *)
-  and synKSpine cD cPsi sS1 sK = match (sS1, sK) with
-    | ((Nil, _), sK) ->
-        sK
-
-    | ((SClo (tS, s'), s), sK) ->
-        synKSpine cD cPsi (tS, Substitution.LF.comp s' s) sK
-
-    | ((App (tM, tS), s1), (PiKind ((TypDecl (_, tA1), _), kK), s2)) ->
-        check cD cPsi (tM, s1) (tA1, s2);
-        synKSpine cD cPsi (tS, s1) (kK, Dot (Obj (Clo (tM, s1)), s2))
-
-    | ((App _, _), (Typ, _)) ->
-        raise SpineMismatch
-
-  (* checkTyp (cD, cPsi, (tA,s))
-   *
-   * Invariant:
-   *
-   * succeeds iff cD ; cPsi |- [s]tA <= type
-   *)
-  and checkTyp' cD cPsi (tA, s) =
-
-    match tA with
-=======
     | cPsi', Dot (Head h, s'), DDec (cPsi, TypDecl (_, tA2)) ->
       let _ = checkSub loc cD cPsi' s' cPsi
       (* ensures that s' is well-typed before comparing types tA1 =[s']tA2 *)
@@ -876,7 +446,6 @@
 and checkTyp' cD cPsi (tA, s) =
 
   match tA with
->>>>>>> 7ede5984
     | Atom (loc, a, tS) ->
       let tK = (Typ.get a).Typ.kind in
       begin try
@@ -954,21 +523,12 @@
         if psi_offset <= (Context.length cO) then
         ()
         else
-<<<<<<< HEAD
-          raise (Violation "Context variable out of scope")
-*)
-    | CtxVar (CtxOffset k) ->
-	(dprint (fun () -> "[chkDCtx] lookup CtxVar where k = " ^ R.render_offset k
-	       ^ " in \n cD = " ^ P.mctxToString cD ^ "\n");
-	 let _ = Context.lookupSchema cD k in ())
-=======
         raise (Violation "Context variable out of scope")
   *)
   | CtxVar (CtxOffset k) ->
     (dprint (fun () -> "[chkDCtx] lookup CtxVar where k = " ^ R.render_offset k
       ^ " in \n cD = " ^ P.mctxToString cD ^ "\n");
      let _ = Context.lookupSchema cD k in ())
->>>>>>> 7ede5984
 
 (* other cases should be impossible -bp *)
 
@@ -1043,136 +603,6 @@
       raise exn
   end
 
-<<<<<<< HEAD
- (* checkTypeAgainstSchema loc cD cPsi tA sch (elements : sch_elem list)
-  *   sch = full schema, for error messages
-  *   elements = elements to be tried
-  *)
-  and checkTypeAgainstSchema loc cD cPsi tA elements =
-    (* if tA is not a Sigma, "promote" it to a one-element typRec *)
-    let _ = dprint (fun () ->
-                      "checkTypeAgainstSchema "
-                    ^ P.typToString cD cPsi (tA, Substitution.LF.id)
-                    ^ "  against  "
-                    ^ P.schemaToString (Schema elements))
-    in
-      match elements with
-        | [] ->
-            raise (Error (loc, CtxVarMisCheck (cD, cPsi, (tA, Substitution.LF.id), Schema elements)))
-
-        | element :: elements ->
-            try
-              instanceOfSchElem cD cPsi (tA, Substitution.LF.id) element
-            with
-              | (Match_failure _) as exn -> raise exn
-              | _ -> checkTypeAgainstSchema loc cD cPsi tA elements
-
-  and instanceOfSchElem cD cPsi (tA, s) (SchElem (some_part, block_part)) =
-    let _ = dprint (fun () -> "instanceOfSchElem...") in
-    let sArec = match Whnf.whnfTyp (tA, s) with
-      | (Sigma tArec,s') ->
-          (tArec, s')
-      | (nonsigma, s') ->
-          (SigmaLast nonsigma, s') in
-    let _ = dprint (fun () -> "tA =" ^ P.typToString cD cPsi (tA, s)) in
-    let dctx        = projectCtxIntoDctx some_part in
-    let _ =  dprint (fun () -> "***Check if it is an instance of a schema element ...") in
-    let _ =  dprint (fun () -> "*** "
-                        ^ "\n   cPsi = " ^ P.dctxToString cD cPsi
-                        ^ "\n   dctx = " ^ P.dctxToString cD dctx ) in
-
-    let _ =  dprint (fun () -> "***Check if it is an instance of a schema element ...") in
-    let dctxSub     = ctxToSub' cPsi dctx in
-    let _ = dprint (fun () -> "dctxSub = " ) in
-    let _ = dprint (fun () ->  P.subToString cD cPsi dctxSub) in
-    (* let phat        = dctxToHat cPsi in *)
-    let _ =  dprint (fun () -> "***Unify.unifyTypRec ("
-                        ^ "\n   cPsi = " ^ P.dctxToString cD cPsi
-                        ^ "\n   dctx = " ^ P.dctxToString cD dctx
-                        ^ "\n   " ^  P.typToString cD cPsi (tA, s) ) in
-
-      (* P.typRecToString cD cPsi sArec  *)
-(*    let _ = dprint (fun () ->
-                         "\n== " ^ P.typRecToString cD cPsi (block_part, dctxSub) ) in  *)
-    let _ = dprint (fun () ->  "== " ) in
-    let _ = dprint (fun () -> P.typRecToString cD cPsi (block_part, dctxSub) ) in
-      begin
-        try
-          Unify.unifyTypRec cD cPsi sArec (block_part, dctxSub)
-        ; dprint (fun () -> "instanceOfSchElem\n"
-                            ^ "  block_part = " ^ P.typRecToString cD cPsi (block_part, dctxSub) ^ "\n"
-                            ^ "  succeeded.")
-        ; (block_part, dctxSub)
-        with (Unify.Unify _) as exn ->
-          dprint (fun () -> "Type  "
-                    ^ P.typRecToString cD cPsi sArec ^ "  doesn't unify with  "
-                    ^ P.typRecToString cD cPsi (block_part, dctxSub));
-          raise exn
-      end
-
-  and instanceOfSchElemProj cD cPsi (tA, s) (var, k) (SchElem (cPhi, trec)) =
-    let tA_k (* : tclo *) = getType var (trec, Substitution.LF.id) k 1 in
-    let _ = dprint (fun () -> "instanceOfSchElemProj...") in
-    let (_tA'_k, subst) =
-      instanceOfSchElem cD cPsi (tA, s) (SchElem (cPhi, SigmaLast (TClo tA_k)))
-      (* tA'_k = [subst] (tA_k) = [s]tA *)
-    in
-      (trec, subst)
-
-
-  (* The rule for checking a context against a schema is
-   *
-   *  psi::W \in \Omega
-   *  -----------------
-   *   ... |- psi <= W
-   *
-   * so checking a context element against a context element is just equality.
-   *)
-  and checkElementAgainstElement __cD elem1 elem2 =
-      let result =
-(*         Whnf.convSchElem elem1 elem2 (* (cSome1 = cSome2) && (block1 = block2)  *) in *)
-         Whnf.prefixSchElem elem2 elem1 (* (cSome1 = cSome2) && (block1 = block2)  *) in
-        dprint (fun () -> "checkElementAgainstElement "
-                         ^ P.schemaToString (Schema[elem1])
-                         ^ " <== "
-                         ^ P.schemaToString (Schema[elem2])
-                         ^ ":  "
-                         ^ string_of_bool result);
-        result
-
-  (* checkElementAgainstSchema cD sch_elem (elements : sch_elem list) *)
-  and checkElementAgainstSchema cD sch_elem elements =
-    List.exists (checkElementAgainstElement cD sch_elem) elements
-
-(*  and subset f list =
-    begin match list with [] -> true
-      | elem::elems -> f elem
-*)
-
-  and checkSchema loc cD cPsi (Schema elements as schema) =
-    dprint (fun () -> "checkSchema "
-              ^ P.dctxToString cD cPsi ^ " against " ^ P.schemaToString schema);
-    match cPsi with
-      | Null -> ()
-      | CtxVar (CInst ({contents = Some cPhi}, _, _, _ )) ->
-          checkSchema loc cD cPhi schema
-      | CtxVar ((CtxOffset _ ) as phi) ->
-          let Schema phiSchemaElements =
-	    Schema.get_schema (lookupCtxVarSchema cD phi) in
-(*            if not (List.forall (fun phiElem -> checkElementAgainstSchema cD phiElem elements) phiSchemaElements) then *)
-(*            if not (List.for_all (fun elem -> checkElementAgainstSchema cD elem phiSchemaElements) elements ) then *)
-            if List.exists (fun elem -> checkElementAgainstSchema cD elem phiSchemaElements) elements then ()
-            else
-              raise (Error (loc, CtxVarMismatch (cD, phi, schema)))
-
-      | DDec (cPsi', decl) ->
-          begin
-            checkSchema loc cD cPsi' schema
-          ; match decl with
-              | TypDecl (_x, tA) ->
-                  let _ = checkTypeAgainstSchema loc cD cPsi' tA elements in ()
-          end
-=======
 and instanceOfSchElemProj cD cPsi (tA, s) (var, k) (SchElem (cPhi, trec)) =
   let tA_k (* : tclo *) = getType var (trec, Substitution.LF.id) k 1 in
   let _ = dprint (fun () -> "instanceOfSchElemProj...") in
@@ -1211,7 +641,6 @@
     begin match list with [] -> true
     | elem::elems -> f elem
 *)
->>>>>>> 7ede5984
 
 and checkSchema loc cD cPsi (Schema elements as schema) =
   dprint (fun () -> "checkSchema "
@@ -1238,21 +667,12 @@
       end
 
  (* If subsumes psi phi succeeds then there exists  wk_sub  such that  psi |- wk_sub : phi  *)
-<<<<<<< HEAD
-and subsumes cD psi phi = match (psi, phi) with
-  | (CtxOffset psi_var , CtxOffset phi_var) ->
-      let Schema psi_selem = Schema.get_schema (lookupCtxVarSchema cD psi) in
-      let Schema phi_selem = Schema.get_schema (lookupCtxVarSchema cD phi) in
-        List.for_all (fun elem -> checkElementAgainstSchema Empty elem phi_selem) psi_selem
-  | _ -> false
-=======
 and subsumes cD psi phi = match psi, phi with
   | CtxOffset psi_var , CtxOffset phi_var ->
       let Schema psi_selem = Schema.get_schema (lookupCtxVarSchema cD psi) in
       let Schema phi_selem = Schema.get_schema (lookupCtxVarSchema cD phi) in
         List.for_all (fun elem -> checkElementAgainstSchema Empty elem phi_selem) psi_selem
   | _, _ -> false
->>>>>>> 7ede5984
 
 
 and checkSchemaWf (Schema elements ) =
@@ -1269,15 +689,6 @@
      if cD |- ms <= cD' then checkMSub succeeds.
 
   *)
-<<<<<<< HEAD
-and checkMSub loc cD  ms cD'  = match (ms, cD') with
-    | (MShift k, Empty) ->
-        if (Context.length cD) = k then ()
-        else
-          raise (Violation ("Contextual substitution ill-typed - 1"))
-
-    | (MShift k, cD') ->
-=======
 and checkMSub loc cD  ms cD'  = match ms, cD' with
     | MShift k, Empty ->
         if (Context.length cD) = k then ()
@@ -1285,63 +696,38 @@
           raise (Error.Violation ("Contextual substitution ill-typed - 1"))
 
     | MShift k, cD' ->
->>>>>>> 7ede5984
 	if k >= 0 then
 	  checkMSub loc cD (MDot (MV (k+1), MShift (k+1))) cD'
 	else raise (Error.Violation ("Contextual substitution ill-formed"))
 
-<<<<<<< HEAD
-    | (MDot (MObj(_ , tM), ms), Dec(cD1', MDecl (_u, tA, cPsi))) ->
-=======
     | MDot (MObj(_ , tM), ms), Dec(cD1', MDecl (_u, tA, cPsi)) ->
->>>>>>> 7ede5984
         let cPsi' = Whnf.cnormDCtx  (cPsi, ms) in
         let tA'   = Whnf.cnormTyp (tA, ms) in
         (check cD cPsi' (tM, Substitution.LF.id) (tA', Substitution.LF.id) ;
          checkMSub loc cD ms cD1')
-<<<<<<< HEAD
-    | (MDot (CObj(cPsi), ms), Dec(cD1', CDecl (_psi, w, _))) ->
-        (checkSchema loc cD cPsi (Schema.get_schema w);
-         checkMSub loc cD ms cD1')
-
-    | (MDot (MV u, ms), Dec(cD1', MDecl (_u, tA, cPsi))) ->
-=======
     | MDot (CObj(cPsi), ms), Dec(cD1', CDecl (_psi, w, _)) ->
         (checkSchema loc cD cPsi (Schema.get_schema w);
          checkMSub loc cD ms cD1')
 
     | MDot (MV u, ms), Dec(cD1', MDecl (_u, tA, cPsi)) ->
->>>>>>> 7ede5984
         let cPsi' = Whnf.cnormDCtx  (cPsi, ms) in
         let tA'   = Whnf.cnormTyp (tA, ms) in
         let (_, tA1, cPsi1) = Whnf.mctxMDec cD u in
           if Whnf.convDCtx cPsi1 cPsi' && Whnf.convTyp (tA', Substitution.LF.id) (tA1, Substitution.LF.id) then
                      checkMSub loc cD ms cD1'
           else
-<<<<<<< HEAD
-            raise (Violation ("Contextual substitution ill-typed - 2 "))
-
-    | (MDot (MV p, ms), Dec(cD1', PDecl (_u, tA, cPsi))) ->
-=======
             raise (Error.Violation ("Contextual substitution ill-typed - 2 "))
 
     | MDot (MV p, ms), Dec(cD1', PDecl (_u, tA, cPsi)) ->
->>>>>>> 7ede5984
         let cPsi' = Whnf.cnormDCtx  (cPsi, ms) in
         let tA'   = Whnf.cnormTyp (tA, ms) in
         let (_, tA1, cPsi1) = Whnf.mctxPDec cD p in
           if Whnf.convDCtx cPsi1 cPsi' && Whnf.convTyp (tA', Substitution.LF.id) (tA1, Substitution.LF.id) then
             checkMSub loc cD ms cD1'
           else
-<<<<<<< HEAD
-            raise (Violation ("Contextual substitution ill-typed - 3 "))
-
-    | (MDot (PObj (_, h), ms), Dec(cD1', PDecl (_u, tA, cPsi))) ->
-=======
             raise (Error.Violation ("Contextual substitution ill-typed - 3 "))
 
     | MDot (PObj (_, h), ms), Dec(cD1', PDecl (_u, tA, cPsi)) ->
->>>>>>> 7ede5984
         let cPsi' = Whnf.cnormDCtx  (cPsi, ms) in
         let tA'   = Whnf.cnormTyp (tA, ms) in
           (begin match h with
@@ -1357,13 +743,8 @@
            end ;
            checkMSub loc cD ms cD1' )
 
-<<<<<<< HEAD
-    | (_, _ ) ->
-        raise (Violation ("Contextual substitution ill-typed\n " ^
-=======
     | _, _ ->
         raise (Error.Violation ("Contextual substitution ill-typed\n " ^
->>>>>>> 7ede5984
                             P.mctxToString cD ^ " |- " ^
                             P.msubToString cD ms ^ " <= "
                          ^ " = " ^ P.mctxToString cD'))