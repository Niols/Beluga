--- conflicted
+++ resolved
@@ -161,9 +161,6 @@
 
 
 (* -------------------------------------------------------------*)
-
-
-(* -------------------------------------------------------------*)
 let rec apxget_ctxvar psi  = match psi with
   | Apx.LF.Null -> None
   | Apx.LF.CtxVar (psi_name) -> Some psi_name
@@ -183,1891 +180,7 @@
   | (Int.LF.Dec(_cG', Int.Comp.CTypDecl (_, tau)), 1) ->   tau
   | (Int.LF.Dec( cG', Int.Comp.CTypDecl (_, _tau)), k) ->
       lookup cG' (k-1)
-<<<<<<< HEAD
-=======
-
-let rec getctxvarFromHat phat = match phat with 
-  | (None, _ ) -> None
-  | (Some (Int.LF.CtxName n), _ ) -> Some(Apx.LF.CtxName n)
-  | (Some (Int.LF.CtxOffset n), _ ) -> Some(Apx.LF.CtxOffset n)
-
-let rec apxget_ctxvar_mobj mO = match mO with
-  | Apx.Comp.MetaCtx (_, cPsi) -> apxget_ctxvar cPsi 
-  | Apx.Comp.MetaObjAnn (_, cPsi, _tM) -> apxget_ctxvar cPsi 
-  | Apx.Comp.MetaObj (_, phat, _tM) -> 
-      getctxvarFromHat phat
-
-(* ******************************************************************* *)
-(* PHASE 1 : Elaboration and Reconstruction (one pass)                 *)
-(*  elTerm recT cO cD cPsi m sA = M
- *
- *  Pre-condition:
- *
- *  U = FV(m) (FV(a), FV(k) resp.)
- *  O = meta-variables in M (A, K, resp.)
- *
- * Invariant:
- *  If   O1 ; U1 ; (cD ; cPsi) |- m <- [s]A /_r (O2, U2) M 
- *      and there exists a modal substitution r
- *      s.t. O2 |- r <= O1
- *  then
- *
- *     elTerm cO cD cPsi m sA succeeds and
- *
- *     O2 ; [|r|]U2 ; ([|r|]cD ; [|r|]cPsi) |- M <= [|r|][s]A
- *
- * Post-condition:
- *
- *   O2 |- U2 fvar_ctx    and   . |-{U2} O2 mvar_ctx 
- *   (circular dependency between O2 and U2)
- *
- *   O2 s.t. O2 |-{U2} r <= O1 , and
- *
- * In the implementation:
- *   - meta-variables in O1 and O2 are handled destructively, and O1 and O2 resp characterize the state of memory.
- *   - r is not explicit but implicit since we  update all meta-variables in O1 destructively
- *   - U1 and U2 are the fvar_ctx; they are handled globally and hence are not carried explicitely as an argument
- *     to elTerm 
- *   - may raise Error, if no modal substitution r exists.
- *
- * Similar invariants and pre- and post-conditions for:
- *
- *  elKind cD cPsi k = K'
- *  elTyp  cD cPsi a = A'
- *)
-
-(* ******************************************************************* *)
-(* Free variable constraints:
- *
- * fvar_cnstr  C := . | Root (FVar X, tS) & C
- *
- * The constraints are generated when encountering
- * a free variable X whose type is yet unknown and has a
- * non-pattern spine tS. This means we cannot easily infer
- * the type of the free variable X.
- *)
-
-
-(* Constraints for free bound variables *)
-let fvar_cnstr : ((Int.LF.typ_free_var * Apx.LF.normal * Int.LF.cvar)  list) ref = ref [] 
-
-let add_fvarCnstr  c = fvar_cnstr := c :: !fvar_cnstr
-
-let reset_fvarCnstr () = (fvar_cnstr := [])
-
-(* Constraints for free metavariables and parameter variables  *)
-let fcvar_cnstr : ((Apx.LF.normal * Int.LF.cvar)  list) ref = ref []
-
-let add_fcvarCnstr  c = fcvar_cnstr := c :: !fcvar_cnstr
-let reset_fcvarCnstr () = (fcvar_cnstr := [])
-
-(* ******************************************************************* *)
-
-(* synDom cPsi s = (cPhi , s')
- *
- * If s is a pattern substitution in approximate syntax
- *    cPsi is the range of the pattern substitution
- *
- * then
- *     s' the pattern substitution in internal syntax
- *     corresponding to s and
- *
- *     cPsi |- s' <= cPhi
- *)
-let rec synDom cD loc cPsi s = begin match s with
-  | Apx.LF.Id _ ->
-      begin match Context.dctxToHat cPsi with
-        | (Some psi, d) ->
-            (Int.LF.CtxVar psi, Int.LF.Shift (Int.LF.NoCtxShift, d))
-
-        | (None, _d) ->
-            raise (Error.Error (Some loc, Error.UnboundIdSub))
-      end
-
-  | Apx.LF.EmptySub ->
-      begin match Context.dctxToHat cPsi with
-        | (Some psi, d) ->
-            (Int.LF.Null, Int.LF.Shift (Int.LF.CtxShift psi, d))
-
-        | (None, d) ->
-            (Int.LF.Null, Int.LF.Shift (Int.LF.NoCtxShift, d))
-      end
-
-  | Apx.LF.Dot (Apx.LF.Head (Apx.LF.BVar k), s) ->
-      begin match Context.ctxDec cPsi k with
-        | Int.LF.TypDecl (x, tA) ->
-            let (cPhi, s') = synDom cD loc cPsi s in
-              (*  cPsi |- s <= cPhi
-               *  cPsi |- tA <= type
-               *  tA' = [s]^-1(tA)
-               *
-               * Note: We may need to check that [s]^-1(tA) actually exists.
-               *
-               *  Wed Jan 14 13:51:11 2009 -bp
-               *)
-            let ss = Substitution.LF.invert s' in 
-            let tA' = pruningTyp (Some loc) cD cPsi (*?*) (Context.dctxToHat cPsi) (tA, LF.id)  (Int.LF.MShift 0, ss)  in
-              (Int.LF.DDec (cPhi,
-                            Int.LF.TypDecl (x, tA')),
-               Int.LF.Dot (Int.LF.Head(Int.LF.BVar k), s'))
-(*       | _ -> raise (Error.Violation "Undefined bound variable") *)
-      end
-
-   | Apx.LF.Dot (Apx.LF.Head (Apx.LF.Proj(Apx.LF.BVar k,j)), s) ->
-      begin match Context.ctxDec cPsi k with
-        | Int.LF.TypDecl (x, tB) -> (* tB = block x1:A1. ... xn:An *)
-           let (cPhi, s') = synDom cD loc cPsi s in 
-              (*  cPsi |- s <= cPhi
-               *  cPsi |- tA <= type
-               *  tA' = [s]^-1(tA)
-               *
-               * Note: We may need to check that [s]^-1(tA) actually exists; 
-               * Wed Jan 14 13:51:11 2009 -bp
-               *)
-            let ss = Substitution.LF.invert s' in 
-
-            let Int.LF.Sigma typRec = 
-              pruningTyp (Some loc) cD cPsi (*?*) (Context.dctxToHat cPsi) (tB, LF.id) (Int.LF.MShift 0, ss)  in
-
-            let sQ = Int.LF.getType  (Int.LF.BVar k) (typRec, LF.id) k 1 in 
-
-              (Int.LF.DDec (cPhi,
-                            Int.LF.TypDecl (x, Int.LF.TClo sQ)),
-               Int.LF.Dot (Int.LF.Head(Int.LF.Proj(Int.LF.BVar k, j)), s'))
-         | _ -> raise (Error.Violation "Undefined bound variable") 
-      end
-
-
-  | _ -> raise (Error.Violation "Encountered non-pattern substitution")
-
-end
-
-(* ******************************************************************* *)
-(* ELABORATION OF KINDS                                                *)
-(* ******************************************************************* *)
-(* elKind  cPsi k = K *)
-let rec elKind  cPsi k = match k with
-  | Apx.LF.Typ ->
-      Int.LF.Typ
-
-  | Apx.LF.PiKind ((Apx.LF.TypDecl (x, a),dep), k) ->
-      let dep'  = match dep with Apx.LF.No -> Int.LF.No | Apx.LF.Maybe -> Int.LF.Maybe in
-      let tA    = elTyp
-                    PiRecon
-                    
-                    (*cO=*)Int.LF.Empty
-                    (*cD=*)Int.LF.Empty
-                    cPsi
-                    a
-      in
-      let cPsi' = (Int.LF.DDec (cPsi, Int.LF.TypDecl (x, tA))) in
-      let tK    = elKind  cPsi' k in
-        Int.LF.PiKind ((Int.LF.TypDecl (x, tA), dep'), tK)
-
-(* ******************************************************************* *)
-(* ELABORATION OF KINDS                                                *)
-(* ******************************************************************* *)
-(* elTyp recT  cD cPsi a = A
- *
- * Pre-condition:
- *     U = set of free variables
- *     O = set of meta-variables (references subject to instantiation)
- *
- * if cD ; cPsi |- a <= type and a is in beta normal form
- *   
- * then
- *        [|r|]cD ;  [|r|]cPsi   |- A <= type 
- * and A is in beta-eta normal form.
- *
- * Effect:
- *     U' = FV(A)  where U' is an extension of U s.t. [|r|]U,U0 = U'
- *     O' = FMV(A) where O' |-{U'} r <= O
- *)
-and elTyp recT  cO cD cPsi a = match a with
-  | Apx.LF.Atom (loc, a, s) ->
-      begin try
-        let tK = (Typ.get a).Typ.kind in
-        let i  = (Typ.get a).Typ.implicit_arguments in
-        let s'  = mkShift recT cPsi in 
-          (* let s' = LF.id in *)
-        let tS = elKSpineI recT  cO cD cPsi s i (tK, s') in
-          Int.LF.Atom (Some loc, a, tS)            
-      with  exn  ->  raise (Error.Error (Some loc, Error.SpineIllTyped ))
-      end
-
-  | Apx.LF.PiTyp ((Apx.LF.TypDecl (x, a), dep), b) ->
-      let dep'  = match dep with Apx.LF.No -> Int.LF.No | Apx.LF.Maybe -> Int.LF.Maybe in
-      let tA    = elTyp recT  cO cD cPsi a in
-      let cPsi' = (Int.LF.DDec (cPsi, Int.LF.TypDecl (x, tA))) in
-      let tB    = elTyp recT  cO cD cPsi' b in
-        Int.LF.PiTyp ((Int.LF.TypDecl (x, tA),dep'), tB)
-
-  | Apx.LF.Sigma typRec ->
-      let typRec' = elTypRec recT  cO cD cPsi typRec in
-        Int.LF.Sigma typRec' 
-   
-       
-and elTypRec recT  cO cD cPsi typ_rec = begin match typ_rec with
-  | Apx.LF.SigmaLast a ->
-      let tA = elTyp recT  cO cD cPsi a in 
-      let _ = dprint (fun () -> "[elTypRec] Last " ^ " : " ^ P.typToString cO cD cPsi (tA, LF.id)) in 
-        Int.LF.SigmaLast tA 
-
-  | Apx.LF.SigmaElem (name, a, typRec) ->
-      let tA = elTyp recT  cO cD cPsi a in
-      let _ = dprint (fun () -> "[elTypRec] " ^ R.render_name name ^ " : " ^
-      P.typToString cO cD cPsi (tA, LF.id)) in 
-      let cPsi' = Int.LF.DDec (cPsi, Int.LF.TypDecl (name, tA)) in
-      let typRec' = elTypRec recT  cO cD cPsi' typRec in
-        Int.LF.SigmaElem (name, tA, typRec')
-end
-
-(* elTerm recT  cD cPsi m sA = M
- * elTerm recT  cD cPsi m sA = M  where sA = (A,s) is in whnf
- *                              m is in beta normal form.
- * Pre-condition:
- *     U = set of free variables   O |- U fvar_ctx
- *     O = set of meta-variables (references subject to instantiation)
- *                                 . |-{U} O mvar_ctx
- * if cD ; cPsi |- M <= [s]A'
- *
- *    cD |- cPsi ctx
- *    cD ; cPsi  |- s <= cPsi'
- *    cD ; cPsi' |- A <= type 
- *
- * then
- *    [|r|]cD ; [|r|]cPsi |- M <= [|r|]A 
- *
- * and M is in beta-eta normal form, i.e.
- *   all free variables are eta-expanded.
- *
- * Effect:
- *     U' = FV(A)  where U' is an extension of U s.t. [|r|]U,U0 = U'
- *     O' = FMV(A) where O' |-{U'} r <= O
- *)
-and elTerm recT  cO cD cPsi m sA = elTermW recT  cO cD cPsi m (Whnf.whnfTyp sA)
-
-and elTermW recT  cO cD cPsi m sA = match (m, sA) with
-  | (Apx.LF.Lam (loc, x, m),  (Int.LF.PiTyp ((Int.LF.TypDecl (_x, _tA) as decl, _ ), tB), s)) ->
-       (* cPsi' = cPsi, x:tA *)
-      let cPsi' = Int.LF.DDec (cPsi, LF.decSub decl s) in
-      let tM    = elTerm recT  cO cD cPsi' m (tB, LF.dot1 s) in
-        Int.LF.Lam (Some loc, x, tM)
-  
-  | (Apx.LF.Root (_loc, _h, _spine),  (Int.LF.Atom _, _s)) ->
-      elTerm' recT  cO cD cPsi m  sA  
-  
-  | (Apx.LF.Tuple (loc, tuple),  (Int.LF.Sigma typRec, s)) -> 
-      let tuple' = elTuple recT  cO cD cPsi tuple (typRec, s) in
-        Int.LF.Tuple (Some loc, tuple')
-
-  | (Apx.LF.Root (loc, Apx.LF.FMVar (x, s),  _spine),  (Int.LF.PiTyp _ as tA, _s)) ->
-      let n = etaExpandFMV loc (Apx.LF.FMVar (x,s)) tA in 
-        elTerm recT cO cD cPsi n sA
-(*      raise (Error.Error (Some loc, Error.EtaExpandFMV (x, cO, cD, cPsi, sA))) *)
-
-  | (Apx.LF.Root (loc, Apx.LF.MVar (x, s),  _spine),  (Int.LF.PiTyp _ as tA, _s)) ->
-      let n = etaExpandMV loc (Apx.LF.MVar (x,s)) tA in 
-        elTerm recT cO cD cPsi n sA
-
-  | (Apx.LF.Root (loc, h, spine ), (Int.LF.PiTyp _ as tA, _s)) -> 
-      let n = etaExpandApxTerm loc h spine tA in 
-        elTerm recT  cO cD cPsi n sA
-  
-  | (Apx.LF.Lam (loc, _, _ ), _ ) ->  
-      raise (Error.Error (Some loc, Error.IllTypedElab (cO, cD, cPsi, sA))) 
-
-  | (Apx.LF.Tuple (loc, _ ),  _) ->
-      raise (Error.Error (Some loc, Error.IllTypedElab (cO, cD, cPsi, sA))) 
-
-and elTuple recT  cO cD cPsi tuple (typRec, s) =
-  match (tuple, typRec) with
-  | (Apx.LF.Last m,
-     Int.LF.SigmaLast tA) 
-    ->
-      Int.LF.Last (elTerm' recT  cO cD cPsi m (tA, s))
-
-  | (Apx.LF.Cons(m, restOfTuple),
-     Int.LF.SigmaElem(_x, tA, restOfTypRec))
-    ->
-      let tM = elTerm recT  cO cD cPsi m (tA, s) in
-      let extended_s = Int.LF.Dot (Int.LF.Obj tM, s) in
-      let tuple' = elTuple recT  cO cD cPsi restOfTuple (restOfTypRec, extended_s) in
-        Int.LF.Cons (tM, tuple')
-
-  | (_, _) -> raise (Error.Violation ("elTuple arity mismatch"))
-
-
-  and instanceOfSchElem loc cO cD cPsi (tA, s) (some_part, sB) = 
-    let _ = dprint (fun () -> "[instanceOfSchElem] Begin \n") in 
-   (* let sArec = match Whnf.whnfTyp (tA, s) with
-      | (Int.LF.Sigma tArec,s') ->  (tArec, s') 
-      | (nonsigma, s')          ->  (Int.LF.SigmaLast nonsigma, s') in *)
-    let _ = dprint (fun () -> ("tA =" ^ P.typToString cO cD cPsi (tA, s) ^ " \n")) in 
-    let dctx        = projectCtxIntoDctx some_part in  
-    let dctxSub     = ctxToSub' cD cPsi dctx in
-
-    (* let phat        = dctxToHat cPsi in *)
-
-    let _ =  dprint (fun () -> "***Unify.unifyTyp (" 
-                        ^ "\n   cPsi = " ^ P.dctxToString cO cD cPsi
-                        ^ "\n   dctx = " ^ P.dctxToString cO cD dctx  
-                        ^ "\n   " ^  P.typToString cO cD cPsi (tA, s) ) in
-    let _ = dprint (fun () -> "dctxSub = " ^ P.subToString cO cD cPsi dctxSub ^ "\n") in
-
-    let _ = dprint (fun () ->  P.typToString cO cD cPsi (tA,s)) in  
-    let _ = dprint (fun () ->  "== " ) in 
-    let _ = dprint (fun () -> P.typToString cO cD cPsi (Int.LF.TClo sB, dctxSub) ^ "\n" )  in
-    let nB  = Whnf.normTyp (Int.LF.TClo sB, dctxSub) in 
-    let nA  = Whnf.normTyp (tA,s) in 
-      begin
-        try
-          Unify.unifyTyp cD cPsi (nA, LF.id) (nB, LF.id) 
-        ; dprint (fun () -> "instanceOfSchElem\n"
-                            ^ "  block_part = " ^ P.typToString cO cD cPsi (Int.LF.TClo sB, dctxSub) ^ "\n"
-                            ^ "  succeeded.")
-        ; (Int.LF.TClo sB, dctxSub)
-        with (Unify.Unify _)  ->
-          (dprint (fun () -> "Type " ^ P.typToString cO cD cPsi (tA,s) ^ " doesn't unify with schema element\n");
-(*          dprint (fun () ->  P.typRecToString cO cD cPsi (block_part, dctxSub)) *)
-           
-             raise (Error.Error (Some loc, Error.TypMismatchElab (cO, cD, cPsi, (nA, LF.id), (nB, LF.id)))))
-          | exn -> 
-              (dprint (fun () -> "[instanceOfSchElem] Non-Unify ERROR -2- "); raise exn)
-      end
-  
-  and instanceOfSchElemProj loc cO cD cPsi (tA, s) (var, k) (Int.LF.SchElem (cPhi, trec)) = 
-    let _ = dprint (fun () -> "[instanceOfSchElemProj] getType of " ^ string_of_int k ^ ". argument\n") in 
-    let cPhi'  = projectCtxIntoDctx cPhi in  
-    let _ = dprint (fun () -> " of " ^ P.typRecToString cO cD cPhi' (trec, LF.id)) in
-    let _ = dprint (fun () -> " var = " ^ P.headToString cO cD cPsi var) in
-    let sA_k (* : tclo *) = Int.LF.getType var (trec, LF.id) k 1 in  (* bp - generates  general type with some-part still intact; this tA_k is supposed to be the type of #p.1 s - hence,eventually it the some part needs to be restricted appropriately. Tue May 25 10:13:07 2010 -bp *)
-    let _ = dprint (fun () -> "[instanceOfSchElemProj] retrieved the type  " ^ P.typToString cO cD cPhi' sA_k) in
-    let (_tA'_k, subst) =
-      instanceOfSchElem loc cO cD cPsi (tA, s) (cPhi, sA_k)
-      (* tA'_k = [subst] (sA_k) = [s]tA *)
-    in
-      (trec, subst) 
-
-(* Synthesize the type for a free parameter variable *)
-and synSchemaElem loc recT  cO cD cPsi ((_, s) as sP) (head, k) ((Int.LF.Schema elements) as schema) =
-  let self = synSchemaElem loc recT  cO cD cPsi sP (head, k) in 
-  let _ = dprint (fun () -> "synSchemaElem ... head = " ^ P.headToString cO cD cPsi head ^ " Projection " ^ string_of_int k ^ "\n") in
-  let _ = dprint (fun () -> "[synSchemaElem]  " ^ P.typToString cO cD cPsi sP
-                    ^ "  schema= " ^ P.schemaToString schema) in
-    match elements with
-      | [] -> None
-      | (Int.LF.SchElem (_some_part, block_part)) as elem  ::  rest  ->
-          try
-            let _ = dprint (fun () -> "[instanceOfSchElemProj ] ... ") in
-            let (typRec, subst) = instanceOfSchElemProj loc cO cD cPsi sP (head, k) elem in 
-              (* Check.LF.instanceOfSchElemProj loc cO cD cPsi sP (head, k) elem in *)
-            dprint (fun () -> "synSchemaElem RESULT = "
-                            ^ P.typRecToString cO cD cPsi (typRec, subst))
-          ; Some (typRec, subst) (* sP *)
-          with Unify.Unify _  -> self (Int.LF.Schema rest)
-            | Not_found -> self (Int.LF.Schema rest) 
-
-
-and elTerm' recT  cO cD cPsi r sP = match r with
-
-  | Apx.LF.Root (loc, Apx.LF.Const c, spine) ->
-      let tA = (Term.get c).Term.typ in
-      let i  = (Term.get c).Term.implicit_arguments in
-      (* let s  = mkShift recT cPsi in *)
-      let s = LF.id in 
-      let (tS, sQ) = elSpineI loc recT  cO cD cPsi spine i (tA, s) in
-      let tR = Int.LF.Root (Some loc, Int.LF.Const c, tS)  in 
-        begin try
-          (Unify.unifyTyp cD cPsi sQ sP ;
-           tR)
-        with 
-         | Unify.Unify msg ->
-             ((* Printf.printf "\nUnification Error: %s\n\n" msg; *)
-              raise (Error.Error (Some loc, Error.TypMismatchElab (cO, cD, cPsi, sP, sQ))))
-         | Unify.Error msg -> 
-             (Printf.printf "\nHidden %s\n  This may indicate the following problem:\n  a contextual variable was inferred with the most general type,\n  but subsequently it must have a more restrictive type,\n  i.e., where certain bound variable dependencies cannot occur.\n\n" msg;
-              raise (Error.Error (Some loc, Error.TypMismatchElab (cO, cD, cPsi, sP, sQ))))
-         | Unify.NotInvertible -> 
-            ((* Printf.printf "\nUnification Error: NotInvertible\n\n"; *)
-             raise (Error.Error (Some loc, Error.TypMismatchElab (cO, cD, cPsi, sP, sQ))))
-(*         | _ ->
-            (Printf.printf "Non-Unification Error (1)\n" ;
-             raise (Error.Error (Some loc, Error.TypMismatchElab (cO, cD, cPsi, sP, sQ))))
-*)
-        end
-
-  | Apx.LF.Root (loc, Apx.LF.BVar x, spine) ->
-      begin try 
-        let Int.LF.TypDecl (_, tA) = Context.ctxDec cPsi x in
-        let (tS, sQ) = elSpine loc recT  cO cD cPsi spine (tA, LF.id) in
-          begin try
-            (Unify.unifyTyp cD  cPsi sQ sP ;
-             Int.LF.Root (Some loc, Int.LF.BVar x, tS)) 
-          with Unify.Unify msg ->
-            (Printf.printf "%s\n" msg;
-             raise (Error.Error (Some loc, Error.TypMismatchElab (cO, cD, cPsi, sP, sQ))))
-             | _ -> (Printf.printf "Non-Unification Error(2)\n" ;
-                    raise (Error.Error (Some loc, Error.TypMismatchElab (cO, cD, cPsi, sP, sQ)))) 
-          end
-      with _ -> raise (Error.Error (Some loc, Error.CompTypAnn))
-        (* (Printf.printf "BVar lookup error \n" ; raise (Error.Violation "Not Found")) *)
-
-      end
-
-  | Apx.LF.Root (loc, Apx.LF.FVar x, spine) as m ->
-   (* This case can only happen durin PiRecon *) 
-      begin match recT with 
-        | PiRecon -> 
-            begin try
-              let Int.LF.Type tA = FVar.get x in
-                (* For type reconstruction to succeed, we must have
-                 *
-                 *  . |- tA <= type
-                 *  This will be enforced during abstraction
-                 *)
-              let s = mkShift recT cPsi in
-              let (tS, sQ) = elSpine loc recT cO cD cPsi spine (tA, s) in
-                begin try
-                  (Unify.unifyTyp cD cPsi sQ sP ;
-                   Int.LF.Root (Some loc, Int.LF.FVar x, tS)) 
-                with Unify.Unify msg ->
-                       (Printf.printf "%s\n" msg;
-                        raise (Error.Error (Some loc, Error.TypMismatchElab (cO, cD, cPsi, sP, sQ))))
-                   | _ ->
-                       (Printf.printf "Non-Unification Error (3)\n" ;
-                        raise (Error.Error (Some loc, Error.TypMismatchElab (cO, cD, cPsi, sP, sQ))))
-                end
-
-
-            with Not_found ->
-              begin try
-                let (_l, p_spine) = patSpine spine in
-                let s = mkShift recT cPsi in              
-                let (tS, tA) =  elSpineSynth recT  cD cPsi p_spine s sP in 
-                  (* For type reconstruction to succeed, we must have
-                   *  . |- tA <= type  and cPsi |- tS : tA <= [s]tP
-                   *  This will be enforced during abstraction.
-                   *)
-                  FVar.add x (Int.LF.Type tA);
-                  Int.LF.Root (Some loc, Int.LF.FVar x, tS)
-              with NotPatSpine -> 
-                (let _ = dprint (fun () -> "[elTerm'] FVar case -- Not a pattern spine...") in  
-                  let v = Whnf.newMVar (cPsi, Int.LF.TClo sP) in
-                 let tAvar = Int.LF.TypVar (Int.LF.TInst (ref None, cPsi, Int.LF.Typ, ref [])) in  
-                    add_fvarCnstr (tAvar, m, v);
-                   Int.LF.Root (Some loc, Int.LF.MVar (v, LF.id), Int.LF.Nil))
-                | _  ->                 
-                raise (Error.Error (Some loc, Error.IllTypedElab (cO, cD, cPsi, sP)))
-              end
-            end
-        | PiboxRecon -> raise (Error.Error (Some loc, Error.UnboundName x))
-      end 
-              
-
-  | Apx.LF.Root (loc, Apx.LF.Hole, spine) ->
-      begin try 
-     (let (_l, pat_spine) = patSpine spine in
-      let sshift = mkShift recT cPsi in
-      let (tS, tA) = elSpineSynth recT  cD cPsi pat_spine sshift sP in
-        (* For Beluga type reconstruction to succeed, we must have
-         *  cPsi |- tA <= type  and cPsi |- tS : tA <= [s]tP
-         *  This will be enforced during abstraction.
-         *)
-        (* For LF type reconstruction to succeed, we must have
-         *  . |- tA <= type  and cPsi |- tS : tA <= [s]tP
-         *  This will be enforced during abstraction.
-         *)
-        (* Potentially need to handle eta-expansion -bp *)
-        begin match recT with
-          | PiRecon -> 
-              (* let u =  Whnf.newMVar (cPsi, tA) in 
-                Int.LF.Root (Some loc, Int.LF.MVar(u, LF.id), tS) *)
-              let u =  Whnf.newMVar (Int.LF.Null, tA) in 
-                Int.LF.Root (Some loc, Int.LF.MVar(u, sshift), tS)
-          | PiboxRecon -> 
-              let u =  Whnf.newMMVar (cD, cPsi, tA) in
-                Int.LF.Root (Some loc, Int.LF.MMVar(u, (Whnf.m_id, LF.id)), tS)
-        end)
-      with NotPatSpine ->          
-           raise (Error.Error (Some loc, Error.NotPatternSpine))
-      end
-  (* We only allow free meta-variables of atomic type *)
-  | Apx.LF.Root (loc, Apx.LF.FMVar (u, s), Apx.LF.Nil) as m ->
-      begin try
-        let (tQ, cPhi) = FMVar.get u in
-          (* For type reconstruction to succeed, we must have
-           *    . ; cPsi |- tA <= type , i.e. cPsi and tA cannot depend on
-           * meta-variables in cD. This will be enforced during abstraction *)
-        let s'' = elSub loc recT  cO cD cPsi s cPhi in
-          (* We do not check here that tP approx. [s']tP' --
-           * this check is delayed to reconstruction *)
-        let tR = Int.LF.Root (Some loc, Int.LF.FMVar (u, s''), Int.LF.Nil) in 
-          begin try
-            Unify.unifyTyp cD  cPsi (tQ, s'') sP ; 
-            tR
-          with Unify.Unify msg -> 
-            (Printf.printf "%s\n" msg;
-             raise (Error.Error (Some loc, Error.TypMismatch (cO, cD, cPsi, (tR, LF.id), (tQ, s''), sP))))
-            |_ -> (Printf.printf "Unification Error (4)\n";
-             raise (Error.Error (Some loc, Error.TypMismatch (cO, cD, cPsi, (tR, LF.id), (tQ, s''), sP))))
-
-          end
-      with 
-        | Not_found ->
-          if isPatSub s then
-          (* 1) given cPsi and s synthesize the domain cPhi
-           * 2) [s]^-1 ([s']tP) is the type of u
-           *)
-          let _ = dprint (fun () -> "Synthesize domain for meta-variable " ^ u.string_of_name ) in
-          let (cPhi, s'') = synDom cD loc cPsi s in
-          let ss =  Substitution.LF.invert s'' in 
-          let _ = dprint (fun () -> "[synDom] Prune type " ^ P.typToString Int.LF.Empty cD cPsi sP ) in 
-          let _ = dprint (fun () -> "         with respect to ss = " ^ P.subToString Int.LF.Empty cD cPhi ss ) in 
-(*            begin try  *)
-              let tP = pruningTyp (Some loc) cD cPsi (*?*) (Context.dctxToHat cPsi) sP (Int.LF.MShift 0, ss) in
-                (* let tP = Int.LF.TClo (Int.LF.TClo sP, Substitution.LF.invert s'') in *)
-                (* For type reconstruction to succeed, we must have
-                 * . ; cPhi |- tP <= type  and . ; cPsi |- s <= cPhi
-                 * This will be enforced during abstraction.
-                 *)
-                FMVar.add u (tP, cPhi);
-                Int.LF.Root (Some loc, Int.LF.FMVar (u, s''), Int.LF.Nil)
-(*            with _ -> raise (Error.Error (Some loc,  *)
-          else
-           if isProjPatSub s then 
-             let _ = dprint (fun () -> "Synthesize domain for meta-variable " ^ u.string_of_name ) in
-             let _ = dprint (fun () -> "isProjPatSub ... " ) in 
-             let (flat_cPsi, conv_list) = flattenDCtx cPsi in  
-             let _ = dprint (fun () -> "flattenDCtx done " ^ P.dctxToString cO cD flat_cPsi ^ "\n") in 
-             let _ = dprint (fun () -> "conv_list " ^ conv_listToString conv_list ) in 
-             let flat_s = flattenProjPat s conv_list in 
-             let _ = dprint (fun () -> "flattenProjPat done " ) in
-
-             let (cPhi, s'') = synDom cD loc flat_cPsi flat_s in 
-             let ss =  Substitution.LF.invert s'' in  
-
-             let tP' = strans_typ sP conv_list in 
-             let _ = dprint (fun () -> "[synDom] Prune type " ^ P.typToString Int.LF.Empty cD cPsi sP ) in  
-             let _ = dprint (fun () -> "[synDom] Prune flattened type " ^ P.typToString Int.LF.Empty cD cPhi (tP', LF.id) ) in  
-             let _ = dprint (fun () -> "         with respect to ss = " ^ P.subToString Int.LF.Empty cD cPhi ss ) in  
-
-             let tP = pruningTyp (Some loc) cD flat_cPsi (*?*) 
-                         (Context.dctxToHat flat_cPsi) (tP', LF.id) (Int.LF.MShift 0, ss)  in 
-
-             let sorig = elSub loc recT cO cD cPsi s cPhi in
-             let _ = dprint (fun () -> "sorig = " ^ P.subToString cO cD cPsi sorig ^ "\n") in 
-            (* For type reconstruction to succeed, we must have
-             * . ; cPhi |- tP <= type  and . ; cPsi |- s <= cPhi
-             * This will be enforced during abstraction.
-             *)
-             let _ = dprint (fun () -> "Type of mvar " ^ u.string_of_name ^ ":" ^ 
-                               P.typToString cO cD cPhi (tP, LF.id) ^ " [ " ^ 
-                               P.dctxToString cO cD cPhi ^ " ] ") in
- 
-            FMVar.add u (tP, cPhi); 
-            Int.LF.Root (Some loc, Int.LF.FMVar (u, sorig), Int.LF.Nil)
-
-            else 
-              let v = Whnf.newMVar (cPsi, Int.LF.TClo sP) in
-                add_fcvarCnstr (m, v);
-                Int.LF.Root (Some loc, Int.LF.MVar (v, LF.id), Int.LF.Nil)
-
-        | Violation msg  -> 
-            dprint (fun () -> "[elClosedTerm] Violation: " ^ msg) ; 
-            raise (Error.Error (Some loc, Error.CompTypAnn ))
-
-      end
-
-
-
-  | Apx.LF.Root (loc, Apx.LF.FPVar (p, s), spine) as m ->
-      begin try
-        let (tA, cPhi) = FPVar.get p in
-          (* For type reconstruction to succeed, we must have
-           *    . ; cPsi |- tA <= type , i.e. cPsi and tA cannot depend on
-           * meta-variables in cD. This will be enforced during abstraction *)
-          
-        let s'' = elSub loc recT  cO cD cPsi s cPhi in
-        let (tS, sQ ) = elSpine loc recT  cO cD cPsi spine (tA, s'')  in
-        let tR = Int.LF.Root (Some loc, Int.LF.FPVar (p, s''), tS) in
-          begin try
-            Unify.unifyTyp cD cPsi sQ sP;
-            tR
-          with Unify.Unify msg -> 
-                 (Printf.printf "%s\n" msg;
-                 raise (Error.Error (Some loc, Error.TypMismatch (cO, cD, cPsi, (tR, LF.id), sQ, sP))))
-             | _ ->
-                (Printf.printf "Unification Error (5) \n";
-                 raise (Error.Error (Some loc, Error.TypMismatch (cO, cD, cPsi, (tR, LF.id), sQ, sP))))
-          end
-      
-      with 
-        | Not_found ->
-          begin match (spine, isPatSub s) with
-            | (Apx.LF.Nil, true) ->
-                (* 1) given cPsi and s, synthesize the domain cPhi
-                 * 2) [s]^-1 ([s']tP) is the type of u
-                 *)
-                (* Need to check that the inferred type for p is indeed in cPsi's schema -bp *)
-                let (cPhi, s'') = synDom cD loc cPsi s in
-                let si          = Substitution.LF.invert s'' in
-                let tP = pruningTyp (Some loc) cD cPsi (*?*) (Context.dctxToHat cPsi) sP 
-                                (Int.LF.MShift 0, si)  in
-                (* let tP          = Whnf.normTyp (Int.LF.TClo sP, si) in*)
-                  (* For type reconstruction to succeed, we must have
-                   * . ; cPhi |- tP <= type  and . ; cPsi |- s <= cPhi
-                   * This will be enforced during abstraction.
-                   *)
-                  FPVar.add p ((Whnf.normTyp (tP,LF.id)),  cPhi);
-                  Int.LF.Root (Some loc, Int.LF.FPVar (p, s''), Int.LF.Nil)
-            
-            | (Apx.LF.Nil, false) ->
-                let q = Whnf.newPVar (cPsi, Int.LF.TClo sP) in
-                  add_fcvarCnstr (m, q);
-                  Int.LF.Root (Some loc, Int.LF.PVar (q, LF.id), Int.LF.Nil)
-            
-            | (_, _) ->  raise (Error.Error (Some loc, Error.NotPatternSpine))
-
-                   (* (Printf.printf "elTerm': FPVar with spine\n" ; raise NotImplemented)*)
-          end
-        | Violation msg  -> 
-            dprint (fun () -> "[elClosedTerm] Violation: " ^ msg) ;
-            raise (Error.Error (Some loc, Error.CompTypAnn ))
-      end
-
-  (* Reconstruct: Projection *)
-  | Apx.LF.Root (loc,  Apx.LF.Proj (Apx.LF.FPVar (p, s), k), spine) as m ->
-      (* Other case where spine is not empty is not implemented -bp *)
-        begin try          
-          let _ = dprint (fun () -> "[Reconstruct Projection Parameter] " ^ p.string_of_name ) in 
-(*          let (tA, cPhi) = FPVar.get p in *)
-          let ((Int.LF.Sigma typRec) as tA, cPhi) = FPVar.get p in 
-          let _ = dprint (fun () -> "      with type " ^ P.typToString cO cD cPhi (tA, LF.id) ^ "[" ^ P.dctxToString cO cD cPhi ^ "]") in 
-          let s'' = elSub loc recT  cO cD cPsi s cPhi in
-(*          let Int.LF.Sigma typRec = tA *)
-          let sA = Int.LF.getType  (Int.LF.FPVar (p, s'')) (typRec, s'') k 1 in  
-          let (tS, sQ ) = elSpine loc recT  cO cD cPsi spine (Int.LF.TClo sA, s'')  in
-            begin try
-              (Unify.unifyTyp cD cPsi (Int.LF.TClo sQ, s'') sP ;
-               Int.LF.Root (Some loc,  Int.LF.Proj (Int.LF.FPVar (p, s''), k), tS))
-            with Unify.Unify msg ->
-              (Printf.printf "%s\n" msg;
-               raise (Error.Error (Some loc, Error.TypMismatchElab (cO, cD, cPsi, sP, sQ))))
-              | _ ->               (Printf.printf "Unification Error (6)\n" ;
-               raise (Error.Error (Some loc, Error.TypMismatchElab (cO, cD, cPsi, sP, sQ))))
-            end
-        with Not_found ->
-          begin match (isPatSub s, spine) with
-            | (true, Apx.LF.Nil) ->
-                let (cPhi, s'') = synDom cD loc cPsi s in
-                let si          = Substitution.LF.invert s'' in
-                let tP = pruningTyp (Some loc) cD cPsi (*?*) (Context.dctxToHat cPsi) sP (Int.LF.MShift 0, si)  in 
-
-                let Some psi =  Context.ctxVar cPsi in
-                let schema = Schema.get_schema (Context.lookupCtxVarSchema cO psi) in 
-                let h = Int.LF.FPVar (p, LF.id) in
-                let (typRec, s_inst) = 
-                  begin match synSchemaElem loc recT  cO cD cPhi (tP, LF.id) (h, k) schema with
-                  | None -> raise (Error.Violation ("type sP = " ^ P.typToString cO cD cPhi (tP, LF.id) ^ " not in schema " ^ 
-                                             P.schemaToString schema))
-                  | Some (typrec, subst) -> (typrec, subst)  
-                  end in       
-                let tB  =  
-                  begin match typRec with 
-                  | Int.LF.SigmaLast tA -> 
-                      (dprint (fun () -> "synType for PVar: [SigmaLast]" ^ P.typToString cO cD cPhi (tA, s_inst) ^ "\n"); tA) 
-                  | typRec' -> 
-                      (dprint (fun () -> "synType for PVar: [SigmaElem]" ^ P.typRecToString cO cD cPhi (typRec', s_inst) ^ "\n") ; 
-                       Int.LF.Sigma typRec' )
-                  end in 
-                  FPVar.add p ((Whnf.normTyp (tB, s_inst)), cPhi);
-                  Int.LF.Root (Some loc,  Int.LF.Proj (Int.LF.FPVar (p, s''), k),  Int.LF.Nil) 
-                  
-            | (false, Apx.LF.Nil) ->
-                let q = Whnf.newPVar (cPsi, Int.LF.TClo sP) in
-                  add_fcvarCnstr (m, q);
-                  Int.LF.Root (Some loc,  Int.LF.Proj (Int.LF.PVar (q, LF.id), k),  Int.LF.Nil)
-
-            | ( _ , _ ) -> raise (Error.Violation ("Projection on a parameter variable has a functional type"))
-          end
-        end
-
-  (* Reconstruction for meta-variables  *)
-  | Apx.LF.Root (loc, Apx.LF.MVar (Apx.LF.MInst (tN, tQ, cPhi), s'), Apx.LF.Nil)  ->
-          let _ = dprint (fun () -> "[elTerm] Projected type of already reconstructed object which is embedded into an approximate object:\n                  " ^ P.dctxToString cO cD cPhi ^ " |- " ^ P.normalToString cO cD cPhi (tN, LF.id) ^ " : " ^ P.typToString cO cD cPhi (tQ, LF.id)) in 
-          let _ = dprint (fun () -> " in cD = " ^ P.mctxToString cO cD ) in
-
-          let _ = dprint (fun () -> "\n Show cPsi = " ^ P.dctxToString cO cD  cPsi) in
-          let _ = dprint (fun () -> "\n Show cPhi = " ^ P.dctxToString cO cD cPhi) in
-          let s'' = elSub loc recT  cO cD cPsi s' cPhi in
-
-          let _ = dprint (fun () -> "[elTerm] " ^ P.dctxToString cO cD cPsi ^ " |- " ^ P.subToString cO cD cPsi s'' ^ " : " ^ P.dctxToString cO cD cPhi ) in 
-
-          let _   = dprint (fun () -> "[elTerm] Apx-mvar: Expected type: " ^ P.typToString cO cD cPsi sP ^ "\n") in 
-          let _   = dprint (fun () -> "[elTerm] Inferred type: " ^ P.typToString cO cD cPsi (tQ, s'') ^ "\n") in  
-          let _   = dprint (fun () -> "[elTerm] where cO = " ^ P.octxToString cO
-          ) in
-            begin try
-          (* This case only applies to Beluga; MInst are introduced during cnormApxTerm. *)
-          ( Unify.unifyTyp cD  cPsi (tQ, s'') sP ; 
-            dprint (fun () -> "[elTerm] reconstruction of mvar done ");
-            dprint (fun () -> "  sQ = " ^ P.typToString cO cD cPsi (tQ,s'') ^ " == " ^ P.typToString cO cD cPsi sP) ; 
-            dprint (fun () -> "  tN = " ^ P.normalToString cO cD cPsi (tN, s''));
-           Int.LF.Clo(tN, s''))
-      with  Violation msg  -> 
-        (dprint (fun () -> "[elTerm] Violation: " ^ msg) ;
-         dprint (fun () -> "[elTerm] Encountered term: " ^ P.normalToString cO cD cPsi (tN,s''));
-         raise (Error.Error (Some loc, Error.CompTypAnn )))
-        |  Unify.Unify msg  -> 
-             dprint (fun () -> "[elTerm] Unification Violation: " ^ msg) ;
-             dprint (fun () -> "[elTerm] Encountered term: " ^ P.normalToString cO cD cPsi (tN,s''));
-             dprint (fun () -> "[elTerm] Expected type: " ^ P.typToString cO cD cPsi sP);
-             dprint (fun () -> "[elTerm] Inferred type: " ^ P.typToString cO cD cPsi (tQ, s''));
-             dprint (fun () -> "[elTerm] cD = " ^ P.mctxToString cO cD);
-             raise (Error.Error (Some loc, Error.CompTypAnn ))
-        | _ ->               (Printf.printf "Unification Error (7)\n" ;
-             dprint (fun () -> "[elTerm] Encountered term: " ^ P.normalToString cO cD cPsi (tN,s''));
-             dprint (fun () -> "[elTerm] Inferred type: " ^ P.typToString cO cD cPsi (tQ, s'') ^ " does not match expected type");
-(*             dprint (fun () -> "[elTerm] Expected type: " ^ P.typToString cO cD cPsi sP ^ "\n");*) 
-(*             dprint (fun () -> "[elTerm] cD = " ^ P.mctxToString cO cD ^ "\n"); *)
-                              raise (Error.Error (Some loc, Error.CompTypAnn))
-                   )
-      end
-        
-  | Apx.LF.Root (loc, Apx.LF.MVar (Apx.LF.Offset u, s'), spine) ->
-      begin try
-        let (_, tA, cPhi) = Whnf.mctxMDec cD u in
-        let s'' = elSub loc recT  cO cD cPsi s' cPhi in
-        let (tS, sQ) = elSpine loc recT  cO cD cPsi spine (tA, s'') in
-        let tR = Int.LF.Root (Some loc, Int.LF.MVar (Int.LF.Offset u, s''), tS) in 
-          begin try
-            (Unify.unifyTyp cD cPsi sQ sP ; 
-            tR) 
-            with Unify.Unify msg ->
-                   (Printf.printf "%s\n" msg;
-                    raise (Error.Error (Some loc, Error.TypMismatch (cO, cD, cPsi, (tR, LF.id), sQ, sP))))
-              | _ ->
-                  (Printf.printf "Unification Error (7)\n" ;
-                   raise (Error.Error (Some loc, Error.TypMismatch (cO, cD, cPsi, (tR, LF.id), sQ, sP))))
-          end
-      with Violation msg ->
-        dprint (fun () -> "[elTerm] Violation: " ^ msg);
-        raise (Error.Error (Some loc, Error.CompTypAnn))
-      end
-
-  (* Reconstruction for parameter variables *)
-  | Apx.LF.Root (loc, Apx.LF.PVar (Apx.LF.PInst (h, tA, cPhi), s'), spine) ->
-      begin try
-        let s'' = elSub loc recT  cO cD cPsi s' cPhi in
-        let (tS, sQ ) = elSpine loc recT  cO cD cPsi spine (tA, s'')  in
-        let _ = Unify.unifyTyp cD cPsi sQ sP  in
-          begin match h with 
-              | Int.LF.BVar k -> 
-                  begin match LF.bvarSub k s'' with 
-                    | Int.LF.Head (Int.LF.BVar j) -> Int.LF.Root (Some loc, Int.LF.BVar j, tS)
-                    | Int.LF.Head (Int.LF.PVar (p,r'))   -> Int.LF.Root (Some loc, Int.LF.PVar (p, LF.comp r' s''), tS)
-                  end 
-              | Int.LF.PVar (p, r) -> Int.LF.Root (Some loc, Int.LF.PVar (p, LF.comp r s''), tS)
-            end              
-            
-      with _  -> 
-        raise (Error.Error (Some loc, Error.CompTypAnn ))
-        (* raise (Error.Error (Some loc, Error.TypMismatch (cO, cD, cPsi, (tR, LF.id), sQ, sP)))*)
-      end
-
-
-  | Apx.LF.Root (loc, Apx.LF.PVar (Apx.LF.Offset p,s'), spine) ->
-      begin try 
-        let (_, tA, cPhi) = Whnf.mctxPDec cD p in
-        let s'' = elSub loc recT  cO cD cPsi s' cPhi in
-        let (tS, sQ) = elSpine loc recT  cO cD cPsi spine (tA, s'')  in
-        let tR = Int.LF.Root (Some loc, Int.LF.PVar (Int.LF.Offset p, s''), tS) in 
-          begin try
-            Unify.unifyTyp cD cPsi sQ sP ; 
-            tR
-          with Unify.Unify msg -> 
-            (Printf.printf "%s\n" msg;
-             raise (Error.Error (Some loc, Error.TypMismatch (cO, cD, cPsi, (tR, LF.id), sQ, sP))))
-          end
-      with Violation msg  -> 
-        dprint (fun () -> "[elTerm] Violation: " ^ msg);
-        raise (Error.Error (Some loc, Error.CompTypAnn ))
-      end
-
-
-
-  (* Reconstruction for projections *)
-  | Apx.LF.Root (loc,  Apx.LF.Proj (Apx.LF.BVar x , k),  spine) ->
-      let Int.LF.TypDecl (_, Int.LF.Sigma recA) = Context.ctxSigmaDec cPsi x in
-      let sA       = Int.LF.getType (Int.LF.BVar x) (recA, LF.id) k 1 in 
-      let (tS, sQ) = elSpine loc recT cO cD  cPsi spine sA in 
-        begin try
-          (Unify.unifyTyp cD cPsi sQ sP ;
-           Int.LF.Root (Some loc, Int.LF.Proj (Int.LF.BVar x, k), tS)
-          )
-        with Unify.Unify msg ->
-          (Printf.printf "%s\n" msg;
-           raise (Error.Error (Some loc, Error.TypMismatchElab (cO, cD, cPsi, sP, sQ))))
-        end
-
-  | Apx.LF.Root (loc,  Apx.LF.Proj (Apx.LF.PVar (Apx.LF.Offset p,t), k),  spine) ->
-      begin match Whnf.mctxPDec cD p with
-        | (_, Int.LF.Sigma recA, cPsi') -> 
-            let t' = elSub loc recT cO cD  cPsi t cPsi' in 
-            let  sA = Int.LF.getType (Int.LF.PVar (Int.LF.Offset p, t')) (recA, t') k 1 in 
-            let (tS, sQ) = elSpine loc recT cO cD  cPsi spine sA in 
-              begin try
-                (Unify.unifyTyp cD cPsi sQ sP ;
-                 Int.LF.Root (Some loc, Int.LF.Proj (Int.LF.PVar (Int.LF.Offset p,t'), k), tS)
-                )
-              with Unify.Unify msg ->
-                (Printf.printf "%s\n" msg;
-                 raise (Error.Error (Some loc, Error.TypMismatchElab (cO, cD, cPsi, sP, sQ))))
-              end
-        | _  -> raise (Error.Error (Some loc, Error.IllTypedElab (cO, cD, cPsi, sP)))
-
-      end
-
-
-  | Apx.LF.Root (loc, Apx.LF.Proj(Apx.LF.PVar (Apx.LF.PInst (h, tA, cPhi), s'), k), spine) ->
-      begin try
-        let recA =
-              match tA with
-              | Int.LF.Sigma recA -> recA
-              | _ -> 
-                  dprint (fun () -> "Type of Parameter variable " ^ P.headToString cO cD cPhi h
-                                  ^ "not a Sigma-Type, yet used with Projection; found "
-                                  ^ P.typToString cO cD cPhi (tA, LF.id) ^ "\n ill-typed") ;
-                  raise (Error.Violation "Type of Parameter variable not a Sigma-Type, yet used with Projection; ill-typed")
-        in 
-        let s''       = elSub loc recT  cO cD cPsi s' cPhi in
-        let sA        = Int.LF.getType h (recA, s'') k 1 in 
-        let (tS, sQ ) = elSpine loc recT  cO cD cPsi spine sA  in
-        let _ = Unify.unifyTyp cD cPsi sQ sP  in
-          begin match h with 
-              | Int.LF.BVar y -> 
-                  begin match LF.bvarSub y s'' with 
-                    | Int.LF.Head (Int.LF.BVar x) -> 
-                        Int.LF.Root (Some loc, Int.LF.Proj(Int.LF.BVar x, k), tS)
-                    | Int.LF.Head (Int.LF.PVar (p,r'))   -> 
-                        Int.LF.Root (Some loc, Int.LF.Proj(Int.LF.PVar (p, LF.comp r' s''), k), tS)
-                  end 
-              | Int.LF.PVar (p, r) -> 
-                  Int.LF.Root (Some loc, Int.LF.Proj(Int.LF.PVar (p, LF.comp r s''), k), tS)
-            end              
-            
-      with _   -> 
-        raise (Error.Error (Some loc, Error.CompTypAnn ))
-        (* raise (Error.Error (Some loc, Error.TypMismatch (cO, cD, cPsi, (tR, LF.id), sQ, sP)))*)
-      end
-
-  | Apx.LF.Root (loc, Apx.LF.Proj (Apx.LF.PVar (Apx.LF.MInst _ , _), _ ), _) ->
-      raise (Error.Violation "[elTerm'] Proj (PVar (MInst _, _  ) _ , _ )")
-
-  | Apx.LF.Root (loc, Apx.LF.Proj (Apx.LF.FMVar _, _ ), _) ->
-      raise (Error.Violation "[elTerm'] Proj (FMVar _ , _ )")
-
-  | Apx.LF.Root (loc, Apx.LF.PVar _, _) ->
-      raise (Error.Violation "[elTerm'] PVar ")
-
-  | Apx.LF.Root (loc, h, _s) -> 
-      (dprint (fun () -> "[elTerm' **] h = " ^ what_head h ^ "\n") ;
-            raise (Error.Error (Some loc, Error.CompTypAnn )))
-
-
-and elClosedTerm' recT  cO cD cPsi r = match r with
-  | Apx.LF.Root (loc, Apx.LF.Const c, spine) ->
-      let tA = (Term.get c).Term.typ in
-      let i  = (Term.get c).Term.implicit_arguments in
-      (* let s  = mkShift recT cPsi in *)
-      let s = LF.id in
-      let (tS, sQ ) = elSpineI loc recT  cO cD cPsi spine i (tA, s)   in
-        (Int.LF.Root (Some loc, Int.LF.Const c, tS), sQ)
-
-  | Apx.LF.Root (loc, Apx.LF.BVar x, spine) ->
-      let Int.LF.TypDecl (_, tA) = Context.ctxDec cPsi x in
-      let (tS, sQ ) = elSpine loc recT  cO cD cPsi spine (tA, LF.id) in
-        (Int.LF.Root (Some loc, Int.LF.BVar x, tS), sQ)
-
-  | Apx.LF.Root (loc, Apx.LF.MVar (Apx.LF.Offset u, s), spine) ->
-      begin try 
-        let (_ , tA, cPhi) = Whnf.mctxMDec cD u in
-        let s'' = elSub loc recT  cO cD cPsi s cPhi in
-        let (tS, sQ ) = elSpine loc recT  cO cD cPsi spine (tA, s'')  in
-          (Int.LF.Root (Some loc, Int.LF.MVar (Int.LF.Offset u, s''), tS) , sQ)
-      with Violation msg  -> 
-        dprint (fun () -> "[elClosedTerm] Violation: " ^ msg);
-         raise (Error.Error (Some loc, Error.CompTypAnn))
-      end
-
-  | Apx.LF.Root (loc, Apx.LF.PVar (Apx.LF.Offset p, s'), spine) ->
-      begin try
-        let (_, tA, cPhi) = Whnf.mctxPDec cD p in
-        let s'' = elSub loc recT  cO cD cPsi s' cPhi in
-        let (tS, sQ ) = elSpine loc recT  cO cD cPsi spine (tA, s'')  in
-          (Int.LF.Root (Some loc, Int.LF.PVar (Int.LF.Offset p, s''), tS) , sQ)
-      with Violation msg  -> 
-        dprint (fun () -> "[elClosedTerm] Violation: " ^ msg);
-         raise (Error.Error (Some loc, Error.CompTypAnn ))
-      end
-
-
-  | Apx.LF.Root (loc, Apx.LF.PVar (Apx.LF.PInst (Int.LF.PVar (p0,s0), tA, cPhi), s'), spine) -> 
-      begin try 
-        let s'' = elSub loc recT  cO cD cPsi s' cPhi in
-        let (tS, sQ ) = elSpine loc recT  cO cD cPsi spine (tA, s'')  in
-          (Int.LF.Root(Some loc, Int.LF.PVar (p0, LF.comp s0 s''), tS)  , sQ)
-      with Violation msg  -> 
-        dprint (fun () -> "[elClosedTerm] Violation: " ^ msg);
-         raise (Error.Error (Some loc, Error.CompTypAnn))
-      end
-
-
-  | Apx.LF.Root (loc, Apx.LF.MVar (Apx.LF.MInst (tM', tA, cPhi), s'), spine) -> 
-      begin try 
-        let s'' = elSub loc recT  cO cD cPsi s' cPhi in
-        let (tS, sQ ) = elSpine loc recT  cO cD cPsi spine (tA, s'')  in
-          (Whnf.reduce (tM', s'') tS  , sQ)
-      with Violation msg  -> 
-        dprint (fun () -> "[elClosedTerm] Violation: " ^ msg);
-         raise (Error.Error (Some loc, Error.CompTypAnn))
-      end
-
-  | Apx.LF.Root (loc,  Apx.LF.Proj (Apx.LF.BVar x , k),  spine) ->
-      let Int.LF.TypDecl (_, Int.LF.Sigma recA) = Context.ctxSigmaDec cPsi x in
-      let sA       = Int.LF.getType (Int.LF.BVar x) (recA, LF.id) k 1 in 
-      let (tS, sQ) = elSpine loc recT cO cD  cPsi spine sA in 
-        (Int.LF.Root (Some loc, Int.LF.Proj (Int.LF.BVar x, k), tS) , sQ)
-
-  | Apx.LF.Root (loc,  Apx.LF.Proj (Apx.LF.PVar (Apx.LF.Offset p,t), k),  spine) ->
-      begin match Whnf.mctxPDec cD p with
-        | (_, Int.LF.Sigma recA, cPsi') -> 
-            let t' = elSub loc recT cO cD  cPsi t cPsi' in 
-            let  sA = Int.LF.getType (Int.LF.PVar (Int.LF.Offset p, t')) (recA, t') k 1 in 
-            let (tS, sQ) = elSpine loc recT cO cD  cPsi spine sA in 
-              (Int.LF.Root (Some loc, Int.LF.Proj (Int.LF.PVar (Int.LF.Offset p,t'), k), tS) , sQ)
-        | _  -> raise (Error.Error (Some loc, Error.CompTypAnn))
-      end
-
-  | Apx.LF.Root (loc, _ , _ ) ->
-      raise (Error.Error (Some loc, Error.CompTypAnn ))
-
-  | Apx.LF.Lam (loc, _, _ ) -> 
-      raise (Error.Error (Some loc, Error.CompTypAnn ))
-
-  | _ -> (dprint (fun () -> "[elClosedTerm] Violation?");
-                raise (Error.Error (None, Error.CompTypAnn)))
-
-
-
-(* elSub recT  cO cD cPsi s cPhi = s'
- *
- *)
-and elSub loc recT  cO cD cPsi s cPhi =
-  match (s, cPhi) with
-  | (Apx.LF.EmptySub, Int.LF.Null) ->
-      begin match Context.dctxToHat cPsi with
-        | (Some psi, d) -> Int.LF.Shift (Int.LF.CtxShift psi, d)
-        | (None, d)     -> Int.LF.Shift (Int.LF.NoCtxShift, d)
-      end
-
-  | (Apx.LF.SVar (Apx.LF.Offset offset, s), Int.LF.CtxVar phi) -> 
-      begin try
-        match Whnf.mctxSDec cD offset with
-          | (_ , Int.LF.CtxVar phi', cPhi2)  ->  
-              if phi = phi' then 
-                let s' = elSub loc recT  cO cD cPsi s (Int.LF.CtxVar phi) in
-                  Int.LF.SVar (Int.LF.Offset offset, s')
-              else raise (Error.Error (Some loc, Error.SubIllTyped))
-      with 
-          _ -> raise (Error.Error (Some loc, Error.SubIllTyped))
-      end 
-
-
-  | (Apx.LF.Id _ , Int.LF.CtxVar phi) ->
-      begin match Context.dctxToHat (C.cnormDCtx (cPsi, C.m_id)) with
-        | (Some psi, d)  ->
-(*            if psi = phi then  *)
-            let _ = dprint (fun () -> "[elSub] cPsi " ^ P.dctxToString cO cD cPsi ^ "\n phi = " ^ P.dctxToString cO cD cPhi ^ "\n") in
-            if unify_phat (Some phi, 0) (Some psi, 0) then   
-              Int.LF.Shift(Int.LF.NoCtxShift, d)
-            else
-              (* check for context subsumption *)
-              if Check.LF.subsumes cO phi psi (* psi |- wk_sub : phi *)then
-                Int.LF.Shift (Int.LF.NoCtxShift, d)
-              else 
-                raise (Error.Violation ("elSub: not identity substitution between ctxvar: "
-                                  ^ "`" ^ P.dctxToString cO cD cPhi ^ "' does not match `" ^ 
-                                  P.dctxToString cO cD cPsi ^ "'"))
-                
-        | _ ->
-            raise (Error.Violation "Id must be associated with ctxvar")
-      end
-
-
-  | (Apx.LF.Dot (Apx.LF.Head h, s),   Int.LF.DDec (cPhi', Int.LF.TypDecl (_, tA))) ->
-      (* NOTE: if decl = x:A, and cPsi(h) = A' s.t. A =/= A'
-       *       we will fail during reconstruction / type checking
-       *)
-      let _ = dprint (fun () -> "[elSub] elaborate head ") in 
-      let _ = dprint (fun () -> "[elSub] in cPsi = " ^ P.dctxToString cO cD  cPsi) in
-      let (h', sA') = elHead loc recT  cO cD cPsi h in 
-      let s' = elSub  loc recT  cO cD cPsi s cPhi' in 
-      begin try 
-          Unify.unifyTyp cD cPsi sA' (tA, s');
-          Int.LF.Dot (Int.LF.Head h', s')
-      with
-        | Error.Error (loc, msg) -> raise (Error.Error (loc, msg))
-        |  _ -> 
-             raise (Error.Error (Some loc, Error.TypMismatchElab (cO, cD, cPsi, sA', (tA, s'))))
-      end
-
-
-  | (Apx.LF.Dot (Apx.LF.Obj m, s),   Int.LF.DDec (cPhi', Int.LF.TypDecl(_, tA))) ->
-      let s' = elSub loc recT  cO cD cPsi s cPhi' in
-      let m' = elTerm recT  cO cD cPsi m (tA, s') in
-        Int.LF.Dot (Int.LF.Obj m', s')
-
-  | (s, cPhi) ->
-      (dprint (fun () -> 
-                 let s = begin match s with 
-                   | Apx.LF.Dot _ -> "Dot _ " 
-                   | Apx.LF.EmptySub -> " . " 
-                   | Apx.LF.Id _ -> " .. " 
-                 end in 
-                   "Expected substitution : " ^ P.dctxToString cO cD cPsi  ^ 
-                     " |- " ^ s ^ " : " ^ P.dctxToString cO cD cPhi) ;
-       raise (Error.Error (Some loc, Error.IllTypedIdSub)))
-
-
-and elHead loc recT  cO cD cPsi = function
-  | Apx.LF.BVar x ->
-      let _ = dprint (fun () -> "[elHead] cPsi = " ^ P.dctxToString cO cD cPsi ^ "|- BVar " ^ string_of_int x ) in 
-      let Int.LF.TypDecl (_, tA') = Context.ctxDec (Whnf.cnormDCtx (cPsi, Whnf.m_id)) x in
-      let _ = dprint (fun () -> "[elHead] done") in 
-        (Int.LF.BVar x,  (tA' , LF.id))
-
-  | Apx.LF.Const c ->
-      let tA = (Term.get c).Term.typ in
-        (Int.LF.Const c , (tA, LF.id))
-
-  | Apx.LF.MVar (Apx.LF.Offset u, s) ->
-      begin try
-        let (_ , tA, cPhi) = Whnf.mctxMDec cD u in
-        let s'  = elSub loc recT  cO cD cPsi s cPhi in 
-          (Int.LF.MVar (Int.LF.Offset u, s') , (tA, s'))
-      with Violation msg  -> 
-        dprint (fun () -> "[elHead] Violation: " ^ msg);
-         raise (Error.Error (Some loc, Error.CompTypAnn ))
-      end 
-
-  | Apx.LF.PVar (Apx.LF.Offset p, s) ->
-      begin try 
-        let (_, tA, cPhi) = Whnf.mctxPDec cD p in 
-        let s' = elSub loc recT  cO cD cPsi s cPhi in 
-          (Int.LF.PVar (Int.LF.Offset p, s') , (tA, s'))
-      with Violation msg  -> 
-        dprint (fun () -> "[elHead] Violation: " ^ msg);
-        raise (Error.Error (Some loc, Error.CompTypAnn ))
-      end
-
-  | Apx.LF.PVar (Apx.LF.PInst (Int.LF.PVar (p,r), tA, cPhi), s) -> 
-      begin try
-        let s' = elSub loc recT  cO cD cPsi s cPhi in 
-        let r' = LF.comp r s' in 
-         (Int.LF.PVar (p, r') , (tA, r')) 
-      with Violation msg -> 
-        dprint (fun () -> "[elHead] Violation: " ^ msg);
-        raise (Error.Error (Some loc, Error.CompTypAnn ))
-      end
-      
-
-  | Apx.LF.FVar x ->
-      raise (Error.Error (Some loc, Error.UnboundName x))
-      (* Int.LF.FVar x *)
-
-  | Apx.LF.FMVar (u, s) ->       
-      begin try 
-        let (offset, (tP, cPhi)) = Whnf.mctxMVarPos cD u  in
-        let s' = elSub loc recT  cO cD cPsi s cPhi in 
-         (Int.LF.MVar (Int.LF.Offset offset,s'), (tP, s'))
-      with Whnf.Fmvar_not_found -> 
-       raise (Error.Error (None, Error.UnboundName u))
-      end 
-
-  | Apx.LF.FPVar (p, s) ->
-      let (offset, (tA, cPhi)) = Whnf.mctxPVarPos cD p  in
-      let s' = elSub loc recT  cO cD cPsi s cPhi in 
-        (Int.LF.PVar (Int.LF.Offset offset, s') , (tA, s'))
-
-  | Apx.LF.Proj (head, i) ->
-      let (head', sA) = elHead loc recT  cO cD cPsi head in
-      let sAi = begin match Whnf.whnfTyp sA with
-                 | (Int.LF.Sigma tA'rec, s') ->
-                     Int.LF.getType head' (tA'rec, s') i 1 
-                 | (tA',s') -> raise (Error.Violation ("[elHead] expected Sigma type  " 
-                                                 ^ "found type " ^ P.typToString cO cD cPsi (tA', s')))
-                end
-      in
-        (Int.LF.Proj (head', i) , sAi )
-
-  | h -> raise (Error.Violation (what_head h))
-
-(* elSpineI  recT  cO cD cPsi spine i sA  = (S : sP)
- * elSpineIW recT  cO cD cPsi spine i sA  = (S : sP)
- *
- *   where sA = (A,s) and sP = (P,s')
- *     and sA and sP in whnf
- *
- * Pre-condition:
- *   U = free variables
- *   O = meta-variables for implicit arguments
- *
- * Invariant:
- *
- * If O1 ; U1 ; (cD ; cPsi) |- spine <= [s]A  /_r (O2 ; U2) S
- * then
- *    O2 ; U2 ; [|r|](cD ; cPsi) |- S <= [|r|]([s]A) : [|r|]([s']P)
- *
- *
- * Post-condition:
- *     U2 = FV(A)  where U2 is an extension of U1 s.t. [|r|]U1,U0 = U2
- *     O2 = FMV(A) where O2 |-{U2} r <= O1
-
- *   U2 = extension of U1 containing all free variables of S
- *   O2 = extension of O1 containing i new meta-variables
- *            for implicit arguments
- *
- *   S is in beta-eta-normalform
- *
- * Comment: elSpineI will insert new meta-variables (as references)
- *   for omitted implicit type arguments; 
- *)
-and elSpineI loc recT  cO cD cPsi spine i sA =
-  elSpineIW loc recT  cO cD cPsi spine i (Whnf.whnfTyp sA) 
-
-and elSpineIW loc recT  cO cD cPsi spine i sA  =
-  if i = 0 then
-    elSpine loc recT  cO cD cPsi spine sA 
-  else
-    match (sA, recT) with
-      | ((Int.LF.PiTyp ((Int.LF.TypDecl (_, tA), _ ), tB), s), PiRecon) ->
-          (* cPsi' |- tA <= typ
-           * cPsi  |- s  <= cPsi'      cPsi |- tN <= [s]A
-           *
-           * tN = u[s']  and u::A'[.]
-           *
-           * s.t.  cPsi |- u[s'] => [s']A'  where cPsi |- s' : .
-           *   and    [s]A = [s']A'. Therefore A' = [s']^-1([s]A)
-           *)
-          (* let (_, d) = Context.dctxToHat cPsi in
-          let tN     = Whnf.etaExpandMV Int.LF.Null (tA, s) (Int.LF.Shift(Int.LF.NoCtxShift, d)) in   *)
-          let tN     = Whnf.etaExpandMV cPsi (tA, s) LF.id in 
-
-          let (spine', sP) = elSpineI loc recT  cO cD cPsi spine (i - 1) (tB, Int.LF.Dot (Int.LF.Obj tN, s)) in
-            (Int.LF.App (tN, spine'), sP)
-
-      | ((Int.LF.PiTyp ((Int.LF.TypDecl (_, tA), _), tB), s), PiboxRecon) ->
-          (* cPsi' |- tA <= typ
-           * cPsi  |- s  <= cPsi'      cPsi |- tN <= [s]A
-           *
-           * tN = u[s']  and u::P[Psi, x1:A1,....xn:An]  and A = Pi x1:A1 ... Pi xn:An.P
-           *
-           * s.t.  cPsi |- \x1...\xn. u[id] => [id]A  where cPsi |- id : cPsi
-           *)
-           let tN     = Whnf.etaExpandMMV (Some loc) cD cPsi (tA, s) LF.id in 
-          (* let tN     = etaExpandMMVstr (Some loc) cO cD cPsi (tA, s) in *)
-
-          let (spine', sP) = elSpineI loc recT  cO cD cPsi spine (i - 1) (tB, Int.LF.Dot (Int.LF.Obj tN, s)) in
-            (Int.LF.App (tN, spine'), sP)
-
-      (* other cases impossible by (soundness?) of abstraction *)
-
-(* elSpine loc recT  cO cD cPsi spine sA = S
- * elSpineW cD cPsi spine sA  = S
- *   where sA = (A,s) and sA in whnf
- *
- * Pre-condition:
- *   U = free variables
- *   O = meta-variables for implicit arguments
- *
- * Invariant:
- *
- * If O ; U ; cPsi |- spine <- [s]A  (approx)
- * then
- *    O' ; U' ; cPsi |- S <- [s]A  (pre-dependent)
- *
- *
- * Post-condition:
- *   U' = extension of U containing all free variables of S
- *   O' = extension of O containing new meta-variables of S
- *)
-and elSpine loc recT  cO cD cPsi spine sA =
-  elSpineW loc recT  cO cD cPsi spine (Whnf.whnfTyp sA)
-
-and elSpineW loc recT  cO cD cPsi spine sA = match (spine, sA) with
-  | (Apx.LF.Nil, sP) ->
-      (Int.LF.Nil, sP) (* errors are postponed to reconstruction phase *)
-
-  | (Apx.LF.App (m, spine), (Int.LF.PiTyp ((Int.LF.TypDecl (_, tA), _ ), tB), s)) ->
-      let tM = elTerm recT  cO cD cPsi m (tA, s) in
-      let (tS, sP) = elSpine loc recT  cO cD cPsi spine (tB, Int.LF.Dot (Int.LF.Obj tM, s)) in
-        (Int.LF.App (tM, tS), sP)
-
-  | (Apx.LF.App _, _) ->
-      raise (Error.Error (Some loc, Error.SpineIllTyped))
-
-(* see invariant for elSpineI *)
-and elKSpineI recT  cO cD cPsi spine i sK =
-  if i = 0 then
-    elKSpine recT  cO cD cPsi spine sK
-  else
-    match (sK, recT) with
-      | ((Int.LF.PiKind ((Int.LF.TypDecl (_, tA), _), tK), s), PiRecon) ->
-          (* let sshift = mkShift recT cPsi in *)
-          (* let tN     = Whnf.etaExpandMV Int.LF.Null (tA,s) sshift in *)
-          let tN     = Whnf.etaExpandMV cPsi (tA, s) LF.id in
-          let spine' = elKSpineI recT  cO cD cPsi spine (i - 1) (tK, Int.LF.Dot (Int.LF.Obj tN, s)) in
-            Int.LF.App (tN, spine')
-      | ((Int.LF.PiKind ((Int.LF.TypDecl (_, tA), _), tK), s), PiboxRecon) ->
-          (* let sshift = mkShift recT cPsi in *)
-          let tN     = Whnf.etaExpandMMV None cD cPsi (tA, s) LF.id in 
-          (* let tN = etaExpandMMVstr None cO cD cPsi (tA, s) in  *)
-          let spine' = elKSpineI recT  cO cD cPsi spine (i - 1) (tK, Int.LF.Dot (Int.LF.Obj tN, s)) in
-            Int.LF.App (tN, spine')
-
-
-(* see invariant for elSpine *)
-and elKSpine recT  cO cD cPsi spine sK = match (spine, sK) with
-  | (Apx.LF.Nil, (Int.LF.Typ, _s)) ->
-      Int.LF.Nil (* errors are postponed to reconstruction phase *)
-
-  | (Apx.LF.App (m, spine), (Int.LF.PiKind ((Int.LF.TypDecl (_, tA), _), tK), s)) ->
-      let tM = elTerm recT  cO cD cPsi m (tA, s) in
-      let tS = elKSpine recT  cO cD cPsi spine (tK, Int.LF.Dot (Int.LF.Obj tM, s)) in
-        Int.LF.App (tM, tS)
-
-  | ( _, _) ->
-      ((*Printf.printf "elKSpine: spine ill-kinded\n"; *)
-      raise NotImplemented )(* TODO postpone error to reconstruction phase *)
-
-(* elSpineSynth cD cPsi p_spine s' = (S, A')
- *
- * Pre-condition:
- *   U = free variables
- *   O = meta-variables for implicit arguments
- *
- * Invariant:
- *
- * If O ; U ; (cD ; cPsi) |- spine < [s]P
- *    and spine is a pattern spine
- *
- *            cD ; cPsi |- s' <= .      |cPsi| = d  and s' = ^d
- *
- *
- *            cD ; cPsi |- s   <= cPsi'
- *            Cd ;   .  |- ss' <= cPsi
- *
- * then O ; U ; (cD ; cPsi) |- S : [s']A' < [s]P
- *
- * Post-condition:
- *   U = containing all free variables of S (unchanged)
- *   O = containing new meta-variables of S (unchanged)
- *)
-and elSpineSynth recT  cD cPsi spine s' sP = match (spine, sP) with
-  | (Apx.LF.Nil, (_tP, _s))  ->
-      let ss = LF.invert s' in
-      let tQ = pruningTyp None cD cPsi (*?*) (Context.dctxToHat cPsi) sP (Int.LF.MShift 0, ss) in 
-      (* PROBLEM: [s'][ss] [s]P is not really P; in fact [ss][s]P may not exist;
-       * We use pruning to ensure that [ss][s]P does exist
-       *)
-        (Int.LF.Nil, tQ) 
-
-  | (Apx.LF.App (Apx.LF.Root (loc, Apx.LF.BVar x, Apx.LF.Nil), spine), sP) ->
-      let Int.LF.TypDecl (_, tA) = Context.ctxDec cPsi x in
-        (* cPsi |- tA : type
-         * cPsi |- s' : cPsi'
-         *)
-      let ss = LF.invert s' in
-      (* let tA' = Whnf.normTyp (tA, ss) in *)
-      (* Is [ss]A  always guaranteed to exist? - No. Use pruning to ensure it does exist. *)
-      let tA' = pruningTyp (Some loc) cD cPsi (*?*) (Context.dctxToHat cPsi)  (tA, LF.id) (Int.LF.MShift 0, ss) in 
-
-      let _ = dprint (fun () -> "elSpineSynth: PruneTyp done\n") in 
-
-      (*   cPsi |- s', x : cPsi', y:tA' *)
-      let (tS, tB) = elSpineSynth recT  cD cPsi spine (Int.LF.Dot (Int.LF.Head(Int.LF.BVar x), s')) sP in
-        (*  cPsi |- tS : [s', x]tB <= sP  *)
-        (*  cPsi, y:A |- tB' <= type  *)
-      let _ = dprint (fun () -> "elSpineSynth done \n") in 
-      let tB' =  Int.LF.PiTyp ((Int.LF.TypDecl (Id.mk_name (Id.BVarName (Typ.gen_var_name tA')), tA'), 
-                                Int.LF.Maybe), tB) in 
-
-      let tN' = etaExpandHead loc (Int.LF.BVar x) tA' in 
-        (Int.LF.App (tN', tS), tB')
-
-   (* other cases impossible *)
-
-
-let rec elTypDeclCtx cO cD  = function
-  | Apx.LF.Empty ->
-      Int.LF.Empty
-
-  | Apx.LF.Dec (ctx, Apx.LF.TypDecl (name, typ)) ->
-      let ctx'     = elTypDeclCtx cO cD ctx in
-      let typDecl' = Int.LF.TypDecl (name, elTyp PiRecon cO cD (projectCtxIntoDctx ctx') typ) in
-        Int.LF.Dec (ctx', typDecl')
-
-let rec elSchElem cO (Apx.LF.SchElem (ctx, typRec)) =
-   let cD = Int.LF.Empty in
-   let _ = dprint (fun () -> "elTypDeclCtx \n") in 
-   let el_ctx = elTypDeclCtx cO cD ctx in
-   let dctx = projectCtxIntoDctx el_ctx in
-   let _ = dprint (fun () -> "[elSchElem] some context = " ^ P.dctxToString
-   Int.LF.Empty Int.LF.Empty dctx ^ "\n") in 
-  let _ = dprint (fun () ->  ("\n[elSchElem] apx nblock has length " ^ string_of_int (apx_length_typ_rec typRec) ^ "\n")) in 
-   let typRec' = elTypRec PiRecon cO cD dctx typRec in
-   let s_elem =   Int.LF.SchElem(el_ctx, typRec') in 
-      (dprint (fun () -> "[elSchElem] " ^ P.schElemToString s_elem);
-       s_elem)
-
-let rec elSchema cO (Apx.LF.Schema el_list) =
-   Int.LF.Schema (List.map (elSchElem cO) el_list)
-
-let rec elCtxVar c_var = match c_var with 
-  | Apx.LF.CtxOffset offset  -> Int.LF.CtxOffset offset
-  | Apx.LF.CtxName psi       -> Int.LF.CtxName psi
-
-
-
-let rec elDCtxAgainstSchema recT  cO cD psi ((Int.LF.Schema elements) as schema) = match psi with
-  | Apx.LF.Null -> Int.LF.Null
-
-  | Apx.LF.CtxVar (c_var) -> 
-      let c_var = elCtxVar c_var in 
-      let cPsi' = Int.LF.CtxVar (c_var) in 
-        begin try 
-          Check.LF.checkSchema cO cD cPsi' schema ; 
-          cPsi'
-        with _ -> raise (Error.Error (None, Error.CtxVarMismatch (cO, c_var, schema)))
-        end
-
-  | Apx.LF.DDec (psi', Apx.LF.TypDecl (x, a)) ->
-      let cPsi = elDCtxAgainstSchema recT cO cD psi' schema in
-      let tA   = elTyp recT cO cD cPsi a in
-      (* let _ = Check.LF.checkTypeAgainstSchema cO cD cPsi' tA elements in          *)
-      let _ = dprint (fun () -> "[elDCtxAgainstSchema] " ^ R.render_name x ^ ":" ^
-                        P.typToString cO cD cPsi (tA, LF.id)) in  
-        Int.LF.DDec (cPsi, Int.LF.TypDecl (x, tA))
-
-
-let rec elDCtx recT  cO cD psi = match psi with
-  | Apx.LF.Null -> Int.LF.Null
-
-  | Apx.LF.CtxVar (c_var) -> 
-      Int.LF.CtxVar(elCtxVar c_var)
-
-  | Apx.LF.DDec (psi', Apx.LF.TypDecl (x, a)) ->
-      let cPsi = elDCtx recT cO cD psi' in
-      let tA   = elTyp recT cO cD cPsi a in
-      let _ = dprint (fun () -> "[elDCtx] " ^ R.render_name x ^ ":" ^
-                        P.typToString cO cD cPsi (tA, LF.id)) in 
-        Int.LF.DDec (cPsi, Int.LF.TypDecl (x, tA))
-
-let rec elCDecl recT cO cD cdecl = match cdecl with
-  | Apx.LF.MDecl (u, a, psi) ->
-      let cPsi = elDCtx recT cO cD psi in
-      let tA   = elTyp recT cO cD cPsi a in
-        Int.LF.MDecl (u, tA, cPsi)
-  | Apx.LF.PDecl (u, a, psi) ->
-      let cPsi = elDCtx recT cO cD psi in
-      let tA   = elTyp recT cO cD cPsi a in
-        Int.LF.PDecl (u, tA, cPsi)
-
-  | Apx.LF.SDecl (u, phi, psi) ->
-      let cPsi = elDCtx recT cO cD psi in
-      let cPhi = elDCtx recT cO cD phi in
-        Int.LF.SDecl (u, cPhi, cPsi)
-
-  | Apx.LF.CDecl (g, schema_cid) ->
-      Int.LF.CDecl (g, schema_cid)
-
-let rec elMCtx recT cO delta = match delta with
-  | Apx.LF.Empty -> Int.LF.Empty
-  | Apx.LF.Dec (delta, cdec) ->
-      let cD    = elMCtx recT cO delta in
-      let cdec' = elCDecl recT cO cD cdec in
-        Int.LF.Dec (cD, cdec')
-
-
-let rec elCCtx omega = match omega with
-  | Apx.LF.Empty -> Int.LF.Empty
-  | Apx.LF.Dec (omega, Apx.LF.CDecl(g,schema_cid)) ->
-      let cO    = elCCtx omega in
-        Int.LF.Dec (cO, Int.LF.CDecl (g, schema_cid))
-
-
-(* ******************************************************************* *)
-(* Solve free variable constraints *)
-
-let rec solve_fvarCnstr recT cO cD cnstr = match cnstr with
-  | [] -> ()
-  | ((_ , Apx.LF.Root (loc, Apx.LF.FVar x, spine), Int.LF.Inst ({contents = None} as r, cPsi, tP, _)) :: cnstrs) -> begin try
-      begin match FVar.get x with
-        | Int.LF.Type tA -> 
-          (* For type reconstruction to succeed, we must have
-           *  . |- tA <= type
-           *  This will be enforced during abstraction.
-           *)
-            let sshift = mkShift recT cPsi in
-
-            (* let tS = elSpine cPsi spine (tA, LF.id) (tP,s) in *)
-            let (tS, sQ ) = elSpine loc recT cO cD cPsi spine (tA, sshift) in
-              begin try
-                (Unify.unifyTyp cD cPsi sQ (tP, LF.id) ;
-                 r := Some (Int.LF.Root (Some loc, Int.LF.FVar x, tS));
-                 solve_fvarCnstr recT cO cD cnstrs
-                ) 
-            with Unify.Unify msg ->
-              (Printf.printf "%s\n" msg;
-              raise (Error.Error (Some loc, Error.TypMismatchElab (cO, cD, cPsi, (tP, LF.id), sQ))))
-              end
-        | Int.LF.TypVar _ -> 
-            raise (Error.Error (Some loc, Error.LeftoverConstraints x))
-      end
-    with _ -> raise (Error.Error (Some loc, Error.UnboundName x)) 
-    end 
-
-
-  | ((_ , Apx.LF.Root (loc, Apx.LF.FVar x, spine), Int.LF.Inst ({contents = Some tR}, cPsi, tP, _ )) :: cnstrs) ->
-      begin try 
-        begin match FVar.get x with
-        | Int.LF.Type tA -> 
-          (* For type reconstruction to succeed, we must have
-           *  . |- tA <= type
-           *  This will be enforced during abstraction.
-           *)
-            let sshift = mkShift recT cPsi in
-
-            (* let tS = elSpine cPsi spine (tA, LF.id) (tP,s) in *)
-            let (tS, sQ ) = elSpine loc recT cO cD cPsi spine (tA, sshift) in
-         (* let psihat = Context.dctxToHat cPsi in             *)
-              begin try 
-                (Unify.unifyTyp cD cPsi sQ (tP, LF.id) ;
-                 Unify.unify cD cPsi (Int.LF.Root (Some loc, Int.LF.FVar x, tS), LF.id) (tR, LF.id);
-              (* r := Some (Int.LF.Root (Some loc, Int.LF.FVar x, tS)); *)
-              solve_fvarCnstr recT cO cD cnstrs
-                ) 
-            with Unify.Unify msg ->
-              (Printf.printf "%s\n" msg;
-              raise (Error.Error (Some loc, Error.TypMismatchElab (cO, cD, cPsi, (tP, LF.id), sQ))))
-              end
-
-
-        | Int.LF.TypVar _ -> 
-            raise (Error.Error (Some loc, Error.LeftoverConstraints x))
-      end
-
-    with _ -> raise (Error.Error (Some loc, Error.UnboundName x)) 
-    end 
-
-
-(* Solve free variable constraints *)
-
-let rec solve_fcvarCnstr cO cD cnstr = match cnstr with
-  | [] -> ()
-  | ((Apx.LF.Root (loc, Apx.LF.FMVar (u,s), _nil_spine), Int.LF.Inst (r, cPsi, _, _)) :: cnstrs) ->
-      begin try
-        let (_tP, cPhi) = FMVar.get u in
-        let s'' = elSub loc PiboxRecon cO cD cPsi s cPhi in
-          r := Some (Int.LF.Root (Some loc, Int.LF.FMVar (u, s''), Int.LF.Nil));
-          solve_fcvarCnstr cO cD cnstrs
-      with Not_found ->
-        raise (Error.Error (Some loc, Error.LeftoverConstraints u))
-      end
-
-  | ((Apx.LF.Root (loc, Apx.LF.FPVar (x,s), spine), Int.LF.Inst (r, cPsi, _, _)) :: cnstrs) ->
-      begin try
-        let (tA, cPhi) = FPVar.get x in
-        let s'' = elSub loc PiboxRecon cO cD cPsi s cPhi in
-
-        (* let tS = elSpine cPsi spine (tA, LF.id) (tP,s) in *)
-        let (tS, _ ) = elSpine loc PiboxRecon cO cD cPsi spine (tA, s'') in
-          r := Some (Int.LF.Root (Some loc, Int.LF.FPVar (x,s''), tS));
-          solve_fcvarCnstr cO cD cnstrs
-      with Not_found ->
-        raise (Error.Error (Some loc, Error.LeftoverConstraints x))
-      end
-
-
-
-
-(* ******************************************************************* *)
-(* Shift mvars in approximate expression by k *)
-(* Apply modal substitution t to approximate term
-   where cD1 contains all the free modal variables in m 
-
-   cnormApxExp e t cs = e' 
-
-   if  cD1''      |- t <= cD @ delta  and  
-       cD @ delta |- e <= apx_exp     
-   the cD1''  |- |[t]|e <= apx_exp
-       
-*)
-
-let rec cnormApxTerm cO cD delta m (cD'', t) cs = match m with
-  | Apx.LF.Lam (loc, x, m') -> Apx.LF.Lam (loc, x, cnormApxTerm cO cD delta m' (cD'', t) cs)
-
-  | Apx.LF.Root (loc, h, s) -> 
-      let h' = cnormApxHead cO cD delta h (cD'', t) cs in 
-      let s' = cnormApxSpine cO cD delta s (cD'', t) cs in 
-        Apx.LF.Root (loc, h', s')
-  | Apx.LF.Tuple (loc, tuple) -> 
-      Apx.LF.Tuple(loc, cnormApxTuple cO cD delta tuple (cD'', t) cs)
-
-and cnormApxTuple cO cD delta tuple (cD'', t) cs = match tuple with
-  | Apx.LF.Last m -> Apx.LF.Last (cnormApxTerm cO cD delta m (cD'' , t) cs)
-  | Apx.LF.Cons (m, tuple) -> 
-      Apx.LF.Cons (cnormApxTerm cO cD delta m (cD'' , t) cs,
-                   cnormApxTuple cO cD delta tuple (cD'', t) cs)
-
-
-and cnormApxHead cO cD delta h (cD'', t) cs = match h with
-  | Apx.LF.MVar (Apx.LF.Offset offset, s) ->
-      let l_delta = lengthApxMCtx delta in 
-      let offset' = (offset - l_delta)  in 
-        if offset > l_delta then 
-          begin match LF.applyMSub offset  t with
-            | Int.LF.MV u ->  
-                Apx.LF.MVar (Apx.LF.Offset u, cnormApxSub cO cD delta s (cD'', t) cs)
-            | Int.LF.MObj (_phat, tM) -> 
-
-                let (_u, tP, cPhi) = Whnf.mctxMDec cD offset' in
-                 (* Bug fix -- drop elements l_delta elements from t -bp, Aug 24, 2009
-                    Given cD'' |- t : cD, l_delta 
-                    produce t' s.t. cD'' |- t' : cD   and t',t_delta = t
-
-                    Must do the same for PVARs
-                  *)
-(*                let (tP, cPhi) = (Ctxsub.ctxnorm_typ (tP, cs), Ctxsub.ctxnorm_dctx (cPhi, cs)) in  *)
-                let rec drop t l_delta = match (l_delta, t) with
-                  | (0, t) -> t
-                  | (k, Int.LF.MDot(_ , t') ) -> drop t' (k-1) in 
-
-                let t' = drop t l_delta in
-
-                let (tP', cPhi')  = (Whnf.cnormTyp (tP, t'), Whnf.cnormDCtx (cPhi, t')) in 
-                  Apx.LF.MVar (Apx.LF.MInst (tM, tP', cPhi'), 
-                               cnormApxSub cO cD delta s (cD'', t) cs)
-          end
-        else 
-          Apx.LF.MVar (Apx.LF.Offset offset, cnormApxSub cO cD delta s (cD'', t) cs)
-
-  | Apx.LF.MVar (Apx.LF.MInst (tM, tP, cPhi), s) -> 
-      let tM' = Whnf.cnorm (tM,t) in 
-      (* let (tP, cPhi) = (Ctxsub.ctxnorm_typ (tP, cs) , Ctxsub.ctxnorm_dctx (cPhi, cs)) in  *)
-      let (tP', cPhi')  = (Whnf.cnormTyp (tP, t), Whnf.cnormDCtx (cPhi, t)) in 
-
-      let s' = cnormApxSub cO cD delta s (cD'', t) cs in  
-        Apx.LF.MVar (Apx.LF.MInst (tM', tP', cPhi'), s')  
-
-  | Apx.LF.PVar (Apx.LF.Offset offset, s) -> 
-      let l_delta = lengthApxMCtx delta in 
-      let offset' = (offset - l_delta)  in 
-        if offset > l_delta then 
-          begin match LF.applyMSub offset t with
-            | Int.LF.MV offset' ->  Apx.LF.PVar (Apx.LF.Offset offset', cnormApxSub cO cD delta s (cD'', t) cs)
-            | Int.LF.PObj (_phat, h) -> 
-                let _ = dprint (fun () -> "[cnormApxTerm] ApplyMSub done -- resulted in PObj") in 
-                let (_ , tP, cPhi) = Whnf.mctxPDec cD offset' in
-                  (* Bug fix -- drop elements l_delta elements from t -bp, Aug 24, 2009
-                     Given cD'' |- t : cD, l_delta 
-                     produce t' s.t. cD'' |- t' : cD   and t',t_delta = t
-                  *)
-                let rec drop t l_delta = match (l_delta, t) with
-                  | (0, t) -> t
-                  | (k, Int.LF.MDot(_ , t') ) -> drop t' (k-1) in 
-
-                let t' = drop t l_delta in
-
-                  Apx.LF.PVar (Apx.LF.PInst (h, Whnf.cnormTyp (tP,t'), Whnf.cnormDCtx (cPhi,t')), 
-                               cnormApxSub cO cD delta s (cD'', t) cs)
-          end
-        else 
-          Apx.LF.PVar (Apx.LF.Offset offset, cnormApxSub cO cD delta s (cD'', t) cs)
-
-
-  | Apx.LF.PVar (Apx.LF.PInst (h, tA, cPhi), s) -> 
-      let (tA', cPhi')  = (Whnf.cnormTyp (tA, t), Whnf.cnormDCtx (cPhi, t)) in 
-      let s' = cnormApxSub cO cD delta s (cD'', t) cs in 
-      let h' = begin match h with 
-               | Int.LF.BVar _ -> h 
-               | Int.LF.PVar (Int.LF.Offset q, s1) -> 
-                   begin match LF.applyMSub q t with 
-                     | Int.LF.MV q' -> 
-                         let s1' = Whnf.cnormSub (s1, t) in 
-                           Int.LF.PVar (Int.LF.Offset q', s1') 
-                     | Int.LF.PObj (_hat, Int.LF.PVar (Int.LF.Offset q', s2)) -> 
-                         let s1' = Whnf.cnormSub (s1, t) in 
-                           Int.LF.PVar (Int.LF.Offset q', LF.comp s1' s2) 
-                   end
-               end in 
-        Apx.LF.PVar (Apx.LF.PInst (h', tA', cPhi'), s')
-
-  | Apx.LF.FMVar(u, s) -> 
-      Apx.LF.FMVar(u, cnormApxSub cO cD delta s (cD'', t) cs)
-
-  | Apx.LF.FPVar(u, s) -> 
-      Apx.LF.FPVar(u, cnormApxSub cO cD delta s (cD'', t) cs)
-
-  | Apx.LF.Proj (Apx.LF.PVar (Apx.LF.Offset offset, s), j) -> 
-      let l_delta = lengthApxMCtx delta in  
-      let offset' = (offset - l_delta)  in 
-      let _ = dprint (fun () -> "[cnormApxTerm] Proj (PVar _ ) . " ^ string_of_int j ^ " : offset = " ^ string_of_int offset ) in 
-      let _ = dprint (fun () -> "[cnormApxTerm] Proj (PVar _ ) . " ^ string_of_int j ^ " : offset' = " ^ string_of_int offset' ) in 
-      let _ = dprint (fun () -> "[cnormApxTerm] l_delta = " ^ string_of_int l_delta ) in
-      let _ = dprint (fun () -> "[cnormApxTerm] t = " ^ P.msubToString cO cD'' t ^ "\n") in 
-      let _ = dprint (fun () -> "[cnormApxTerm] (original) cD = " ^ P.mctxToString cO cD ^ "\n") in 
-        if offset > l_delta then 
-          begin match LF.applyMSub offset t with 
-            | Int.LF.MV offset' ->  
-                Apx.LF.Proj(Apx.LF.PVar (Apx.LF.Offset offset', 
-                                         cnormApxSub cO cD delta s (cD'', t) cs), 
-                            j)
-            | Int.LF.PObj (_phat, h) -> 
-                let _ = dprint (fun () -> "[cnormApxTerm] Proj - case: ApplyMSub done -- resulted in PObj  ") in 
-
-                let _ = dprint (fun () -> "[cnormApxTerm] offset' = " ^ string_of_int offset' ^ "\n") in
-                let _ = dprint (fun () -> "[cnormApxTerm] offset = " ^ string_of_int offset ^ "\n") in
-                let (_ , tP, cPhi) = Whnf.mctxPDec cD offset' in
-                let _ = dprint (fun () -> "[cnormApxTerm] tP = " ^ P.typToString cO cD cPhi (tP, LF.id) ^ "\n") in
-                  (* Bug fix -- drop elements l_delta elements from t -bp, Aug 24, 2009
-                     Given cD'' |- t : cD, l_delta 
-                     produce t' s.t. cD'' |- t' : cD   and t',t_delta = t
-                  *)
-                let rec drop t l_delta = match (l_delta, t) with
-                  | (0, t) -> t
-                  | (k, Int.LF.MDot(_ , t') ) -> drop t' (k-1) in 
-
-                let t' = drop t l_delta in
-                  Apx.LF.Proj(Apx.LF.PVar (Apx.LF.PInst (h, Whnf.cnormTyp (tP,t'), Whnf.cnormDCtx (cPhi,t')), 
-                                           cnormApxSub cO cD delta s (cD'', t) cs),
-                              j)
-
-            | Int.LF.MObj (phat, tM) -> 
-                (dprint (fun () -> "[cnormApxTerm] MObj :" ^ 
-                           P.normalToString cO cD (Context.hatToDCtx phat) (tM, LF.id) ^ "\n") ; 
-                 raise (Error.Violation "MObj found -- expected PObj"))
-          end
-        else 
-          Apx.LF.Proj (Apx.LF.PVar (Apx.LF.Offset offset, cnormApxSub cO cD delta s (cD'', t) cs), j)
-
-  | Apx.LF.Proj(Apx.LF.PVar (Apx.LF.PInst (h, tA, cPhi), s), j) -> 
-      let (tA', cPhi')  = (Whnf.cnormTyp (tA, t), Whnf.cnormDCtx (cPhi, t)) in 
-      let s' = cnormApxSub cO cD delta s (cD'', t) cs in 
-      let h' = begin match h with 
-               | Int.LF.BVar _ -> h 
-               | Int.LF.PVar (Int.LF.Offset q, s1) -> 
-                   begin match LF.applyMSub q t with 
-                     | Int.LF.MV q' -> 
-                         let s1' = Whnf.cnormSub (s1, t) in 
-                           Int.LF.PVar (Int.LF.Offset q', s1') 
-                     | Int.LF.PObj (_phat, Int.LF.PVar (p,s')) -> 
-                         let s1' = Whnf.cnormSub (s1, t) in 
-                           Int.LF.PVar (p, s1')
-                   end 
-               | Int.LF.PVar (Int.LF.PInst ({contents = _ }, _cPsi, _tA, _ ) as p ,s1) -> 
-                   Int.LF.PVar (p, Whnf.cnormSub (s1, t))
-
-               end in 
-        Apx.LF.Proj(Apx.LF.PVar (Apx.LF.PInst (h', tA', cPhi'), s'), j)   
-
-  | _ -> h
-
-and cnormApxSub cO cD delta s (cD'', t) cs = match s with
-  | Apx.LF.EmptySub -> s
-  | Apx.LF.Id ctx   -> 
-      begin match (ctx, cs) with
-        | Apx.LF.CtxOffset 1 , Int.LF.CDot (Int.LF.Null, _ ) -> Apx.LF.EmptySub
-        | _ -> s 
-      end
-
-  | Apx.LF.Dot (Apx.LF.Head h, s) -> 
-      let h' = cnormApxHead cO cD delta h (cD'', t) cs in 
-      let s' = cnormApxSub cO cD delta s (cD'', t) cs in 
-        Apx.LF.Dot (Apx.LF.Head h', s')
-  | Apx.LF.Dot (Apx.LF.Obj m, s) -> 
-      let m' = cnormApxTerm cO cD delta m (cD'', t) cs in 
-      let s' = cnormApxSub cO cD delta s (cD'', t) cs in 
-        Apx.LF.Dot (Apx.LF.Obj m', s')
-
-
-and cnormApxSpine cO cD delta s (cD'', t) cs = match s with 
-  | Apx.LF.Nil -> s
-  | Apx.LF.App (m, s) -> 
-      let s' = cnormApxSpine cO cD delta s (cD'', t) cs in 
-      let m' = cnormApxTerm cO cD delta m (cD'', t) cs in 
-        Apx.LF.App (m' , s')
-
-let rec cnormApxTyp cO cD delta a (cD'', t) cs = match a with
-  | Apx.LF.Atom (loc, c, spine) -> 
-      Apx.LF.Atom (loc, c, cnormApxSpine cO cD delta spine (cD'', t) cs)
-
-  | Apx.LF.PiTyp ((t_decl, dep), a) -> 
-      let t_decl' = cnormApxTypDecl cO cD delta t_decl (cD'', t) cs in 
-      let a' = cnormApxTyp cO cD delta a (cD'', t) cs in 
-        Apx.LF.PiTyp ((t_decl', dep), a')
-
-  | Apx.LF.Sigma typ_rec ->
-      let typ_rec' = cnormApxTypRec cO cD delta typ_rec (cD'', t) cs in
-        Apx.LF.Sigma typ_rec'
-
-and cnormApxTypDecl cO cD delta t_decl cDt cs = match t_decl with
-  | Apx.LF.TypDecl (x, a) -> 
-      Apx.LF.TypDecl(x, cnormApxTyp cO cD delta a cDt cs)
-
-and cnormApxTypRec cO cD delta t_rec (cD'', t) cs = match t_rec with
-  | Apx.LF.SigmaLast a -> Apx.LF.SigmaLast (cnormApxTyp cO cD delta a (cD'', t) cs)
-  | Apx.LF.SigmaElem (x, a, t_rec) -> 
-      let a' = cnormApxTyp cO cD delta a (cD'', t) cs in 
-      let t_rec' = cnormApxTypRec cO cD delta t_rec (cD'', t) cs in 
-        Apx.LF.SigmaElem (x, a', t_rec')
-
-let rec cnormApxDCtx cO cD delta psi (cDt : Syntax.Int.LF.mctx * Syntax.Int.LF.msub) cs = match psi with
-  | Apx.LF.Null -> psi
-  | Apx.LF.CtxVar (Apx.LF.CtxOffset offset) -> 
-      begin match Ctxsub.apply_csub (Int.LF.CtxOffset offset) cs with
-        | Int.LF.CtxVar (Int.LF.CtxOffset psi0) -> Apx.LF.CtxVar (Apx.LF.CtxOffset psi0)
-        | Int.LF.Null ->  (dprint (fun () -> "[cnormApxDCtx Null"); raise NotImplemented)
-        | Int.LF.DDec _ -> (dprint (fun () -> "[cnormApxDCtx DDec]"); raise NotImplemented)
-      end
-  | Apx.LF.DDec (psi, t_decl) -> 
-      let psi' = cnormApxDCtx cO cD delta psi cDt cs in  
-      let t_decl' = cnormApxTypDecl cO cD delta t_decl cDt cs in  
-        Apx.LF.DDec (psi', t_decl')
-
-
-let rec cnormApxExp cO cD delta e (cD'', t) cs = match e with
-  | Apx.Comp.Syn (loc, i)       -> Apx.Comp.Syn (loc, cnormApxExp' cO cD delta i (cD'', t) cs)
-  | Apx.Comp.Fun (loc, f, e)    -> Apx.Comp.Fun (loc, f, cnormApxExp cO cD delta e (cD'', t) cs)
-  | Apx.Comp.CtxFun (loc, g, e) -> 
-      (* let (cD'', t) = (Ctxsub.ctxnorm_mctx (cD'', Int.LF.CShift 1) , Ctxsub.ctxnorm_msub (t, Int.LF.CShift 1)) in *)
-        Apx.Comp.CtxFun (loc, g, cnormApxExp cO cD delta e (cD'', t) (Ctxsub.cdot1 cs))
-  | Apx.Comp.MLam (loc, u, e)   -> (dprint (fun () -> "cnormApxExp -- could be PLam") ; 
-      Apx.Comp.MLam (loc, u, cnormApxExp cO cD (Apx.LF.Dec(delta, Apx.LF.MDeclOpt u)) e (Int.LF.Dec (cD'', Int.LF.MDeclOpt u), Whnf.mvar_dot1 t) cs) )
-  | Apx.Comp.Pair (loc, e1, e2) -> 
-      let e1' = cnormApxExp cO cD delta e1 (cD'', t) cs in 
-      let e2' = cnormApxExp cO cD delta e2 (cD'', t) cs in 
-        Apx.Comp.Pair (loc, e1', e2')
-  | Apx.Comp.LetPair (loc, i, (x,y, e)) -> 
-      let i' = cnormApxExp' cO cD delta i (cD'', t) cs in 
-      let e' = cnormApxExp  cO cD delta e (cD'', t) cs in 
-        Apx.Comp.LetPair (loc, i', (x,y, e')) 
-
-  | Apx.Comp.Let (loc, i, (x, e)) -> 
-      let i' = cnormApxExp' cO cD delta i (cD'', t) cs in 
-      let e' = cnormApxExp  cO cD delta e (cD'', t) cs in 
-        Apx.Comp.Let (loc, i', (x, e')) 
-
-  | Apx.Comp.Box(loc, phat, m) -> 
-      let phat' = Ctxsub.ctxnorm_psihat (phat, cs) in 
-      Apx.Comp.Box (loc, phat', cnormApxTerm cO cD delta m (cD'', t) cs)
-
-  | Apx.Comp.SBox(loc, phat, s) -> 
-      let phat' = Ctxsub.ctxnorm_psihat (phat, cs) in 
-      Apx.Comp.SBox (loc, phat', cnormApxSub cO cD delta s (cD'', t) cs)
-
-
-  | Apx.Comp.Case (loc, prag, i, branch) -> 
-      Apx.Comp.Case (loc, prag, cnormApxExp' cO cD delta i (cD'', t) cs, cnormApxBranches cO cD delta branch (cD'', t) cs)
-
-  | Apx.Comp.If(loc, i, e1, e2) -> 
-      let i' =  cnormApxExp' cO cD delta i (cD'', t) cs in 
-      let e1' = cnormApxExp cO cD delta e1 (cD'', t) cs in 
-      let e2' = cnormApxExp cO cD delta e2 (cD'', t) cs in 
-        Apx.Comp.If(loc, i', e1', e2')
-
-
-and cnormApxExp' cO cD delta i cDt cs = match i with
-  | Apx.Comp.Var _x -> i
-  | Apx.Comp.Const _c -> i
-  | Apx.Comp.Apply (loc, i, e) -> 
-      let i' = cnormApxExp' cO cD delta i cDt cs in 
-      let e' = cnormApxExp cO cD delta e cDt cs in 
-        Apx.Comp.Apply (loc, i', e')
-  | Apx.Comp.CtxApp (loc, i, psi) -> 
-      begin try
-        let i' = cnormApxExp' cO cD delta i cDt cs in 
-        let psi' = cnormApxDCtx cO cD delta psi cDt cs in 
-          Apx.Comp.CtxApp (loc, i', psi')
-      with NotImplemented -> 
-        raise (Error.Error (Some loc, Error.CtxReconstruct))
-      end 
-
-  | Apx.Comp.MApp (loc, i, Apx.Comp.MetaObj (loc', phat, m)) -> 
-      let i' = cnormApxExp' cO cD delta i cDt cs in 
-      let m' = cnormApxTerm cO cD delta m cDt cs in
-        Apx.Comp.MApp (loc, i', Apx.Comp.MetaObj (loc', phat, m'))
-
-  | Apx.Comp.MAnnApp (loc, i, (psi, m)) -> 
-      begin try
-        let i' = cnormApxExp' cO cD delta i cDt cs in 
-        let psi' = cnormApxDCtx cO cD delta psi cDt cs in 
-        let m' = cnormApxTerm cO cD delta m cDt cs in
-          Apx.Comp.MAnnApp (loc, i', (psi', m'))
-      with NotImplemented -> 
-        raise (Error.Error (Some loc, Error.CtxReconstruct))
-      end 
-
-
-  | Apx.Comp.BoxVal (loc, psi, m) -> 
-      begin try
-        let psi' = cnormApxDCtx cO cD delta psi cDt cs in 
-        let m'   = cnormApxTerm cO cD delta m cDt cs in 
-          Apx.Comp.BoxVal (loc, psi', m')
-      with NotImplemented -> 
-        raise (Error.Error (Some loc, Error.CtxReconstruct))
-      end 
-
-(*  | Apx.Comp.Ann (e, tau) -> 
-      let e' = cnormApxExp e cDt in 
-      let tau' = cnormApxCTyp tau cDt in 
-        Apx.Comp.Ann (e', tau')
-    
-*)
-
-  | Apx.Comp.Boolean (loc, b) -> Apx.Comp.Boolean(loc, b)
-  | Apx.Comp.Equal (loc, i1, i2) -> 
-    let i1' = cnormApxExp' cO cD delta i1 cDt cs in 
-    let i2' = cnormApxExp' cO cD delta i2 cDt cs in 
-      Apx.Comp.Equal (loc, i1', i2')
-
-
-and cnormApxBranches cO cD delta branches cDt cs = match branches with
-  | [] -> []
-  | b::bs -> (cnormApxBranch cO cD delta b cDt cs)::(cnormApxBranches cO cD delta bs cDt cs)
-
-and cnormApxBranch cO cD delta b (cD'', t) cs = 
-  let rec mvar_dot_apx t delta = match delta with
-    | Apx.LF.Empty -> t
-    | Apx.LF.Dec(delta', _ ) -> 
-        mvar_dot_apx (Whnf.mvar_dot1 t) delta'
-
-  and append delta1 delta2 = match delta2 with
-    | Apx.LF.Empty -> delta1
-
-    | Apx.LF.Dec (delta2', dec) ->
-      let delta1' = append delta1 delta2' in
-        Apx.LF.Dec (delta1', dec)
-  
-  and append_mctx cD'' delta' = match delta' with
-  | Apx.LF.Empty -> cD''
-
-  | Apx.LF.Dec (delta2', Apx.LF.MDecl (x, _, _ )) ->
-      let cD1'' = append_mctx cD'' delta2' in
-        Int.LF.Dec (cD1'', Int.LF.MDeclOpt x) 
->>>>>>> 7f48e559
+
 
 let rec getctxvarFromHat phat = match phat with 
   | (None, _ ) -> None
