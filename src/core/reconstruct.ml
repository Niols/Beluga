--- conflicted
+++ resolved
@@ -37,13 +37,11 @@
   | TypeAbbrev         of Id.name
   | CtxMismatch        of Int.LF.mctx * Int.Comp.typ * Int.LF.dctx
   | PatternMobj
-<<<<<<< HEAD
   | PatAnn
   | PatIndexMatch  of Int.LF.mctx * Int.LF.dctx * Int.LF.normal
   | MCtxIllformed of Int.LF.mctx
-=======
   | TypMismatch        of Int.LF.mctx * Int.Comp.tclo * Int.Comp.tclo
->>>>>>> e9ff47ac
+
 
 exception Error of Syntax.Loc.t * error
 
