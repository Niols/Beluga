
module Loc   = Syntax.Loc
module Token = Token
module Error = Camlp4.Struct.EmptyError

(*
Beluga lexical categories:

- Reserved characters (cannot be used anywhere in an ordinary identifier):

        %
        ,  .  :  ;
        (  )  [  ]  {  }
        \
        "
        ::

   Note for Twelf users: the Twelf reserved characters

      %  .  :  [  ]  {  }

   as well as the forbidden character " are also reserved in Beluga.
   However, Beluga also reserves

           ,   ;  (  )  \

   and # is not allowed as the first character in an identifier (but may appear
   subsequently).

- Symbols

      First character:

         ABCDEFGHIJKLMNOPQRSTUVWXYZ
         abcdefghijklmnopqrstuvwxyz
         !  $  &  '  *  +  -  /   : = ? @
         ^ _ ` | ~

        (and any other UTF-8 character above 127)

     Characters after the first:

         0 1 2 3 4 5 6 7 8 9
         ABCDEFGHIJKLMNOPQRSTUVWXYZ
         abcdefghijklmnopqrstuvwxyz
         !  $  &  '  *  +  -  /   : = ? @
         ^ _ ` | ~
         #

        (and any other UTF-8 character above 127)

   Keyword symbols:

         |   !
         =  +  *
         <  >
         ->  <-   =>
         FN
         block  case  fn  id  in
         impossible
         let  mlam  of
         rec  schema  some  type
         bool
         %name %not

     presently reserved but unused:           box

- Single-character symbols that are also permitted as the second/third/...
   character of an identifier:

       #

- Special rules for < and >,
  intended to allow not only < g, x. U .. x > but <g, x. U .. x> too:

     No letter can follow a <
     No letter can PRECEDE a >
     A symbol containing < and/or > can only contain:

         !  $  &  '  *  +  -  /   : = ? @
         ^ ` | ~
         #

- Integers

        Any sequence of '0'-'9' [generates token INTLIT]
*)

(*******************************)
(* Regular Expression Patterns *)
(*******************************)

(* Matches any printable utf-8 character that isn't reserved or a digit *)
let regexp start_sym = [^ '\000'-' '  '\177'      (* exclude nonprintable ASCII *)
                          "%,.:;()[]{}\\#" '"'    (* exclude reserved characters *)
                          '0'-'9'                 (* exclude digits *)
                          "<>"                    (* exclude < and >, which can only be used with certain other characters *)
                       ]

(* Matches any printable utf-8 character that isn't reserved *)
let regexp sym = [^ '\000'-' '  '\177'      (* exclude nonprintable ASCII *)
                          "%,.:;()[]{}\\" '"'    (* exclude reserved characters, but include # *)
                          "<>" '|'                    (* exclude < and > *)
                       ]
(* let regexp sym       = [^ '\000'-' '   "!\\#%()*,.:;=[]{|}+<>" ] *)

let regexp angle_compatible = [^ '\000'-' '  '\177'      (* exclude nonprintable ASCII *)
                          "%,.:;()[]{}\\" '"'    (* exclude reserved characters *)
                          'a'-'z'  'A'-'Z' '\''
                          '0'-'9'
                          "<>"
                       ]

let regexp start_angle_compatible = [^ '\000'-' '  '\177'      (* exclude nonprintable ASCII *)
                          "%,.:;()[]{}\\" '"'    (* exclude reserved characters *)
                          'a'-'z'  'A'-'Z'
                          '#' '\''
                          '0'-'9'
                          "<>"
                       ]

let regexp letter = [ 'a'-'z' 'A'-'Z' ]

let regexp digit  = [ '0'-'9' ]

let regexp upper = ['A' - 'Z']

(**************************************************)
(* Location Update and Token Generation Functions *)
(**************************************************)

(* Make a {!Token.t} taking no arguments and advance the {!Loc.t ref}. *)
let mk_tok tok loc lexbuf =
    loc := Loc.shift (Ulexing.lexeme_length lexbuf) !loc
(*  ; print_string ("mk_tok ADVANCED TO " ^ Loc.to_string !loc ^ "\n") *)
  ; tok

(* Make a {!Token.t} taking a {!string} argument for the current
   lexeme and advance the {!Loc.t ref}. *)
let mk_tok_of_lexeme tok_cons loc lexbuf =
    loc := Loc.shift (Ulexing.lexeme_length lexbuf) !loc
(*  ; print_string ("mk_tok_of_lexeme ADVANCED TO " ^ Loc.to_string !loc ^ "\n") *)
  ; let tok = (tok_cons (Ulexing.utf8_lexeme lexbuf)) in
(*  let _ = print_string ("TOKEN>> " ^ Token.to_string tok ^ "\n") in *)
      tok

let mk_keyword s = Token.KEYWORD s

let mk_symbol  s = Token.SYMBOL  s

let mk_integer  s = Token.INTLIT s

let mk_dots s = Token.DOTS s

let mk_module s = Token.MODULESYM s
(* let mk_turnstile s = Token.TURNSTILE s *)

(**********)
(* Lexers *)
(**********)

(** @see http://www.cduce.org/ulex/ See [ulex] for details *)

(* Main lexical analyzer.  Converts a lexeme to a token. *)
let lex_token loc = lexer
  | upper sym* "." (upper sym* "." | start_sym sym* )+ -> mk_tok_of_lexeme mk_module loc lexbuf
  | "…"
  | ".." -> mk_tok_of_lexeme mk_dots loc lexbuf
(*   | "|-" -> mk_tok_of_lexeme mk_turnstile loc lexbuf *)
  | "->"
  | "<-"
  | "::"
  | "=>"
  | "=="
  | "FN"
  | "and"   (* missing, added 2010-07-31 *)
  | "block"
(*  | "box"    unused as of 2009-02-18; removed 2010-07-31 *)
  | "Bool"
  | "case"
  | "fn"
  | "else"
(*  | "id"   removed 2010-07-31 *)
  | "if"
  | "impossible"
  | "in"
  | "let"
  | "mlam"  (* was missing -- added 2009-02-18 *)
  | "of"
  | "rec"
  | "schema"
  | "some"
  | "then"
  | "module"
  | "sig"
  | "struct"
  | "end"
  | "ttrue"
  | "ffalse"
  | "%name"
  | "#opts"
  | "%not"
  | "%query"
<<<<<<< HEAD
  | "#infix"
  | "#prefix"
  | "#assoc"
=======
  | "#open"
  | "type"
  | "private"
>>>>>>> ec0ab04e
  | "?"
(*  | [ "!\\#%()*,.:;=[]{|}+<>" ]  -> mk_tok_of_lexeme mk_keyword loc lexbuf *)

  | [ "%,.:;()[]{}" '\\' '#' "$" "^" '\"']  -> (* reserved character *)
(* print_string ("RSV [" ^ Ulexing.utf8_lexeme lexbuf ^ "]\n"); *)
         mk_tok_of_lexeme mk_keyword loc lexbuf

  | eof                       -> mk_tok           Token.EOI  loc lexbuf

  | ">" (sym | "<" | ">")*  ->
(* print_string (">IN [" ^ Ulexing.utf8_lexeme lexbuf ^ "]\n"); *)
      mk_tok_of_lexeme mk_symbol  loc lexbuf

  | start_angle_compatible (sym | "<" | ">")*  ->
(* print_string ("SAC [" ^ Ulexing.utf8_lexeme lexbuf ^ "]\n"); *)
     mk_tok_of_lexeme mk_symbol  loc lexbuf

  | start_sym
     (sym
     | "<"
     | angle_compatible ">" (sym | "<" | ">")*
     )*  ->
(* print_string ("STS [" ^ Ulexing.utf8_lexeme lexbuf ^ "]\n"); *)
      mk_tok_of_lexeme mk_symbol  loc lexbuf

  | "<" (angle_compatible | "<" | ">") (sym | "<" | ">")*  ->
(* print_string ("< 1 [" ^ Ulexing.utf8_lexeme lexbuf ^ "]\n"); *)
      mk_tok_of_lexeme mk_symbol  loc lexbuf

  | "<" (angle_compatible | "<" | ">")?  ->
(* print_string ("< 2 [" ^ Ulexing.utf8_lexeme lexbuf ^ "]\n"); *)
      mk_tok_of_lexeme mk_symbol  loc lexbuf

  | digit+   -> mk_tok_of_lexeme mk_integer loc lexbuf


let skip_nestable depth loc =
(*        print_string ("NEST " ^ Loc.to_string !loc ^ "\n")      ; *)
lexer
  | '\n' ->
      loc := Loc.move_line 1 !loc

  | '%'+ [^'{' '%' '\n'] ->
      loc := Loc.shift (Ulexing.lexeme_length lexbuf) !loc

  | [^'\n' '%' '}' ]+ ->
      loc := Loc.shift (Ulexing.lexeme_length lexbuf) !loc

  | '}' [^'%' '\n']+ ->
      loc := Loc.shift (Ulexing.lexeme_length lexbuf) !loc

  | '}' '\n' ->
      loc := Loc.shift (Ulexing.lexeme_length lexbuf - 1) !loc
    ; loc := Loc.move_line 1 !loc

  | '}' '%' ->
      loc := Loc.shift (Ulexing.lexeme_length lexbuf) !loc
    ; if !depth <= 0 then
        ( print_string ("Parse error: \"}%\" with no comment to close\n");
          raise Ulexing.Error )
      else
        depth := !depth - 1

  | '%'+ '{' ->
      loc := Loc.shift (Ulexing.lexeme_length lexbuf) !loc
    ; depth := !depth + 1

  | '%'+ '\n' ->
      loc := Loc.shift (Ulexing.lexeme_length lexbuf - 1) !loc
    ; loc := Loc.move_line 1 !loc

let skip_nested_comment loc = lexer
  | '%' '{' ->
      loc := Loc.shift (Ulexing.lexeme_length lexbuf) !loc
    ; let depth = ref 1 in
(*      print_string ("nested comment\n") ; flush_all() ; *)
      while !depth > 0 do
(*        print_string ("NC-BEF " ^ Loc.to_string !loc ^"   \"" ^ Ulexing.utf8_lexeme lexbuf ^ "\"\n")      ; *)
        skip_nestable depth loc lexbuf ;
(*        print_string ("NC-AFT " ^ Loc.to_string !loc ^"   \"" ^ Ulexing.utf8_lexeme lexbuf ^ "\"\n") *)
      done

  | '}' '%' ->
      loc := Loc.shift (Ulexing.lexeme_length lexbuf) !loc
    ; ( print_string ("Parse error: \"}%\" with no comment to close\n");
          raise Ulexing.Error )


(* Skip %...\n comments and advance the location reference. *)
let skip_line_comment loc = lexer
(*   | '%' [^ '\n' ]* '\n'   ->   *)
(*    | '%' ( [^ 'a'-'z' 'A'-'Z' ] [^ '\n']* )? '\n'  -> *)
  | '%' ( [^ '\n' 'n' 'q' '{'] [^ '\n' ]* ) '\n' ->
(*      print_string ("BEF " ^ Loc.to_string !loc ^ "   \"" ^ Ulexing.utf8_lexeme lexbuf ^ "\"\n")      ; *)
      loc := Loc.shift (Ulexing.lexeme_length lexbuf - 1) !loc
    ; loc := Loc.move_line 1 !loc
(*    ; print_string ("AFT " ^ Loc.to_string !loc ^ "\n") *)

  | '%' '\n' ->
(*     print_string ("BEF " ^ Loc.to_string !loc ^ "   \"" ^ Ulexing.utf8_lexeme lexbuf ^ "\"\n")      ; *)
      loc := Loc.shift (Ulexing.lexeme_length lexbuf - 1) !loc
    ; loc := Loc.move_line 1 !loc

(* Skip non-newline whitespace and advance the location reference. *)
let skip_whitespace loc = lexer
  | [ ' ' '\t' ]+         ->
(*     print_string ("bef " ^ Loc.to_string !loc ^ "   \"" ^ Ulexing.utf8_lexeme lexbuf ^ "\"\n")      ; *)
        loc := Loc.shift (Ulexing.lexeme_length lexbuf) !loc
(*    ;   print_string ("aft " ^ Loc.to_string !loc ^ "   \"" ^ Ulexing.utf8_lexeme lexbuf ^ "\"\n") *)


(* Skip newlines and advance the location reference. *)
let skip_newlines    loc = lexer
  | '\n'+                 ->
        loc := Loc.move_line (Ulexing.lexeme_length lexbuf) !loc

(******************)
(* Lexer Creation *)
(******************)

type skip_state =
  | Comment
  | LineComment
  | Newline
  | Whitespace

let mk () = fun loc strm ->
  let lexbuf        = Ulexing.from_utf8_stream strm
  and loc_ref       = ref loc
  and state         = ref Newline
  and skip_failures = ref 0 (* used to break cycle *) in
  let rec skip ()   =
    if !skip_failures < 4 then
      match !state with
        | Comment  ->
              begin
                try
                  skip_nested_comment loc_ref lexbuf
                ; skip_failures := 0
                with
                  | Ulexing.Error ->
                      incr skip_failures
              end
            ; state := LineComment
            ; skip ()

        | LineComment  ->
              begin
                try
                    skip_line_comment loc_ref lexbuf
                  ; skip_failures := 0
                with
                  | Ulexing.Error ->
                      incr skip_failures
              end
            ; state := Newline
            ; skip ()

        | Newline    ->
              begin
                try
                    skip_newlines    loc_ref lexbuf
                  ; skip_failures := 0
                with
                  | Ulexing.Error ->
                      incr skip_failures
              end
            ; state := Whitespace
            ; skip ()

        | Whitespace ->
              begin
                try
                    skip_whitespace loc_ref lexbuf
                  ; skip_failures := 0
                with
                  | Ulexing.Error ->
                      incr skip_failures
              end
            ; state := Comment
            ; skip ()
    else
      skip_failures := 0 in
  let next _    =
    try
        skip ()
      ; let tok = Some (lex_token loc_ref lexbuf, !loc_ref) in
          skip ()
        ; tok
    with
      | Ulexing.Error ->
          None
 in
    Stream.from next<|MERGE_RESOLUTION|>--- conflicted
+++ resolved
@@ -192,7 +192,6 @@
   | "some"
   | "then"
   | "module"
-  | "sig"
   | "struct"
   | "end"
   | "ttrue"
@@ -201,15 +200,11 @@
   | "#opts"
   | "%not"
   | "%query"
-<<<<<<< HEAD
   | "#infix"
   | "#prefix"
   | "#assoc"
-=======
   | "#open"
   | "type"
-  | "private"
->>>>>>> ec0ab04e
   | "?"
 (*  | [ "!\\#%()*,.:;=[]{|}+<>" ]  -> mk_tok_of_lexeme mk_keyword loc lexbuf *)
 
