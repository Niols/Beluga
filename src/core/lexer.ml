--- conflicted
+++ resolved
@@ -102,11 +102,9 @@
 (* Matches any printable utf-8 character that isn't reserved *)
 let regexp sym = [^ '\000'-' '  '\177'      (* exclude nonprintable ASCII *)
                           "%,.:;()[]{}\\" '"'    (* exclude reserved characters, but include # *)
-<<<<<<< HEAD
-                          "<>"                   (* exclude < and > *)
-=======
+
                           "<>" '|'                    (* exclude < and > *)
->>>>>>> 4785e2b7
+
                        ]
 (* let regexp sym       = [^ '\000'-' '   "!\\#%()*,.:;=[]{|}+<>" ] *)
 
@@ -197,15 +195,11 @@
   | "ttrue"
   | "ffalse"
   | "%name"
-<<<<<<< HEAD
   | "#positive"
   | "#stratify"
   | "strust"
   | "total"
-  | "%opts"
-=======
   | "#opts"
->>>>>>> 4785e2b7
   | "%not"
   | "%query"
   | "?"
