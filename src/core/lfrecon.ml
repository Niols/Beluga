--- conflicted
+++ resolved
@@ -37,10 +37,7 @@
   | ParamFun
   | CtxVarSchema of Id.name
   | SigmaTypImpos of Int.LF.mctx * Int.LF.dctx * Int.LF.tclo
-<<<<<<< HEAD
   | SpineLengthMisMatch
-=======
->>>>>>> 42043001
 
 exception Error of Syntax.Loc.t * error
 
@@ -53,7 +50,6 @@
   (fun (Error (loc, err)) ->
     Error.print_with_location loc (fun ppf ->
       match err with
-<<<<<<< HEAD
         | ProjBVarImpossible (cD, cPsi, h) ->
             Format.fprintf ppf
               "%a is illegal; there is no block declaration in %a."
@@ -66,8 +62,6 @@
         | SpineLengthMisMatch ->
             Format.fprintf ppf
               "Too few or to many arguments supplied to a type family."
-=======
->>>>>>> 42043001
         | CtxVarSchema psi ->
             Format.fprintf ppf
               "Reconstruction cannot infer the schema for context %s."
