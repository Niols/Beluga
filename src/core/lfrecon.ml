--- conflicted
+++ resolved
@@ -1061,24 +1061,17 @@
             FCVar.add u (cD, Int.LF.MDecl (u, tP, cPhi, Int.LF.Implicit )); (*SCOTT*)
             Int.LF.Root (loc, Int.LF.FMVar (u, sorig), Int.LF.Nil)
 
-<<<<<<< HEAD
-            else
-              let v = Whnf.newMVar None (cPsi, Int.LF.TClo sP) Int.LF.Implicit in
-                add_fcvarCnstr (m, v);
-                Int.LF.Root (loc, Int.LF.MVar (v, Substitution.LF.id), Int.LF.Nil)
-
-=======
            else
              ( (* if s = substvar whose type is known *)
                match s with
                  | Apx.LF.SVar (_ , _ ) ->
                      raise (Error (loc, CompTypAnnSub ))
                  | _ ->
-                     let v = Whnf.newMVar None (cPsi, Int.LF.TClo sP) in
-                       add_fcvarCnstr (m, v);
-                       Int.LF.Root (loc, Int.LF.MVar (v, Substitution.LF.id), Int.LF.Nil)
+              let v = Whnf.newMVar None (cPsi, Int.LF.TClo sP) Int.LF.Implicit in
+                add_fcvarCnstr (m, v);
+                Int.LF.Root (loc, Int.LF.MVar (v, Substitution.LF.id), Int.LF.Nil)
+
              )
->>>>>>> 3b8254b8
         | Error.Violation msg  ->
             dprint (fun () -> "[elClosedTerm] Violation: " ^ msg) ;
             raise (Error (loc, CompTypAnn ))
