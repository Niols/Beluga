open Store
open Store.Cid
open Syntax
open Id

(* module Unify = Unify.EmptyTrail  *)
module Unify = Unify.StdTrail
module C     = Whnf

(* **********************************************************************)
(* Pretty printing                                                      *)
module P = Pretty.Int.DefaultPrinter
module R = Store.Cid.DefaultRenderer
module RR = Store.Cid.NamedRenderer

let strengthen : bool ref = ref true


let (dprint, _dprnt) = Debug.makeFunctions (Debug.toFlags [11])

type typeVariant = VariantAtom | VariantPi | VariantSigma

type error =
  | TypMismatchElab of Int.LF.mctx * Int.LF.dctx * Int.LF.tclo * Int.LF.tclo
  | IllTypedElab    of Int.LF.mctx * Int.LF.dctx * Int.LF.tclo * typeVariant
  | IllTypedSub     of Int.LF.mctx * Int.LF.dctx * Apx.LF.sub * Int.LF.dctx
  | LeftoverConstraints of Id.name
  | PruningFailed
  | CompTypAnn
  | NotPatternSpine
  | MissingSchemaForCtxVar of Id.name
  | ProjNotValid of Int.LF.mctx * Int.LF.dctx * int * Int.LF.tclo
  | HolesFunction
  | ParamFun
  | CtxVarSchema of Id.name
  | SigmaTypImpos of Int.LF.mctx * Int.LF.dctx * Int.LF.tclo
  | SpineLengthMisMatch

exception Error of Syntax.Loc.t * error

let string_of_typeVariant = function
  | VariantAtom -> "atomic type"
  | VariantPi -> "Pi type"
  | VariantSigma -> "Sigma type"

let _ = Error.register_printer
  (fun (Error (loc, err)) ->
    Error.print_with_location loc (fun ppf ->
      match err with
        | SpineLengthMisMatch ->
            Format.fprintf ppf
              "Too few or to many arguments supplied to a type family."
        | CtxVarSchema psi ->
            Format.fprintf ppf
              "Reconstruction cannot infer the schema for context %s."
            (R.render_name psi)
        | SigmaTypImpos (cD, cPsi, sA) ->
            Format.fprintf ppf
              "Ill-typed expression. @ @ The head of a spine has type %a. "
              (P.fmt_ppr_lf_typ cD cPsi Pretty.std_lvl) (Whnf.normTyp sA)
        | ParamFun ->
            Format.fprintf ppf "Projection on a parameter variable has a functional type which type reconstruction cannot infer - please specify the type of the parameter variable"
        | HolesFunction ->
            Format.fprintf ppf
              "Underscores occurring inside LF objects must be of atomic type."

        | ProjNotValid (cD, cPsi, k, sA) ->
            Format.fprintf ppf
              "Cannot get the %s. projection from type %a."
              (string_of_int k)
              (P.fmt_ppr_lf_typ cD cPsi Pretty.std_lvl) (Whnf.normTyp sA)

        | TypMismatchElab (cD, cPsi, sA1, sA2) ->
          Error.report_mismatch ppf
            "Ill-typed expression."
	    "Expected type" (P.fmt_ppr_lf_typ cD cPsi Pretty.std_lvl) (Whnf.normTyp sA1)
	    "Actual type"   (P.fmt_ppr_lf_typ cD cPsi Pretty.std_lvl) (Whnf.normTyp sA2)

        | IllTypedElab (cD, cPsi, sA, variant) ->
          Error.report_mismatch ppf
            "Ill-typed expression."
	    "Expected type" (P.fmt_ppr_lf_typ cD cPsi Pretty.std_lvl) (Whnf.normTyp sA)
	    "Actual type"   (Format.pp_print_string)                  (string_of_typeVariant variant)

        | IllTypedSub (cD, cPsi, s, cPsi') ->
          Format.fprintf ppf "Ill-typed substitution.@.";
          Format.fprintf ppf "    Does not take context: %a@."
            (P.fmt_ppr_lf_dctx cD Pretty.std_lvl) (Whnf.normDCtx cPsi');
          Format.fprintf ppf "    to context: %a@."
            (P.fmt_ppr_lf_dctx cD Pretty.std_lvl) (Whnf.normDCtx cPsi)

        | LeftoverConstraints x ->
          Format.fprintf ppf
            "Cannot reconstruct a type for free variable %s (leftover constraints)."
            (R.render_name x)

	| PruningFailed ->
          Format.fprintf ppf
	    "Pruning a type failed.@ This can happen when you have some free@ \
             meta-variables whose type cannot be inferred."

        | CompTypAnn ->
          Format.fprintf ppf "Type synthesis of term failed (use typing annotation)."

        | NotPatternSpine ->
          Format.fprintf ppf "Non-pattern spine -- cannot reconstruct the type of a variable or hole." (* TODO *)

        | MissingSchemaForCtxVar psi ->
          Format.fprintf ppf
            "Missing schema for context variable %s."
            (R.render_name psi)))

let rec conv_listToString clist = match clist with
  | [] -> " "
  | x::xs -> string_of_int x ^ ", " ^ conv_listToString xs

let rec what_head = function
  | Apx.LF.BVar _ -> "BVar"
  | Apx.LF.Const _ -> "Const"
  | Apx.LF.MVar _ -> "MVar"
  | Apx.LF.PVar (Apx.LF.Offset _ , _ ) -> "PVar Offset "
  | Apx.LF.PVar (Apx.LF.PInst _ , _ ) -> "PVar PInst "
  | Apx.LF.Proj (head, k) -> "Proj " ^ what_head head ^ "." ^ string_of_int k
  | Apx.LF.FVar _ -> "FVar"
  | Apx.LF.FMVar _ -> "FMVar"
  | Apx.LF.FPVar _ -> "FPVar"


(* ******************************************************************* *)
type reconType = Pibox | Pi

exception NotPatSpine

(* ******************************************************************* *)
let mkShift recT cPsi = match recT with
  | Pibox ->
      Int.LF.Shift (Int.LF.NoCtxShift, 0)

  | Pi ->
      let (None, d) = Context.dctxToHat cPsi in
        Int.LF.Shift (Int.LF.NoCtxShift, d)



(* etaExpandMMV loc cD cPsi sA  = tN
 *
 *  cD ; cPsi   |- [s]A <= typ
 *
 *  cD ; cPsi   |- tN   <= [s]A
 *)
let rec etaExpandMMVstr loc cD cPsi sA  n =
  etaExpandMMVstr' loc cD cPsi (Whnf.whnfTyp sA) n

and etaExpandMMVstr' loc cD cPsi sA  n = match sA with
  | (Int.LF.Atom (_, a, _tS) as tP, s) ->
      let (cPhi, conv_list) = ConvSigma.flattenDCtx cD cPsi in
      let s_proj = ConvSigma.gen_conv_sub conv_list in
      let tQ    = ConvSigma.strans_typ cD (tP, s) conv_list in
      (*  cPsi |- s_proj : cPhi
          cPhi |- tQ   where  cPsi |- tP   and [s_proj]^-1([s]tP) = tQ  *)

      let (ss', cPhi') = Subord.thin' cD a cPhi in
      (* cPhi |- ss' : cPhi' *)
      let ssi' = Substitution.LF.invert ss' in
      (* cPhi' |- ssi : cPhi *)
      (* cPhi' |- [ssi]tQ    *)
      let u = Whnf.newMMVar None (cD, cPhi', Int.LF.TClo(tQ,ssi')) in
      (* cPhi |- ss'    : cPhi'
         cPsi |- s_proj : cPhi
         cPsi |- comp  ss' s_proj   : cPhi' *)
      let ss_proj = Substitution.LF.comp ss' s_proj in
        Int.LF.Root (loc, Int.LF.MMVar (u, (Whnf.m_id, ss_proj)), Int.LF.Nil)

  | (Int.LF.PiTyp ((Int.LF.TypDecl (x, _tA) as decl, _ ), tB), s) ->
      Int.LF.Lam (loc, x,
                  etaExpandMMVstr loc cD (Int.LF.DDec (cPsi, Substitution.LF.decSub decl s)) (tB, Substitution.LF.dot1 s) x )


(* ******************************************************************* *)
let pruningTyp locOpt cD cPsi phat sA (ms, ss)  =
  if Substitution.LF.isId ss then
    Whnf.normTyp sA
  else
    begin try
      Unify.pruneTyp cD cPsi phat sA (ms, ss) (Unify.MVarRef (ref None))
    with _ -> raise (Error (locOpt, PruningFailed))
    end

let unify_phat cD psihat phihat =
  match phihat with
    | (Some (Int.LF.CInst (_, ({contents = None} as cref), s_cid, _, _ )), d) ->
        begin match psihat with
          | (Some (Int.LF.CInst (_, ({contents = None} as cref'), _, _, _) as c_var) , d') ->
	      if cref == cref' then
		d = d'
	      else
		(cref := Some (Int.LF.CtxVar (c_var))  ; true)
          | ((Some (c_var)) , d') ->
              if d = d' then
                ((match c_var with
                   | Int.LF.CtxName psi ->
                       FCVar.add psi (cD, Int.LF.CDecl (psi, s_cid, Int.LF.No))
                   | _ -> ());
                  cref := Some (Int.LF.CtxVar (c_var))  ; true)
              else
                (dprint (fun () -> "[unify_phat - 1] unify ctx_var with a full context");
                 raise Error.NotImplemented)
          | (None , d') ->
              if d = d' then
                (cref := Some (Int.LF.Null) ; true)
              else
                (dprint (fun () -> "[unify_phat - 2] unify ctx_var with a full context");
                 raise Error.NotImplemented)
        end

    | _ ->  (psihat = phihat)

(* ******************************************************************* *)

let getSchema cD ctxvar loc = match ctxvar with
  | Some ((Int.LF.CtxOffset offset ) as phi) ->
      Schema.get_schema (Context.lookupCtxVarSchema cD  phi)
  | Some (Int.LF.CtxName n) ->
      begin try
        let (_ , Int.LF.CDecl (_, s_cid, _dep)) = FCVar.get n in
	  Schema.get_schema s_cid
      with _ ->  raise (Error (loc,CtxVarSchema n))
      end


  | None -> raise (Error.Violation "No context variable for which we could retrieve a schema")

(* ******************************************************************* *)
(* Eta-expansion                                                       *)

  let rec addPrefix loc m tA =
    begin match tA with
      | Int.LF.Atom _ -> m
      | Int.LF.PiTyp ((Int.LF.TypDecl (x, _ ) , _ ) , tA') ->
          let _ = dprint (fun () -> "eta FMV - add Lam ") in
        Apx.LF.Lam (loc, x, addPrefix loc m tA')
    end

  let rec etaExpSub k s tA = begin match tA with
    | Int.LF.Atom _ -> (k, s)
    | Int.LF.PiTyp (_ , tA') ->
        let (k',s') = etaExpSub (k+1) s tA' in
       (k'-1, Apx.LF.Dot(Apx.LF.Head(Apx.LF.BVar(k')),s'))
  end

  let etaExpandFMV  loc (Apx.LF.FMVar (x, s)) tA =
    let ( _ , s') = etaExpSub 0 s tA  in
      addPrefix loc (Apx.LF.Root(loc, Apx.LF.FMVar(x, s'), Apx.LF.Nil)) tA

  let etaExpandMV loc (Apx.LF.MVar (x,s)) tA =
    let ( _ , s') = etaExpSub 0 s tA  in
      addPrefix loc (Apx.LF.Root(loc, Apx.LF.MVar(x, s'), Apx.LF.Nil)) tA


(* Eta-expansion of bound variables which have function type *)
let etaExpandHead loc h tA =
  let rec etaExpSpine k tS tA = begin match  tA with
    | Int.LF.Atom _  -> (k, tS)

    | Int.LF.PiTyp (_ , tA') ->
        let tN = Int.LF.Root (loc, Int.LF.BVar k, Int.LF.Nil) in
          etaExpSpine (k+1)  (Int.LF.App(tN, tS)) tA'
  end in

  let rec etaExpPrefix loc (tM, tA) = begin match tA with
    | Int.LF.Atom _ -> tM
    | Int.LF.PiTyp ((Int.LF.TypDecl (x, _ ), _ ) , tA') ->
        Int.LF.Lam (loc, x, etaExpPrefix loc (tM, tA'))
  end in

  let (k, tS') = etaExpSpine 1 (Int.LF.Nil) tA in
  let h'       =  begin match h with
                    | Int.LF.BVar x -> Int.LF.BVar (x+k-1)
                    | Int.LF.FVar _ -> h
                  end  in
    etaExpPrefix loc (Int.LF.Root(loc, h' , tS'), tA)



<<<<<<< HEAD
(*
let etaExpandApxHead loc h tA =
=======

(* let etaExpandApxHead loc h tA =
>>>>>>> 0f46ab6e
  let rec etaExpApxSpine k tS tA = begin match  tA with
    | Int.LF.Atom _  -> (k, tS)

    | Int.LF.PiTyp (_ , tA') ->
        let tN = Apx.LF.Root(loc, Apx.LF.BVar k, Apx.LF.Nil) in
          etaExpApxSpine (k+1)  (Apx.LF.App(tN, tS)) tA'
  end in

  let rec etaExpApxPrefix loc (tM, tA) = begin match tA with
    | Int.LF.Atom _ -> tM
    | Int.LF.PiTyp ((Int.LF.TypDecl (x, _ ), _ ) , tA') ->
        Apx.LF.Lam (loc, x, etaExpApxPrefix loc (tM, tA'))
  end in

  let (k, tS') = etaExpApxSpine 1 (Apx.LF.Nil) tA in
  let h'       =  begin match h with
                    | Apx.LF.BVar x -> Apx.LF.BVar (x+k-1)
                    | Apx.LF.FVar _ -> h
                  end  in
    etaExpApxPrefix loc (Apx.LF.Root(loc, h' , tS'), tA)
<<<<<<< HEAD
=======

>>>>>>> 0f46ab6e
*)

let etaExpandApxTerm  loc h tS tA =
  let rec etaExpApxSpine k tS tA = begin match  tA with
    | Int.LF.Atom _  -> (k, tS)

    | Int.LF.PiTyp (_ , tA') ->
        let tN = Apx.LF.Root(loc, Apx.LF.BVar k, Apx.LF.Nil) in
          etaExpApxSpine (k+1)  (Apx.LF.App(tN, tS)) tA'
  end in

  let rec etaExpApxPrefix loc (tM, tA) = begin match tA with
    | Int.LF.Atom _ -> tM
    | Int.LF.PiTyp ((Int.LF.TypDecl (x, _ ), _ ) , tA') ->
        let _ = dprint (fun () -> "eta - add Lam ") in
        Apx.LF.Lam (loc, x, etaExpApxPrefix loc (tM, tA'))
  end in

  let rec appendSpine tS1 tS2 = begin match tS1 with
    | Apx.LF.Nil -> tS2
    | Apx.LF.App (tM, tS) ->
        Apx.LF.App (tM, appendSpine tS tS2)
  end in

  let (k, tS') = etaExpApxSpine 1 (Apx.LF.Nil) tA in
  let _ = dprint (fun () -> "etaExpApxSpine k = " ^ string_of_int k )in
  let tS''     = appendSpine (Apxnorm.shiftApxSpine (k-1) tS) tS' in
  (* let tS''     = appendSpine tS tS' in  *)

  let h'       =  begin match h with
                    | Apx.LF.BVar x -> Apx.LF.BVar (x+k-1)
                    |  _ -> h
                  end  in
    etaExpApxPrefix loc (Apx.LF.Root(loc, h' , tS''), tA)


(* ******************************************************************* *)
(* Pattern substitutions and spines                                    *)
(* patSpine s = true iff
 *
 *     cPsi |- s : A <- P  and
 *     s is a pattern spine (simple approximate),
 *     i.e. it consists of distinct bound variables
 *)
let rec patSpine spine =
  let rec etaUnroll k m= begin match m with
    | Apx.LF.Lam (_ , _, n) ->  etaUnroll (k+1) n
    |  _ ->  (k, m)
  end in

  let rec patSpine' seen_vars spine = match spine with
    | Apx.LF.Nil ->
        (0, spine)

    | Apx.LF.App (Apx.LF.Root (loc, Apx.LF.BVar x, Apx.LF.Nil), spine) ->
        if not (List.mem x seen_vars) then
          let (k, p_spine) = patSpine' (x :: seen_vars) spine in
            (k+1, Apx.LF.App (Apx.LF.Root (loc, Apx.LF.BVar x, Apx.LF.Nil), p_spine))
        else
           raise NotPatSpine

    | Apx.LF.App (Apx.LF.Lam _ as m, spine) ->
        begin match etaUnroll 0 m with
          | (k, Apx.LF.Root( loc , Apx.LF.BVar x, spine')) ->
              (let (l', _p_spine') = patSpine spine' in
                 if l' = k && x > k then
                    let (l, p_spine) = patSpine'  ((x-k)::seen_vars) spine in
                      (l+1, Apx.LF.App(Apx.LF.Root(loc, Apx.LF.BVar (x-k), Apx.LF.Nil), p_spine))
                  else
                    raise NotPatSpine
              )
          | (k, Apx.LF.Root( loc , Apx.LF.FVar x, spine')) ->
              let (l', _p_spine') = patSpine spine' in
                (if l' = k  then
                   let (l, p_spine) = patSpine' seen_vars spine in
                     (l+1, Apx.LF.App(Apx.LF.Root(loc, Apx.LF.FVar x, Apx.LF.Nil), p_spine))
                 else
                   raise NotPatSpine)
          | _ ->  raise NotPatSpine
        end
    | _ ->  raise NotPatSpine

  in
  let s = patSpine' [] spine in
    (dprint (fun () -> "[check pat spine] done" ) ; s)



(* isPatSub s = bool *)
let rec isPatSub s = match s with
  | Apx.LF.Id _ ->
      true

  | Apx.LF.EmptySub ->
      true

  | Apx.LF.Dot (Apx.LF.Head (Apx.LF.BVar _k), s) ->
      isPatSub s

(* We cannot handle this at the moment; to infer the type of
   FMVars which are associated with projections and impose a restriction;
   the issues arises in pruning the type of FMVars where the most general
   type is generated as a id sub from a context containing blocks to another
   one containing blocks; instead we would need to create FMVars as
   going from a flattened block context to its block equivalent, and
   unroll the id substitution to b.1 b.2 b.3 etc instead of b

    | Apx.LF.Dot (Apx.LF.Head (Apx.LF.Proj(Apx.LF.BVar _k,_j)), s) ->
      isPatSub s
*)
  | Apx.LF.Dot (Apx.LF.Head _, _s) -> false

  | Apx.LF.Dot (Apx.LF.Obj  _, _s) -> false


(* ******************************************************************* *)
(* isProjPatSub s = true *)
let rec isProjPatSub s = match s with
  | Apx.LF.Id _ -> true

  | Apx.LF.EmptySub -> true

  | Apx.LF.Dot (Apx.LF.Head (Apx.LF.BVar k), s) ->
      isProjPatSub s

  | Apx.LF.Dot (Apx.LF.Head (Apx.LF.Proj(Apx.LF.BVar _k,_j)), s) ->
     isProjPatSub s

  | Apx.LF.Dot (Apx.LF.Head _, _s) -> false

  | Apx.LF.Dot (Apx.LF.Obj  _, _s) -> false

let rec flattenProjPat s conv_list = match s with
  | Apx.LF.Id cpsi -> Apx.LF.Id cpsi
  | Apx.LF.EmptySub -> Apx.LF.EmptySub
  | Apx.LF.Dot (Apx.LF.Head (Apx.LF.BVar k), s) ->
      let s' = flattenProjPat s conv_list in
        Apx.LF.Dot (Apx.LF.Head (Apx.LF.BVar (ConvSigma.new_index k conv_list )), s')

  | Apx.LF.Dot (Apx.LF.Head (Apx.LF.Proj(Apx.LF.BVar k, j)), s) ->
      let s' = flattenProjPat s conv_list in
      let _ = dprint (fun () -> "flattenProjPat Proj Case: k = " ^ string_of_int k ^ "    j = "  ^ string_of_int j ^ "\n") in
      let k' = (ConvSigma.new_index k conv_list) - j + 1  in
        Apx.LF.Dot (Apx.LF.Head (Apx.LF.BVar k'), s')

 (* these are the only cases which can happen *)


(* ******************************************************************* *)
(* PHASE 1 : Elaboration and Reconstruction (one pass)                 *)
(*  elTerm recT cD cPsi m sA = M
 *
 *  Pre-condition:
 *
 *  U = FV(m) (FV(a), FV(k) resp.)
 *  O = meta-variables in M (A, K, resp.)
 *
 * Invariant:
 *  If  O1; U1 ; (cD ; cPsi) |- m <- [s]A /_r (O2, U2) M
 *      and there exists a modal substitution r
 *      s.t. O2 |- r <= O1
 *  then
 *
 *     elTerm cD cPsi m sA succeeds and
 *
 *     O2 ; [|r|]U2 ; ([|r|]cD ; [|r|]cPsi) |- M <= [|r|][s]A
 *
 * Post-condition:
 *
 *   O2 |- U2 fvar_ctx    and   . |-{U2} O2 mvar_ctx
 *   (circular dependency between O2 and U2)
 *
 *   O2 s.t. O2 |-{U2} r <= O1 , and
 *
 * In the implementation:
 *   - meta-variables in O1 and O2 are handled destructively, and O1 and O2 resp characterize the state of memory.
 *   - r is not explicit but implicit since we  update all meta-variables in O1 destructively
 *   - U1 and U2 are the fvar_ctx; they are handled globally and hence are not carried explicitely as an argument
 *     to elTerm
 *   - may raise Error, if no modal substitution r exists.
 *
 * Similar invariants and pre- and post-conditions for:
 *
 *  elKind cD cPsi k = K'
 *  elTyp  cD cPsi a = A'
 *)

(* ******************************************************************* *)
(* Free variable constraints:
 *
 * fvar_cnstr  C := . | Root (FVar X, tS) & C
 *
 * The constraints are generated when encountering
 * a free variable X whose type is yet unknown and has a
 * non-pattern spine tS. This means we cannot easily infer
 * the type of the free variable X.
 *)


(* Constraints for free bound variables *)
let fvar_cnstr : ((Int.LF.typ_free_var * Apx.LF.normal * Int.LF.cvar)  list) ref = ref []

let add_fvarCnstr  c = fvar_cnstr := c :: !fvar_cnstr

let reset_fvarCnstr () = (fvar_cnstr := [])

(* Constraints for free metavariables and parameter variables  *)
let fcvar_cnstr : ((Apx.LF.normal * Int.LF.cvar)  list) ref = ref []

let add_fcvarCnstr  c = fcvar_cnstr := c :: !fcvar_cnstr
let reset_fcvarCnstr () = (fcvar_cnstr := [])

(* ******************************************************************* *)

(* synDom cPsi s = (cPhi , s')
 *
 * If s is a pattern substitution in approximate syntax
 *    cPsi is the range of the pattern substitution
 *
 * then
 *     s' the pattern substitution in internal syntax
 *     corresponding to s and
 *
 *     cPsi |- s' <= cPhi
 *)
let rec synDom cD loc cPsi s = begin match s with
  | Apx.LF.Id _ ->
      begin match Context.dctxToHat cPsi with
        | (Some psi, d) ->
            let _ = dprint (fun () -> "[synDom] cPsi = " ^ P.dctxToString cD cPsi) in
            let _ = dprint (fun () -> "[synDom] d = " ^ string_of_int d) in
            (Int.LF.CtxVar psi, Int.LF.Shift (Int.LF.NoCtxShift, d))

        | (None, _d) ->
            raise (Index.Error (loc, Index.UnboundIdSub))
      end

  | Apx.LF.EmptySub ->
      begin match Context.dctxToHat cPsi with
        | (Some psi, d) ->
            (Int.LF.Null, Int.LF.Shift (Int.LF.CtxShift psi, d))

        | (None, d) ->
            (Int.LF.Null, Int.LF.Shift (Int.LF.NoCtxShift, d))
      end

  | Apx.LF.Dot (Apx.LF.Head (Apx.LF.BVar k), s) ->
      begin match Context.ctxDec cPsi k with
        | Int.LF.TypDecl (x, tA) ->
            let (cPhi, s') = synDom cD loc cPsi s in
              (*  cPsi |- s <= cPhi
               *  cPsi |- tA <= type
               *  tA' = [s]^-1(tA)
               *
               * Note: We may need to check that [s]^-1(tA) actually exists.
               *
               *  Wed Jan 14 13:51:11 2009 -bp
               *)
            let ss = Substitution.LF.invert s' in
            let tA' = pruningTyp loc cD cPsi (*?*)
	      (Context.dctxToHat cPsi) (tA, Substitution.LF.id)  (Int.LF.MShift 0, ss)  in
              (Int.LF.DDec (cPhi,
                            Int.LF.TypDecl (x, tA')),
               Int.LF.Dot (Int.LF.Head(Int.LF.BVar k), s'))
(*       | _ -> raise (Error.Violation "Undefined bound variable") *)
      end

   | Apx.LF.Dot (Apx.LF.Head (Apx.LF.Proj(Apx.LF.BVar k,j)), s) ->
      begin match Context.ctxDec cPsi k with
        | Int.LF.TypDecl (x, tB) -> (* tB = block x1:A1. ... xn:An *)
           let (cPhi, s') = synDom cD loc cPsi s in
              (*  cPsi |- s <= cPhi
               *  cPsi |- tA <= type
               *  tA' = [s]^-1(tA)
               *
               * Note: We may need to check that [s]^-1(tA) actually exists;
               * Wed Jan 14 13:51:11 2009 -bp
               *)
            let ss = Substitution.LF.invert s' in

            let Int.LF.Sigma typRec =
              pruningTyp loc cD cPsi (*?*) (Context.dctxToHat cPsi) (tB, Substitution.LF.id) (Int.LF.MShift 0, ss)  in
              begin try
                let sQ = Int.LF.getType  (Int.LF.BVar k) (typRec, Substitution.LF.id) k 1 in

                  (Int.LF.DDec (cPhi,
                                Int.LF.TypDecl (x, Int.LF.TClo sQ)),
                   Int.LF.Dot (Int.LF.Head(Int.LF.Proj(Int.LF.BVar k, j)), s'))
              with _ ->
                  raise (Error (loc, ProjNotValid (cD, cPsi, k, (Int.LF.Sigma typRec, Substitution.LF.id))))
              end
         | _ -> raise (Error.Violation "Undefined bound variable")
      end


  | _ -> raise (Error.Violation "Encountered non-pattern substitution")

end

(* ******************************************************************* *)
(* ELABORATION OF KINDS                                                *)
(* ******************************************************************* *)

exception SubTypingFailure

(* elKind cPsi k = K *)
let rec elKind cD cPsi k = match k with
  | Apx.LF.Typ ->
      Int.LF.Typ

  | Apx.LF.PiKind ((Apx.LF.TypDecl (x, a),dep), k) ->
      let dep'  = match dep with Apx.LF.No -> Int.LF.No | Apx.LF.Maybe -> Int.LF.Maybe in
      let tA    = elTyp
                    Pi
                    (*cD=*)Int.LF.Empty
                    cPsi
                    a
      in
      let cPsi' = (Int.LF.DDec (cPsi, Int.LF.TypDecl (x, tA))) in
      let tK    = elKind cD cPsi' k in
        Int.LF.PiKind ((Int.LF.TypDecl (x, tA), dep'), tK)

(* elTyp recT  cD cPsi a = A
 *
 * Pre-condition:
 *     U = set of free variables
 *     O = set of meta-variables (references subject to instantiation)
 *
 * if cD ; cPsi |- a <= type and a is in beta normal form
 *
 * then
 *        [|r|]cD ;  [|r|]cPsi   |- A <= type
 * and A is in beta-eta normal form.
 *
 * Effect:
 *     U' = FV(A)  where U' is an extension of U s.t. [|r|]U,U0 = U'
 *     O' = FMV(A) where O' |-{U'} r <= O
 *)
and elTyp recT cD cPsi a = match a with
  | Apx.LF.Atom (loc, a, s) ->
    let tK = (Typ.get a).Typ.kind in
    let i  = (Typ.get a).Typ.implicit_arguments in
    let s'  = mkShift recT cPsi in
    (* let s' = Substitution.LF.id in *)
    let tS = elKSpineI loc recT cD cPsi s i (tK, s') in
    Int.LF.Atom (loc, a, tS)

  | Apx.LF.PiTyp ((Apx.LF.TypDecl (x, a), dep), b) ->
      let dep'  = match dep with Apx.LF.No -> Int.LF.No | Apx.LF.Maybe -> Int.LF.Maybe in
      let tA    = elTyp recT cD cPsi a in
      let cPsi' = (Int.LF.DDec (cPsi, Int.LF.TypDecl (x, tA))) in
      let tB    = elTyp recT cD cPsi' b in
        Int.LF.PiTyp ((Int.LF.TypDecl (x, tA),dep'), tB)

  | Apx.LF.Sigma typRec ->
      let typRec' = elTypRec recT cD cPsi typRec in
        Int.LF.Sigma typRec'


and elTypRec recT cD cPsi typ_rec = begin match typ_rec with
  | Apx.LF.SigmaLast a ->
      let tA = elTyp recT cD cPsi a in
      let _ = dprint (fun () -> "[elTypRec] Last " ^ " : " ^ P.typToString cD cPsi (tA, Substitution.LF.id)) in
        Int.LF.SigmaLast tA

  | Apx.LF.SigmaElem (name, a, typRec) ->
      let tA = elTyp recT cD cPsi a in
      let _ = dprint (fun () -> "[elTypRec] " ^ R.render_name name ^ " : " ^
      P.typToString cD cPsi (tA, Substitution.LF.id)) in
      let cPsi' = Int.LF.DDec (cPsi, Int.LF.TypDecl (name, tA)) in
      let typRec' = elTypRec recT cD cPsi' typRec in
        Int.LF.SigmaElem (name, tA, typRec')
end

(* elTerm recT  cD cPsi m sA = M
 * elTerm recT  cD cPsi m sA = M  where sA = (A,s) is in whnf
 *                              m is in beta normal form.
 * Pre-condition:
 *     U = set of free variables   O |- U fvar_ctx
 *     O = set of meta-variables (references subject to instantiation)
 *                                 . |-{U} O mvar_ctx
 * if cD ; cPsi |- M <= [s]A'
 *
 *    cD |- cPsi ctx
 *    cD ; cPsi  |- s <= cPsi'
 *    cD ; cPsi' |- A <= type
 *
 * then
 *    [|r|]cD ; [|r|]cPsi |- M <= [|r|]A
 *
 * and M is in beta-eta normal form, i.e.
 *   all free variables are eta-expanded.
 *
 * Effect:
 *     U' = FV(A)  where U' is an extension of U s.t. [|r|]U,U0 = U'
 *     O' = FMV(A) where O' |-{U'} r <= O
 *)
and elTerm recT cD cPsi m sA = elTermW recT cD cPsi m (Whnf.whnfTyp sA)

and elTermW recT cD cPsi m sA = match (m, sA) with
  | (Apx.LF.Lam (loc, x, m),  (Int.LF.PiTyp ((Int.LF.TypDecl (_x, _tA) as decl, _ ), tB), s)) ->
       (* cPsi' = cPsi, x:tA *)
      let cPsi' = Int.LF.DDec (cPsi, Substitution.LF.decSub decl s) in
      let tM    = elTerm recT cD cPsi' m (tB, Substitution.LF.dot1 s) in
        Int.LF.Lam (loc, x, tM)

  | (Apx.LF.Lam (loc, _, _ ), (Int.LF.Atom _, _s)) ->
      raise (Error (loc, IllTypedElab (cD, cPsi, sA, VariantAtom)))

  | (Apx.LF.Lam (loc, _, _ ), (Int.LF.Sigma _, _s)) ->
      raise (Error (loc, IllTypedElab (cD, cPsi, sA, VariantSigma)))

  | (Apx.LF.Root (_loc, _h, _spine),  (Int.LF.Atom _, _s)) ->
      elTerm' recT cD cPsi m  sA

  | (Apx.LF.Root (_loc, _h, _spine),  (Int.LF.Sigma _, _s)) ->
      elTerm' recT cD cPsi m  sA

  | (Apx.LF.Tuple (loc, tuple),  (Int.LF.Sigma typRec, s)) ->
      let tuple' = elTuple recT cD cPsi tuple (typRec, s) in
        Int.LF.Tuple (loc, tuple')

  | (Apx.LF.Tuple (loc, _), (Int.LF.PiTyp _, _s)) ->
      raise (Error (loc, IllTypedElab (cD, cPsi, sA, VariantPi)))

  | (Apx.LF.Tuple (loc, _), (Int.LF.Atom _, _s)) ->
      raise (Error (loc, IllTypedElab (cD, cPsi, sA, VariantAtom)))

  | (Apx.LF.Root (loc, Apx.LF.FMVar (x, s),  _spine),  (Int.LF.PiTyp _ as tA, _s)) ->
      let n = etaExpandFMV loc (Apx.LF.FMVar (x,s)) tA in
        elTerm recT cD cPsi n sA

  | (Apx.LF.Root (loc, Apx.LF.MVar (x, s),  _spine),  (Int.LF.PiTyp _ as tA, _s)) ->
      let n = etaExpandMV loc (Apx.LF.MVar (x,s)) tA in
        elTerm recT cD cPsi n sA

  | (Apx.LF.Root (loc, h, spine ), (Int.LF.PiTyp _ as tA, _s)) ->
      let n = etaExpandApxTerm loc h spine tA in
        elTerm recT cD cPsi n sA

  | (Apx.LF.Ann (loc, m, a), tA) ->
    let tB = elTyp recT cD cPsi a in
    let tM = elTerm recT cD cPsi m (tB, Substitution.LF.id) in
    let () = Unify.unifyTyp cD cPsi (tB, Substitution.LF.id) sA in
    tM

and elTuple recT cD cPsi tuple (typRec, s) =
  match (tuple, typRec) with
  | (Apx.LF.Last m,
     Int.LF.SigmaLast tA)
    ->
      Int.LF.Last (elTerm' recT cD cPsi m (tA, s))

  | (Apx.LF.Cons(m, restOfTuple),
     Int.LF.SigmaElem(_x, tA, restOfTypRec))
    ->
      let tM = elTerm recT  cD cPsi m (tA, s) in
      let extended_s = Int.LF.Dot (Int.LF.Obj tM, s) in
      let tuple' = elTuple recT cD cPsi restOfTuple (restOfTypRec, extended_s) in
        Int.LF.Cons (tM, tuple')

  | (_, _) -> raise (Error.Violation ("elTuple arity mismatch"))


and elTerm' recT cD cPsi r sP = match r with

  | Apx.LF.Ann (_loc, m, a) ->
    elTerm' recT cD cPsi m sP

  | Apx.LF.Root (loc, Apx.LF.Const c, spine) ->
      let tA = (Term.get c).Term.typ in
      let i  = (Term.get c).Term.implicit_arguments in
      (* let s  = mkShift recT cPsi in *)
      let s = Substitution.LF.id in
      let (tS, sQ) = elSpineI loc recT cD cPsi spine i (tA, s) in
      let tR = Int.LF.Root (loc, Int.LF.Const c, tS)  in
      begin
	try
          Unify.unifyTyp cD cPsi sQ sP ;
	  tR
        with
         | Unify.Failure msg ->
           raise (Error (loc, TypMismatchElab (cD, cPsi, sP, sQ)))
         | Unify.NotInvertible ->
           raise (Error (loc, TypMismatchElab (cD, cPsi, sP, sQ)))
      end

  | Apx.LF.Root (loc, Apx.LF.BVar x, spine) ->
    begin
      try
        let Int.LF.TypDecl (_, tA) = Context.ctxDec cPsi x in
        let (tS, sQ) = elSpine loc recT cD cPsi spine (tA, Substitution.LF.id) in
        begin
	  try
	    (Unify.unifyTyp cD  cPsi sQ sP;
	     Int.LF.Root (loc, Int.LF.BVar x, tS))
          with
	    | Unify.Failure msg ->
	      raise (Error (loc, TypMismatchElab (cD, cPsi, sP, sQ)))
            | _ -> raise (Error (loc, TypMismatchElab (cD, cPsi, sP, sQ)))
        end
      with _ -> raise (Error (loc, CompTypAnn))
      end

  | Apx.LF.Root (loc, Apx.LF.FVar x, spine) as m ->
   (* This case can only happen durin Pi *)
      begin match recT with
        | Pi ->
            begin try
              let Int.LF.Type tA = FVar.get x in
                (* For type reconstruction to succeed, we must have
                 *
                 *  . |- tA <= type
                 *  This will be enforced during abstraction
                 *)
              let s = mkShift recT cPsi in
              let (tS, sQ) = elSpine loc recT cD cPsi spine (tA, s) in
              begin
		try
                  Unify.unifyTyp cD cPsi sQ sP;
                  Int.LF.Root (loc, Int.LF.FVar x, tS)
                with
		  | Unify.Failure msg ->
                    raise (Error (loc, TypMismatchElab (cD, cPsi, sP, sQ)))
                  | _ ->
                    raise (Error (loc, TypMismatchElab (cD, cPsi, sP, sQ)))
              end

            with Not_found ->
              begin
		try
                  let (_l, p_spine) = patSpine spine in
                  let s = mkShift recT cPsi in
                  let (tS, tA) =  elSpineSynth recT  cD cPsi p_spine s sP in
                  (* For type reconstruction to succeed, we must have
                   *  . |- tA <= type  and cPsi |- tS : tA <= [s]tP
                   *  This will be enforced during abstraction.
                   *)
                  FVar.add x (Int.LF.Type tA);
                  Int.LF.Root (loc, Int.LF.FVar x, tS)
		with NotPatSpine ->
                  (let _ = dprint (fun () -> "[elTerm'] FVar case -- Not a pattern spine...") in
                   let v = Whnf.newMVar None (cPsi, Int.LF.TClo sP) in
                   let tAvar = Int.LF.TypVar (Int.LF.TInst (ref None, cPsi, Int.LF.Typ, ref [])) in
                   add_fvarCnstr (tAvar, m, v);
                   Int.LF.Root (loc, Int.LF.MVar (v, Substitution.LF.id), Int.LF.Nil))
              end
            end
        | Pibox -> raise (Index.Error (loc, Index.UnboundName x))
      end


  | Apx.LF.Root (loc, Apx.LF.Hole, spine) ->
      begin try
     (let (_l, pat_spine) = patSpine spine in
      let sshift = mkShift recT cPsi in
      let (tS, tA) = elSpineSynth recT  cD cPsi pat_spine sshift sP in
        (* For Beluga type reconstruction to succeed, we must have
         *  cPsi |- tA <= type  and cPsi |- tS : tA <= [s]tP
         *  This will be enforced during abstraction.
         *)
        (* For LF type reconstruction to succeed, we must have
         *  . |- tA <= type  and cPsi |- tS : tA <= [s]tP
         *  This will be enforced during abstraction.
         *)
        (* Potentially need to handle eta-expansion -bp *)
        begin match recT with
          | Pi ->
              (* let u =  Whnf.newMVar (cPsi, tA) in
                Int.LF.Root (loc, Int.LF.MVar(u, Substitution.LF.id), tS) *)
              let u =  Whnf.newMVar None (Int.LF.Null, tA) in
                Int.LF.Root (loc, Int.LF.MVar(u, sshift), tS)
          | Pibox ->
              begin match tA with
                | Int.LF.Atom (_, a, _ ) ->
                    let (cPhi, conv_list) = ConvSigma.flattenDCtx cD cPsi in
                    let s_proj = ConvSigma.gen_conv_sub conv_list in
                    let tA'    = ConvSigma.strans_typ cD (tA, Substitution.LF.id) conv_list  in
                    let h      = if !strengthen then
                                   let (ss', cPhi') = Subord.thin' cD a cPhi in
                                     (* cPhi |- ss' : cPhi' *)
                                   let ssi' = Substitution.LF.invert ss' in
                                     (* cPhi' |- ssi : cPhi *)
                                     (* cPhi' |- [ssi]tQ    *)
                                   let u =  Whnf.newMMVar None (cD, cPhi', Int.LF.TClo (tA', ssi')) in
                                     Int.LF.MMVar(u, (Whnf.m_id, Substitution.LF.comp ss'  s_proj))
                                 else
                                   let u = Whnf.newMMVar None (cD, cPhi, tA') in
                                     Int.LF.MMVar (u, (Whnf.m_id, s_proj))
                    in
                      Int.LF.Root (loc, h, tS)
                | _ -> raise (Error (loc, HolesFunction))
              end
        end)
      with NotPatSpine -> raise (Error (loc, NotPatternSpine))
      end
  (* We only allow free meta-variables of atomic type *)
  | Apx.LF.Root (loc, Apx.LF.FMVar (u, s), Apx.LF.Nil) as m ->
      begin try
        let (cD_d, Int.LF.MDecl(_, tQ, cPhi)) = FCVar.get u in
	let _ = dprint (fun () -> "Retrieving type of FMV " ^ R.render_name u ^
      " of type " ^ P.typToString cD_d cPhi (tQ, Substitution.LF.id) ^ "[" ^
			  P.dctxToString cD_d cPhi ^ "]" ^
"\n in cD_d = " ^ P.mctxToString cD_d) in

        let _ = dprint (fun () -> "Current context cD = " ^ P.mctxToString cD) in
	let d = Context.length cD - Context.length cD_d in

        let _ = dprint (fun () -> "d = " ^ string_of_int d) in
	let (tQ', cPhi') = if d = 0 then (tQ, cPhi) else
          (if d > 0 then
	     (Whnf.cnormTyp (tQ, Int.LF.MShift d), Whnf.cnormDCtx (cPhi, Int.LF.MShift d))
           else
             let rec createMSub d = if d = 0 then Int.LF.MShift 0 else
                Int.LF.MDot (Int.LF.MUndef, createMSub (d+1)) in
             let t = createMSub d in
               (Whnf.cnormTyp (tQ, t) , Whnf.cnormDCtx (cPhi, t)))

           in
          (* For type reconstruction to succeed, we must have
           *    . ; cPsi |- tA <= type , i.e. cPsi and tA cannot depend on
           * meta-variables in cD. This will be enforced during abstraction *)
	let _ = dprint (fun () -> "Normalized retrieved type of FMV " ^ R.render_name u ^
      " of type " ^ P.typToString cD cPhi' (tQ', Substitution.LF.id) ^ "[" ^
			  P.dctxToString cD cPhi' ^ "]") in
        let s'' = elSub loc recT cD cPsi s cPhi' in
          (* We do not check here that tP approx. [s']tP' --
           * this check is delayed to reconstruction *)
        let tR = Int.LF.Root (loc, Int.LF.FMVar (u, s''), Int.LF.Nil) in
        begin try
		Unify.unifyTyp cD  cPsi (tQ', s'') sP ;
		tR
	  with Unify.Failure msg ->
            raise (Check.LF.Error (loc, Check.LF.TypMismatch (cD, cPsi, (tR, Substitution.LF.id), (tQ', s''), sP)))
            |_ -> raise (Check.LF.Error (loc, Check.LF.TypMismatch (cD, cPsi, (tR, Substitution.LF.id), (tQ', s''), sP)))
          end
      with
        | Not_found ->
          if isPatSub s then
          (* 1) given cPsi and s synthesize the domain cPhi
           * 2) [s]^-1 ([s']tP) is the type of u
           *)
          let _ = dprint (fun () -> "Synthesize domain for meta-variable " ^ u.string_of_name
                         ^ " in context " ^ P.dctxToString cD cPsi) in
          let (cPhi, s'') = synDom cD loc cPsi s in
          let ss =  Substitution.LF.invert s'' in
          let _ = dprint (fun () ->  " with substitution "  ^ P.subToString cD cPhi s'' ^
                         " and domain  " ^ P.dctxToString cD cPhi ) in
              let tP = pruningTyp loc cD cPsi (*?*) (Context.dctxToHat cPsi) sP (Int.LF.MShift 0, ss) in
                (* let tP = Int.LF.TClo (Int.LF.TClo sP, Substitution.LF.invert s'') in *)
                (* For type reconstruction to succeed, we must have
                 * . ; cPhi |- tP <= type  and . ; cPsi |- s <= cPhi
                 * This will be enforced during abstraction.
                 *)
	      let _ = dprint (fun () -> "Added FMVar " ^ R.render_name u ^
				" of type " ^ P.typToString cD cPhi (tP, Substitution.LF.id) ^
				"[" ^ P.dctxToString cD cPhi ^ "]") in
                FCVar.add u (cD, Int.LF.MDecl(u, tP, cPhi));
                Int.LF.Root (loc, Int.LF.FMVar (u, s''), Int.LF.Nil)
          else
           if isProjPatSub s then
             let _ = dprint (fun () -> "Synthesize domain for meta-variable " ^ u.string_of_name ) in
             let _ = dprint (fun () -> "isProjPatSub ... " ) in
             let (flat_cPsi, conv_list) = ConvSigma.flattenDCtx cD cPsi in
             let _ = dprint (fun () -> "flattenDCtx done " ^ P.dctxToString cD flat_cPsi ^ "\n") in
             let _ = dprint (fun () -> "conv_list " ^ conv_listToString conv_list ) in
             let flat_s = flattenProjPat s conv_list in
             let _ = dprint (fun () -> "flattenProjPat done " ) in

             let (cPhi, s'') = synDom cD loc flat_cPsi flat_s in
               (*
                  cD ; cPsi |- sP
                  cD ; cPsi |- s : cPsi'   and   cD ; cPsi' |- P

                  flat_cPsi |-  s'' : cPhi
                  cPhi      |-  ss  : flat_cPsi

               *)
             let ss =  Substitution.LF.invert s'' in

             let _ = dprint (fun () -> "[synDom] (after flattening) cPhi = " ^ P.dctxToString cD cPhi ^ "\n") in
             let tP' = ConvSigma.strans_typ cD sP conv_list in
             let _ = dprint (fun () -> "[synDom] Prune type sP = " ^ P.typToString cD cPsi sP ) in
      (*             let _ = dprint (fun () -> "[synDom] Prune flattened type " ^ P.typToString cD cPhi (tP', Substitution.LF.id) ) in *)
             let _ = dprint (fun () -> "[synDom] Prune flattened type (1 with resp. flat_cPsi) " ^ P.typToString cD flat_cPsi (tP', Substitution.LF.id) ) in
(*             let _ = dprint (fun () -> "[synDom] Prune flattened type (2 with resp. cPhi) (may not exist yet)" ^ P.typToString cD cPhi (tP', ss) ) in *)
             let _ = dprint (fun () -> "         with respect to ss = " ^ P.subToString cD cPhi ss ) in

             let tP = pruningTyp loc cD flat_cPsi (*?*)
                         (Context.dctxToHat flat_cPsi) (tP', Substitution.LF.id) (Int.LF.MShift 0, ss)  in

             let sorig = elSub loc recT cD cPsi s cPhi in
             let _ = dprint (fun () -> "sorig = " ^ P.subToString cD cPsi sorig ^ "\n") in
            (* For type reconstruction to succeed, we must have
             * . ; cPhi |- tP <= type  and . ; cPsi |- s <= cPhi
             * This will be enforced during abstraction.
             *)
             let _ = dprint (fun () -> "[synDom] Type of mvar " ^ u.string_of_name ^ ":" ^
                               P.typToString cD cPhi (tP, Substitution.LF.id) ^ " [ " ^
                               P.dctxToString cD cPhi ^ " ] ") in

            FCVar.add u (cD, Int.LF.MDecl (u, tP, cPhi));
            Int.LF.Root (loc, Int.LF.FMVar (u, sorig), Int.LF.Nil)

            else
              let v = Whnf.newMVar None (cPsi, Int.LF.TClo sP) in
                add_fcvarCnstr (m, v);
                Int.LF.Root (loc, Int.LF.MVar (v, Substitution.LF.id), Int.LF.Nil)

        | Error.Violation msg  ->
            dprint (fun () -> "[elClosedTerm] Violation: " ^ msg) ;
            raise (Error (loc, CompTypAnn ))

      end



  | Apx.LF.Root (loc, Apx.LF.FPVar (p, s), spine) as m ->
      begin try
        let (cD_d, Int.LF.PDecl (_, tA, cPhi)) = FCVar.get p in
	let d = Context.length cD - Context.length cD_d in
	let (tA, cPhi) = if d = 0 then (tA, cPhi) else
	  (Whnf.cnormTyp (tA, Int.LF.MShift d), Whnf.cnormDCtx (cPhi, Int.LF.MShift d)) in
          (* For type reconstruction to succeed, we must have
           *    . ; cPsi |- tA <= type , i.e. cPsi and tA cannot depend on
           * meta-variables in cD. This will be enforced during abstraction *)

        let s'' = elSub loc recT cD cPsi s cPhi in
        let (tS, sQ ) = elSpine loc recT cD cPsi spine (tA, s'')  in
        let tR = Int.LF.Root (loc, Int.LF.FPVar (p, s''), tS) in
          begin try
            Unify.unifyTyp cD cPsi sQ sP;
            tR
            with
	      | Unify.Failure msg ->
		raise (Check.LF.Error (loc, Check.LF.TypMismatch (cD, cPsi, (tR, Substitution.LF.id), sQ, sP)))
              | _ ->
		raise (Check.LF.Error (loc, Check.LF.TypMismatch (cD, cPsi, (tR, Substitution.LF.id), sQ, sP)))
          end

      with
        | Not_found ->
          begin match (spine, isPatSub s) with
            | (Apx.LF.Nil, true) ->
                (* 1) given cPsi and s, synthesize the domain cPhi
                 * 2) [s]^-1 ([s']tP) is the type of u
                 *)
                (* Need to check that the inferred type for p is indeed in cPsi's schema -bp *)
                let (cPhi, s'') = synDom cD loc cPsi s in
                let si          = Substitution.LF.invert s'' in
                let tP = pruningTyp loc cD cPsi (*?*) (Context.dctxToHat cPsi) sP
                                (Int.LF.MShift 0, si)  in
                (* let tP          = Whnf.normTyp (Int.LF.TClo sP, si) in*)
                  (* For type reconstruction to succeed, we must have
                   * . ; cPhi |- tP <= type  and . ; cPsi |- s <= cPhi
                   * This will be enforced during abstraction.
                   *)
                  FCVar.add p (cD, Int.LF.PDecl(p, Whnf.normTyp (tP,Substitution.LF.id),  cPhi));
                  Int.LF.Root (loc, Int.LF.FPVar (p, s''), Int.LF.Nil)

            | (Apx.LF.Nil, false) ->
                let q = Whnf.newPVar None (cPsi, Int.LF.TClo sP) in
                  add_fcvarCnstr (m, q);
                  Int.LF.Root (loc, Int.LF.PVar (q, Substitution.LF.id), Int.LF.Nil)

            | (_, _) ->  raise (Error (loc, NotPatternSpine))
          end
        | Error.Violation msg  ->
            dprint (fun () -> "[elClosedTerm] Violation: " ^ msg) ;
            raise (Error (loc, CompTypAnn ))
      end

  (* Reconstruct: Projection *)
  | Apx.LF.Root (loc,  Apx.LF.Proj (Apx.LF.FPVar (p, s), k), spine) as m ->
      (* Other case where spine is not empty is not implemented -bp *)
        begin try
          let _ = dprint (fun () -> "[Reconstruct Projection Parameter] #" ^
			    p.string_of_name ^ "." ^ string_of_int k) in
          let (cD_d, Int.LF.PDecl (_, ((Int.LF.Sigma typRec) as tA), cPhi)) = FCVar.get  p in
	  let d = Context.length cD - Context.length cD_d in
	  let (tA, cPhi) = if d = 0 then (tA, cPhi) else
	    (Whnf.cnormTyp (tA, Int.LF.MShift d), Whnf.cnormDCtx (cPhi, Int.LF.MShift d)) in

          let _ = dprint (fun () -> "[Reconstruct Projection Parameter] Found its type ") in
          let _ = dprint (fun () -> "      with type " ^
			    P.typToString cD cPhi (tA, Substitution.LF.id) ^ "[" ^ P.dctxToString cD cPhi ^ "]") in
          let s'' = elSub loc recT cD cPsi s cPhi in
          let sA =  begin try
                         Int.LF.getType  (Int.LF.FPVar (p, s'')) (typRec, s'') k 1
                    with _ -> raise (Error (loc, ProjNotValid (cD, cPhi, k,
                                                         (tA, Substitution.LF.id))))
                    end
              in
              let (tS, sQ ) = elSpine loc recT cD cPsi spine (Int.LF.TClo sA, s'')  in
                begin try
                  (Unify.unifyTyp cD cPsi (Int.LF.TClo sQ, s'') sP ;
                   Int.LF.Root (loc,  Int.LF.Proj (Int.LF.FPVar (p, s''), k), tS))
                with
		  | Unify.Failure msg ->
		      raise (Error (loc, TypMismatchElab (cD, cPsi, sP, sQ)))
		  | _ ->
		      raise (Error (loc, TypMismatchElab (cD, cPsi, sP, sQ)))
            end
        with Not_found ->
	  (dprint (fun () -> "[Reconstruct Projection Parameter] #" ^
			    p.string_of_name ^ "." ^ string_of_int k ^ " NOT FOUND") ;
          begin match (isPatSub s, spine) with
            | (true, Apx.LF.Nil) ->
                let (cPhi, s'') = synDom cD loc cPsi s in
                let si          = Substitution.LF.invert s'' in
                let tP = pruningTyp loc cD cPsi (*?*)
		  (Context.dctxToHat  cPsi) sP (Int.LF.MShift 0, si)  in
                let _ = dprint (fun () -> "cD = " ^ P.mctxToString cD) in
                let _ = dprint (fun () -> "cPsi = " ^ P.dctxToString cD cPsi) in
                let schema =  getSchema cD (Context.ctxVar (Whnf.cnormDCtx  (cPsi, Whnf.m_id))) loc in
		let _ = dprint (fun () -> "[ctxVar] done") in
                let h = Int.LF.FPVar (p, Substitution.LF.id) in
                let (typRec, s_inst) =
                  begin match synSchemaElem loc recT cD cPhi (tP, Substitution.LF.id) (h, k) schema with
                  | None -> raise (Error.Violation ("type sP = " ^ P.typToString cD cPhi (tP, Substitution.LF.id) ^ " not in schema " ^
                                             P.schemaToString schema))
                  | Some (typrec, subst) -> (typrec, subst)
                  end in
                let tB  =
                  begin match typRec with
                  | Int.LF.SigmaLast tA ->
                      (dprint (fun () -> "synType for PVar: [SigmaLast]" ^ P.typToString cD cPhi (tA, s_inst) ^ "\n"); tA)
                  | typRec' ->
                      (dprint (fun () -> "synType for PVar: [SigmaElem]" ^ P.typRecToString cD cPhi (typRec', s_inst) ^ "\n") ;
                       Int.LF.Sigma typRec' )
                  end in
                  FCVar.add p (cD, Int.LF.PDecl (p, Whnf.normTyp (tB, s_inst), cPhi));
                  Int.LF.Root (loc,  Int.LF.Proj (Int.LF.FPVar (p, s''), k),  Int.LF.Nil)

            | (false, Apx.LF.Nil) ->
                let q = Whnf.newPVar None (cPsi, Int.LF.TClo sP) in
                  add_fcvarCnstr (m, q);
                  Int.LF.Root (loc,  Int.LF.Proj (Int.LF.PVar (q, Substitution.LF.id), k),  Int.LF.Nil)

            | ( _ , _ ) -> raise (Error (loc, ParamFun))
          end
	  )
        end

  (* Reconstruction for meta-variables  *)
  | Apx.LF.Root (loc, Apx.LF.MVar (Apx.LF.MInst (tN, tQ, cPhi), s'), Apx.LF.Nil)  ->
          let _ = dprint (fun () -> "[elTerm] Projected type of already reconstructed object " ^
			    " which is embedded into an approximate object:\n                  " ^
			    P.dctxToString cD cPhi ^ " |- " ^
			    P.normalToString cD cPhi (tN, Substitution.LF.id) ^
			    " : " ^ P.typToString cD cPhi (tQ, Substitution.LF.id)) in
          let _ = dprint (fun () -> " in cD = " ^ P.mctxToString cD ) in

          let _ = dprint (fun () -> "\n Show cPsi = " ^ P.dctxToString cD  cPsi) in
          let _ = dprint (fun () -> "\n Show cPhi = " ^ P.dctxToString cD cPhi) in
          let s'' = elSub loc recT cD cPsi s' cPhi in

          let _ = dprint (fun () -> "[elTerm] " ^ P.dctxToString cD cPsi ^ " |- " ^ P.subToString cD cPsi s'' ^ " : " ^ P.dctxToString cD cPhi ) in

          let _   = dprint (fun () -> "[elTerm] Apx-mvar: Expected type: " ^ P.typToString cD cPsi sP ^ "\n") in
          let _   = dprint (fun () -> "[elTerm] Inferred type: " ^ P.typToString cD cPsi (tQ, s'') ^ "\n") in
          begin
	    try
	      (* This case only applies to Beluga; MInst are introduced during cnormApxTerm. *)
	      Unify.unifyTyp cD  cPsi (tQ, s'') sP ;
	      dprint (fun () -> "[elTerm] reconstruction of mvar done ");
	      dprint (fun () -> "  sQ = " ^ P.typToString cD cPsi (tQ,s'') ^ " == " ^ P.typToString cD cPsi sP) ;
	      dprint (fun () -> "  tN = " ^ P.normalToString cD cPsi (tN, s''));
	      Int.LF.Clo(tN, s'')
	    with Error.Violation msg  ->
              (dprint (fun () -> "[elTerm] Violation: " ^ msg);
               dprint (fun () -> "[elTerm] Encountered term: " ^ P.normalToString cD cPsi (tN,s''));
               raise (Error (loc, CompTypAnn)))
              |  Unify.Failure msg  ->
		dprint (fun () -> "[elTerm] Unification Violation: " ^ msg) ;
		dprint (fun () -> "[elTerm] Encountered term: " ^ P.normalToString cD cPsi (tN,s''));
		dprint (fun () -> "[elTerm] Expected type: " ^ P.typToString cD cPsi sP);
		dprint (fun () -> "[elTerm] Inferred type: " ^ P.typToString cD cPsi (tQ, s''));
		dprint (fun () -> "[elTerm] cD = " ^ P.mctxToString cD);
		raise (Error (loc, CompTypAnn))
              | _ ->
		begin
		  dprint (fun () -> "[elTerm] Encountered term: " ^ P.normalToString cD cPsi (tN,s''));
		  dprint (fun () -> "[elTerm] Inferred type: " ^ P.typToString cD cPsi (tQ, s'') ^ " does not match expected type");
		  raise (Error (loc, CompTypAnn))
		end
	  end

  | Apx.LF.Root (loc, Apx.LF.MVar (Apx.LF.Offset u, s'), spine) ->
      begin try
        let (_, tA, cPhi) = Whnf.mctxMDec cD u in
        let s'' = elSub loc recT cD cPsi s' cPhi in
        let (tS, sQ) = elSpine loc recT cD cPsi spine (tA, s'') in
        let tR = Int.LF.Root (loc, Int.LF.MVar (Int.LF.Offset u, s''), tS) in
        begin
	  try
            Unify.unifyTyp cD cPsi sQ sP;
            tR
          with
	    | Unify.Failure msg ->
              raise (Check.LF.Error (loc, Check.LF.TypMismatch (cD, cPsi, (tR, Substitution.LF.id), sQ, sP)))
            | _ ->
              raise (Check.LF.Error (loc, Check.LF.TypMismatch (cD, cPsi, (tR, Substitution.LF.id), sQ, sP)))
          end
      with Error.Violation msg ->
        dprint (fun () -> "[elTerm] Violation: " ^ msg);
        raise (Error (loc, CompTypAnn))
      end

  (* Reconstruction for parameter variables *)
  | Apx.LF.Root (loc, Apx.LF.PVar (Apx.LF.PInst (h, tA, cPhi), s'), spine) ->
      begin try
        let s'' = elSub loc recT cD cPsi s' cPhi in
        let (tS, sQ ) = elSpine loc recT cD cPsi spine (tA, s'')  in
        let _ = Unify.unifyTyp cD cPsi sQ sP  in
          begin match h with
              | Int.LF.BVar k ->
                  begin match Substitution.LF.bvarSub k s'' with
                    | Int.LF.Head (Int.LF.BVar j) -> Int.LF.Root (loc, Int.LF.BVar j, tS)
                    | Int.LF.Head (Int.LF.PVar (p,r'))   -> Int.LF.Root (loc, Int.LF.PVar (p, Substitution.LF.comp r' s''), tS)
                  end
              | Int.LF.PVar (p, r) -> Int.LF.Root (loc, Int.LF.PVar (p, Substitution.LF.comp r s''), tS)
            end

      with _  ->
        raise (Error (loc, CompTypAnn ))
        (* raise (Error (loc, TypMismatch (cD, cPsi, (tR, Substitution.LF.id), sQ, sP)))*)
      end


  | Apx.LF.Root (loc, Apx.LF.PVar (Apx.LF.Offset p,s'), spine) ->
    begin
      try
        let (_, tA, cPhi) = Whnf.mctxPDec cD p in
        let s'' = elSub loc recT cD cPsi s' cPhi in
        let (tS, sQ) = elSpine loc recT cD cPsi spine (tA, s'')  in
        let tR = Int.LF.Root (loc, Int.LF.PVar (Int.LF.Offset p, s''), tS) in
        begin
	  try
            Unify.unifyTyp cD cPsi sQ sP ;
            tR
          with
	    | Unify.Failure msg ->
              raise (Check.LF.Error (loc, Check.LF.TypMismatch (cD, cPsi, (tR, Substitution.LF.id), sQ, sP)))
        end
      with Error.Violation msg  ->
        dprint (fun () -> "[elTerm] Violation: " ^ msg);
        raise (Error (loc, CompTypAnn ))
    end

  (* Reconstruction for projections *)
  | Apx.LF.Root (loc,  Apx.LF.Proj (Apx.LF.BVar x , k),  spine) ->
      let Int.LF.TypDecl (_, Int.LF.Sigma recA) = Context.ctxSigmaDec cPsi x in
      let sA       = begin try Int.LF.getType (Int.LF.BVar x) (recA, Substitution.LF.id) k 1
                     with _ -> raise (Error (loc, ProjNotValid (cD, cPsi, k,
                                                         (Int.LF.Sigma recA, Substitution.LF.id))))
                    end
       in
      let (tS, sQ) = elSpine loc recT cD  cPsi spine sA in
      begin
	try
          Unify.unifyTyp cD cPsi sQ sP;
          Int.LF.Root (loc, Int.LF.Proj (Int.LF.BVar x, k), tS)
        with
	  | Unify.Failure msg ->
           raise (Error (loc, TypMismatchElab (cD, cPsi, sP, sQ)))
      end

  | Apx.LF.Root (loc,  Apx.LF.Proj (Apx.LF.PVar (Apx.LF.Offset p,t), k),  spine) ->
    begin
      match Whnf.mctxPDec cD p with
        | (_, Int.LF.Sigma recA, cPsi') ->
          let t' = elSub loc recT cD  cPsi t cPsi' in
          let sA = begin try
                      Int.LF.getType (Int.LF.PVar (Int.LF.Offset p, t')) (recA,  t') k 1
                   with _ -> raise (Error (loc, ProjNotValid (cD, cPsi, k,
                                                         (Int.LF.Sigma recA, t'))))
                    end
          in
          let _ = dprint (fun () -> "[elTerm'] PVar " ^ P.headToString cD cPsi
                            (Int.LF.Proj (Int.LF.PVar (Int.LF.Offset p, t'), k))) in

          let _ = dprint (fun () -> "[elTerm'] against type " ^ P.typToString cD cPsi sA) in
          let (tS, sQ) = elSpine loc recT cD  cPsi spine sA in
          begin
	    try
              Unify.unifyTyp cD cPsi sQ sP;
              Int.LF.Root (loc, Int.LF.Proj (Int.LF.PVar (Int.LF.Offset p,t'), k), tS)
	    with
	      | Unify.Failure msg ->
                raise (Error (loc, TypMismatchElab (cD, cPsi, sP, sQ)))
          end
        | (_, Int.LF.PiTyp _, _) -> raise (Error (loc, IllTypedElab (cD, cPsi, sP, VariantPi)))
        | (_, Int.LF.Atom _, _) -> raise (Error (loc, IllTypedElab (cD, cPsi, sP, VariantAtom)))
    end


  | Apx.LF.Root (loc, Apx.LF.Proj(Apx.LF.PVar (Apx.LF.PInst (h, tA, cPhi), s'), k), spine) ->
      begin try
        let recA =
              match tA with
              | Int.LF.Sigma recA -> recA
              | _ ->
                  dprint (fun () -> "Type of Parameter variable " ^ P.headToString cD cPhi h
                                  ^ "not a Sigma-Type, yet used with Projection; found "
                                  ^ P.typToString cD cPhi (tA, Substitution.LF.id) ^ "\n ill-typed") ;
                  raise (Error.Violation "Type of Parameter variable not a Sigma-Type, yet used with Projection; ill-typed")
        in
        let s''       = elSub loc recT cD cPsi s' cPhi in
        let sA        = begin try
                           Int.LF.getType h (recA, s'') k 1
                        with _ -> raise (Error (loc, ProjNotValid (cD, cPsi, k,
                                                         (Int.LF.Sigma recA, s''))))
                        end
        in
        let (tS, sQ ) = elSpine loc recT cD cPsi spine sA  in
        let _ = Unify.unifyTyp cD cPsi sQ sP  in
          begin match h with
              | Int.LF.BVar y ->
                  begin match Substitution.LF.bvarSub y s'' with
                    | Int.LF.Head (Int.LF.BVar x) ->
                        Int.LF.Root (loc, Int.LF.Proj(Int.LF.BVar x, k), tS)
                    | Int.LF.Head (Int.LF.PVar (p,r'))   ->
                        Int.LF.Root (loc, Int.LF.Proj(Int.LF.PVar (p, Substitution.LF.comp r' s''), k), tS)
                  end
              | Int.LF.PVar (p, r) ->
                  Int.LF.Root (loc, Int.LF.Proj(Int.LF.PVar (p, Substitution.LF.comp r s''), k), tS)
            end

      with _   ->
        raise (Error (loc, CompTypAnn ))
        (* raise (Error.Error (loc, Error.TypMismatch (cD, cPsi, (tR, Substitution.LF.id), sQ, sP)))*)
      end

  | Apx.LF.Root (loc, Apx.LF.Proj (Apx.LF.PVar (Apx.LF.MInst _ , _), _ ), _) ->
      raise (Error.Violation "[elTerm'] Proj (PVar (MInst _, _  ) _ , _ )")

  | Apx.LF.Root (loc, Apx.LF.Proj (Apx.LF.FMVar _, _ ), _) ->
      raise (Error.Violation "[elTerm'] Proj (FMVar _ , _ )")

  | Apx.LF.Root (loc, Apx.LF.PVar _, _) ->
      raise (Error.Violation "[elTerm'] PVar ")

  | Apx.LF.Root (loc, h, _s) ->
      (dprint (fun () -> "[elTerm' **] h = " ^ what_head h ^ "\n") ;
            raise (Error (loc, CompTypAnn )))

  and instanceOfSchElem loc cD cPsi (tA, s) (some_part, sB) =
    let _ = dprint (fun () -> "[instanceOfSchElem] Begin \n") in
   (* let sArec = match Whnf.whnfTyp (tA, s) with
      | (Int.LF.Sigma tArec,s') ->  (tArec, s')
      | (nonsigma, s')          ->  (Int.LF.SigmaLast nonsigma, s') in *)
    let _ = dprint (fun () -> ("tA =" ^ P.typToString cD cPsi (tA, s) ^ " \n")) in
    let dctx        = Context.projectCtxIntoDctx some_part in
    let dctxSub     = Ctxsub.ctxToSub' cD cPsi dctx in

    (* let phat        = dctxToHat cPsi in *)

    let _ =  dprint (fun () -> "***Unify.unifyTyp ("
                        ^ "\n   cPsi = " ^ P.dctxToString cD cPsi
                        ^ "\n   dctx = " ^ P.dctxToString cD dctx
                        ^ "\n   " ^  P.typToString cD cPsi (tA, s) ) in
    let _ = dprint (fun () -> "dctxSub = " ^ P.subToString cD cPsi dctxSub ^ "\n") in

    let _ = dprint (fun () ->  P.typToString cD cPsi (tA,s)) in
    let _ = dprint (fun () ->  "== " ) in
    let _ = dprint (fun () -> P.typToString cD cPsi (Int.LF.TClo sB, dctxSub) ^ "\n" )  in
    let nB  = Whnf.normTyp (Int.LF.TClo sB, dctxSub) in
    let nA  = Whnf.normTyp (tA,s) in
      begin
        try
          Unify.unifyTyp cD cPsi (nA, Substitution.LF.id) (nB, Substitution.LF.id)
        ; dprint (fun () -> "instanceOfSchElem\n"
                            ^ "  block_part = " ^ P.typToString cD cPsi (Int.LF.TClo sB, dctxSub) ^ "\n"
                            ^ "  succeeded.")
        ; (Int.LF.TClo sB, dctxSub)
        with (Unify.Failure _)  ->
          (dprint (fun () -> "Type " ^ P.typToString cD cPsi (tA,s) ^ " doesn't unify with schema element\n");
(*          dprint (fun () ->  P.typRecToString cD cPsi (block_part, dctxSub)) *)

             raise (Error (loc, TypMismatchElab (cD, cPsi, (nA, Substitution.LF.id), (nB, Substitution.LF.id)))))
          | exn ->
              (dprint (fun () -> "[instanceOfSchElem] Non-Unify ERROR -2- "); raise exn)
      end

  and instanceOfSchElemProj loc cD cPsi (tA, s) (var, k) (Int.LF.SchElem (cPhi, trec)) =
    let _ = dprint (fun () -> "[instanceOfSchElemProj] getType of " ^ string_of_int k ^ ". argument\n") in
    let cPhi'  = Context.projectCtxIntoDctx cPhi in
    let _ = dprint (fun () -> " of " ^ P.typRecToString cD cPhi' (trec, Substitution.LF.id)) in
    let _ = dprint (fun () -> " var = " ^ P.headToString cD cPsi var) in
    let sA_k (* : tclo *) = Int.LF.getType var (trec, Substitution.LF.id) k 1 in  (* bp - generates  general type with some-part still intact; this tA_k is supposed to be the type of #p.1 s - hence,eventually it the some part needs to be restricted appropriately. Tue May 25 10:13:07 2010 -bp *)
    let _ = dprint (fun () -> "[instanceOfSchElemProj] retrieved the type  " ^ P.typToString cD cPhi' sA_k) in
    let (_tA'_k, subst) =
      instanceOfSchElem loc cD cPsi (tA, s) (cPhi, sA_k)
      (* tA'_k = [subst] (sA_k) = [s]tA *)
    in
      (trec, subst)

(* Synthesize the type for a free parameter variable *)
and synSchemaElem loc recT  cD cPsi ((_, s) as sP) (head, k) ((Int.LF.Schema elements) as schema) =
  let self = synSchemaElem loc recT cD cPsi sP (head, k) in
  let _ = dprint (fun () -> "synSchemaElem ... head = " ^
                    P.headToString cD cPsi head ^ " Projection " ^
                    string_of_int k  ^ "\n") in
  let _ = dprint (fun () -> "[synSchemaElem]  " ^ P.typToString cD cPsi sP
                    ^ "  schema= " ^ P.schemaToString schema) in
    match elements with
      | [] -> None
      | (Int.LF.SchElem (_some_part, block_part)) as elem  ::  rest  ->
          try
            let _ = dprint (fun () -> "[instanceOfSchElemProj ] ... ") in
            let (typRec, subst) = instanceOfSchElemProj loc cD cPsi sP (head, k) elem in
              (* Check.LF.instanceOfSchElemProj loc cO cD cPsi sP (head, k) elem in *)
            dprint (fun () -> "synSchemaElem RESULT = "
                            ^ P.typRecToString cD cPsi (typRec, subst))
          ; Some (typRec, subst) (* sP *)
          with Unify.Failure _  -> self (Int.LF.Schema rest)
            | Not_found -> self (Int.LF.Schema rest)



and elClosedTerm' recT cD cPsi r = match r with
  | Apx.LF.Root (loc, Apx.LF.Const c, spine) ->
      let tA = (Term.get c).Term.typ in
      let i  = (Term.get c).Term.implicit_arguments in
      (* let s  = mkShift recT cPsi in *)
      let s = Substitution.LF.id in
      let (tS, sQ ) = elSpineI loc recT cD cPsi spine i (tA, s)   in
        (Int.LF.Root (loc, Int.LF.Const c, tS), sQ)

  | Apx.LF.Root (loc, Apx.LF.BVar x, spine) ->
      let Int.LF.TypDecl (_, tA) = Context.ctxDec cPsi x in
      let (tS, sQ ) = elSpine loc recT cD cPsi spine (tA, Substitution.LF.id) in
        (Int.LF.Root (loc, Int.LF.BVar x, tS), sQ)

  | Apx.LF.Root (loc, Apx.LF.MVar (Apx.LF.Offset u, s), spine) ->
      begin try
        let (_ , tA, cPhi) = Whnf.mctxMDec cD u in
        let s'' = elSub loc recT cD cPsi s cPhi in
        let (tS, sQ ) = elSpine loc recT cD cPsi spine (tA, s'')  in
          (Int.LF.Root (loc, Int.LF.MVar (Int.LF.Offset u, s''), tS) , sQ)
      with Error.Violation msg  ->
        dprint (fun () -> "[elClosedTerm] Violation: " ^ msg);
         raise (Error (loc, CompTypAnn))
      end

  | Apx.LF.Root (loc, Apx.LF.PVar (Apx.LF.Offset p, s'), spine) ->
      begin try
        let (_, tA, cPhi) = Whnf.mctxPDec cD p in
        let s'' = elSub loc recT cD cPsi s' cPhi in
        let (tS, sQ ) = elSpine loc recT cD cPsi spine (tA, s'')  in
          (Int.LF.Root (loc, Int.LF.PVar (Int.LF.Offset p, s''), tS) , sQ)
      with Error.Violation msg  ->
        dprint (fun () -> "[elClosedTerm] Violation: " ^ msg);
         raise (Error (loc, CompTypAnn ))
      end


  | Apx.LF.Root (loc, Apx.LF.PVar (Apx.LF.PInst (Int.LF.PVar (p0,s0), tA, cPhi), s'), spine) ->
      begin try
        let s'' = elSub loc recT cD cPsi s' cPhi in
        let (tS, sQ ) = elSpine loc recT cD cPsi spine (tA, s'')  in
          (Int.LF.Root(loc, Int.LF.PVar (p0, Substitution.LF.comp s0 s''), tS)  , sQ)
      with Error.Violation msg  ->
        dprint (fun () -> "[elClosedTerm] Violation: " ^ msg);
         raise (Error (loc, CompTypAnn))
      end


  | Apx.LF.Root (loc, Apx.LF.MVar (Apx.LF.MInst (tM', tA, cPhi), s'), spine) ->
      begin try
        let s'' = elSub loc recT cD cPsi s' cPhi in
        let (tS, sQ ) = elSpine loc recT cD cPsi spine (tA, s'')  in
          (Whnf.reduce (tM', s'') tS  , sQ)
      with Error.Violation msg  ->
        dprint (fun () -> "[elClosedTerm] Violation: " ^ msg);
         raise (Error (loc, CompTypAnn))
      end

  | Apx.LF.Root (loc,  Apx.LF.Proj (Apx.LF.BVar x , k),  spine) ->
      let Int.LF.TypDecl (_, Int.LF.Sigma recA) = Context.ctxSigmaDec cPsi x in
      let sA       = begin try Int.LF.getType (Int.LF.BVar x) (recA, Substitution.LF.id) k 1
                     with _ -> raise (Error (loc, ProjNotValid (cD, cPsi, k,
                                                         (Int.LF.Sigma recA, Substitution.LF.id))))
                     end
       in
      let (tS, sQ) = elSpine loc recT cD  cPsi spine sA in
        (Int.LF.Root (loc, Int.LF.Proj (Int.LF.BVar x, k), tS) , sQ)

  | Apx.LF.Root (loc,  Apx.LF.Proj (Apx.LF.PVar (Apx.LF.Offset p,t), k),  spine) ->
      begin match Whnf.mctxPDec cD p with
        | (_, Int.LF.Sigma recA, cPsi') ->
            let t' = elSub loc recT cD  cPsi t cPsi' in
            let  sA = begin try Int.LF.getType (Int.LF.PVar (Int.LF.Offset p, t')) (recA, t') k 1
                      with _ -> raise (Error (loc, ProjNotValid (cD, cPsi, k,
                                                         (Int.LF.Sigma recA, t'))))
                      end
            in
            let (tS, sQ) = elSpine loc recT cD  cPsi spine sA in
              (Int.LF.Root (loc, Int.LF.Proj (Int.LF.PVar (Int.LF.Offset p,t'), k), tS) , sQ)
        | _  ->
	    dprint (fun () -> "[elClosedTerm'] Looking for p with offset " ^ R.render_offset p);
	    dprint (fun () -> "in context cD = " ^ P.mctxToString cD);
	    raise (Error (loc, CompTypAnn))
      end

  | Apx.LF.Root (loc, Apx.LF.Proj (Apx.LF.PVar (Apx.LF.PInst (h, tA, cPsi' ) , s ), k ) , spine ) ->
      begin match (h, tA) with
	| (Int.LF.PVar (Int.LF.Offset p, s') , Int.LF.Sigma recA) ->
	    let t' = elSub loc recT cD  cPsi s cPsi' in
	    let s = Substitution.LF.comp s' t' in
              begin try
	        let  sA = Int.LF.getType (Int.LF.PVar (Int.LF.Offset p, s)) (recA, t') k 1 in
	        let (tS, sQ) = elSpine loc recT cD  cPsi spine sA in
	          (Int.LF.Root (loc, Int.LF.Proj (Int.LF.PVar (Int.LF.Offset p,s), k), tS) , sQ)
              with
                  _ ->
                    raise (Error (loc, ProjNotValid (cD, cPsi, k, (Int.LF.Sigma recA, t'))))
              end

        | _  ->
	    dprint (fun () -> "[elClosedTerm'] Looking for p " ^ P.headToString cD cPsi' h);
		  raise (Error (loc, CompTypAnn))
      end




  | Apx.LF.Root (loc, _ , _ ) ->
      (dprint (fun () -> "[elClosedTerm'] Head not covered?");
      raise (Error (loc, CompTypAnn )))

  | Apx.LF.Lam (loc, _, _ ) ->
      raise (Error (loc, CompTypAnn ))

  | _ -> (dprint (fun () -> "[elClosedTerm] Violation?");
                raise (Error (Syntax.Loc.ghost, CompTypAnn)))

and elSub loc recT cD cPsi s cPhi =
  try
    elSub' loc recT cD (Whnf.cnormDCtx (cPsi, Whnf.m_id)) s (Whnf.cnormDCtx (cPhi, Whnf.m_id))
  with SubTypingFailure -> raise (Error (loc, IllTypedSub (cD, cPsi, s, cPhi)))

and elSub' loc recT cD cPsi s cPhi =
  match (s, cPhi) with
  | (Apx.LF.EmptySub, Int.LF.Null) ->
    begin match Context.dctxToHat cPsi with
      | (Some psi, d) -> Int.LF.Shift (Int.LF.CtxShift psi, d)
      | (None, d)     -> Int.LF.Shift (Int.LF.NoCtxShift, d)
    end

  | (Apx.LF.SVar (Apx.LF.Offset offset, s), (Int.LF.CtxVar phi as _cPhi)) ->
    let (_, Int.LF.CtxVar phi', cPhi2) = Whnf.mctxSDec cD offset in
    if phi = phi' then
      let s' = elSub' loc recT cD cPsi s cPhi2 in
      Int.LF.SVar (Int.LF.Offset offset, 0, s')
    else  raise SubTypingFailure

  | (Apx.LF.Id _ , Int.LF.DDec (_cPhi', _decl)) ->
    elSub' loc recT cD cPsi (Apx.LF.Dot (Apx.LF.Head (Apx.LF.BVar 1), s)) cPhi

  | (Apx.LF.Id _ , Int.LF.CtxVar phi) ->
      begin match Context.dctxToHat (C.cnormDCtx (cPsi, C.m_id)) with
        | (Some psi, d)  ->
(*            if psi = phi then  *)
            let _ = dprint (fun () -> "[elSub'] \n cD = " ^
                              P.mctxToString cD ^ "\n cPsi " ^ P.dctxToString cD cPsi
                              ^ "\n phi = " ^ P.dctxToString cD cPhi ^ "\n") in
            if unify_phat cD (Some phi, 0) (Some psi, 0) then
              Int.LF.Shift(Int.LF.NoCtxShift, d)
            else
              (* check for context subsumption *)
              (* if Check.LF.subsumes cD phi psi (* psi |- wk_sub : phi *)then *)
                Int.LF.Shift (Int.LF.NoCtxShift, d)
(*              else
                raise (Error.Violation ("elSub: not identity substitution between ctxvar: "
                                        ^ "`" ^ P.dctxToString cD cPhi ^ "' does not match `" ^
                                        P.dctxToString cD cPsi ^ "'"))*)

        | _ ->
            raise (Error.Violation "Id must be associated with ctxvar")
      end


  | (Apx.LF.Dot (Apx.LF.Head h, s),   Int.LF.DDec (cPhi', Int.LF.TypDecl (_, tA))) ->
      (* NOTE: if decl = x:A, and cPsi(h) = A' s.t. A =/= A'
       *       we will fail during reconstruction / type checking
       *)
      let _ = dprint (fun () -> "[elSub'] elaborate head ") in
      let _ = dprint (fun () -> "[elSub'] in cPsi = " ^ P.dctxToString cD  cPsi) in
      let (h', sA') = elHead loc recT cD cPsi h in
      let s' = elSub'  loc recT cD cPsi s cPhi' in
      begin try
          Unify.unifyTyp cD cPsi sA' (tA, s');
          Int.LF.Dot (Int.LF.Head h', s')
      with
        |  _ -> raise (Error (loc, TypMismatchElab (cD, cPsi, sA', (tA, s'))))
      end


  | (Apx.LF.Dot (Apx.LF.Obj m, s),   Int.LF.DDec (cPhi', Int.LF.TypDecl(_, tA))) ->
      let s' = elSub' loc recT cD cPsi s cPhi' in
      let m' = elTerm recT cD cPsi m (tA, s') in
        Int.LF.Dot (Int.LF.Obj m', s')

  | (s, cPhi) ->
    dprint (fun () ->
      let s = match s with
        | Apx.LF.Dot _ -> "Dot _ "
        | Apx.LF.EmptySub -> " . "
        | Apx.LF.Id _ -> " .. " in
      "Expected substitution : " ^ P.dctxToString cD cPsi  ^ " |- " ^ s ^ " : " ^ P.dctxToString cD cPhi);
    raise SubTypingFailure


and elHead loc recT cD cPsi = function
  | Apx.LF.BVar x ->
      let _ = dprint (fun () -> "[elHead] cPsi = " ^ P.dctxToString cD cPsi ^ "|- BVar " ^ string_of_int x ) in
      let Int.LF.TypDecl (_, tA') = Context.ctxDec (Whnf.cnormDCtx (cPsi, Whnf.m_id)) x in
      let _ = dprint (fun () -> "[elHead] done") in
        (Int.LF.BVar x,  (tA' , Substitution.LF.id))

  | Apx.LF.Const c ->
      let tA = (Term.get c).Term.typ in
        (Int.LF.Const c , (tA, Substitution.LF.id))

  | Apx.LF.MVar (Apx.LF.Offset u, s) ->
      begin try
        let (_ , tA, cPhi) = Whnf.mctxMDec cD u in
        let s'  = elSub loc recT cD cPsi s cPhi in
          (Int.LF.MVar (Int.LF.Offset u, s') , (tA, s'))
      with Error.Violation msg  ->
        dprint (fun () -> "[elHead] Violation: " ^ msg);
         raise (Error (loc, CompTypAnn ))
      end

  | Apx.LF.PVar (Apx.LF.Offset p, s) ->
      begin try
        let (_, tA, cPhi) = Whnf.mctxPDec cD p in
        let s' = elSub loc recT cD cPsi s cPhi in
          (Int.LF.PVar (Int.LF.Offset p, s') , (tA, s'))
      with Error.Violation msg  ->
        dprint (fun () -> "[elHead] Violation: " ^ msg);
        raise (Error (loc, CompTypAnn ))
      end

  | Apx.LF.PVar (Apx.LF.PInst (Int.LF.PVar (p,r), tA, cPhi), s) ->
      begin try
        let _ = dprint (fun () -> "[elHead] PInst : " ^ P.headToString cD cPhi (Int.LF.PVar (p,r))) in
        let _ = dprint (fun () -> "[elHead] PInst cPhi : " ^ P.dctxToString cD  cPhi ) in
        let _ = dprint (fun () -> "[elHead] PInst target cPsi : " ^ P.dctxToString cD cPsi ) in
        let s' = elSub loc recT cD cPsi s cPhi in
        let r' = Substitution.LF.comp r s' in
         (Int.LF.PVar (p, r') , (tA, r'))
      with Error.Violation msg ->
        dprint (fun () -> "[elHead] Violation: " ^ msg);
        raise (Error (loc, CompTypAnn ))
      end


  | Apx.LF.FVar x ->
      raise (Index.Error (loc, Index.UnboundName x))
      (* Int.LF.FVar x *)

  | Apx.LF.FMVar (u, s) ->
      begin try
        let (offset, (tP, cPhi)) = Whnf.mctxMVarPos cD u  in
        let s' = elSub loc recT cD cPsi s cPhi in
         (Int.LF.MVar (Int.LF.Offset offset,s'), (tP, s'))
      with Whnf.Fmvar_not_found ->
       raise (Index.Error (Syntax.Loc.ghost, Index.UnboundName u))
      end

  | Apx.LF.FPVar (p, s) ->
      let (offset, (tA, cPhi)) = Whnf.mctxPVarPos cD p  in
      let s' = elSub loc recT cD cPsi s cPhi in
        (Int.LF.PVar (Int.LF.Offset offset, s') , (tA, s'))

  | Apx.LF.Proj (head, i) ->
      let (head', sA) = elHead loc recT cD cPsi head in
      let sAi = begin match Whnf.whnfTyp sA with
                 | (Int.LF.Sigma tA'rec, s') ->
                     Int.LF.getType head' (tA'rec, s') i 1
                 | (tA',s') -> raise (Error.Violation ("[elHead] expected Sigma type  "
                                                 ^ "found type " ^ P.typToString cD cPsi (tA', s')))
                end
      in
        (Int.LF.Proj (head', i) , sAi )

  | h -> raise (Error.Violation (what_head h))

(* elSpineI  recT cD cPsi spine i sA  = (S : sP)
 * elSpineIW recT cD cPsi spine i sA  = (S : sP)
 *
 *   where sA = (A,s) and sP = (P,s')
 *     and sA and sP in whnf
 *
 * Pre-condition:
 *   U = free variables
 *   O = meta-variables for implicit arguments
 *
 * Invariant:
 *
 * If O1 ; U1 ; (cD ; cPsi) |- spine <= [s]A  /_r (O2 ; U2) S
 * then
 *    O2 ; U2 ; [|r|](cD ; cPsi) |- S <= [|r|]([s]A) : [|r|]([s']P)
 *
 *
 * Post-condition:
 *     U2 = FV(A)  where U2 is an extension of U1 s.t. [|r|]U1,U0 = U2
 *     O2 = FMV(A) where O2 |-{U2} r <= O1

 *   U2 = extension of U1 containing all free variables of S
 *   O2 = extension of O1 containing i new meta-variables
 *            for implicit arguments
 *
 *   S is in beta-eta-normalform
 *
 * Comment: elSpineI will insert new meta-variables (as references)
 *   for omitted implicit type arguments;
 *)
and elSpineI loc recT cD cPsi spine i sA =
  elSpineIW loc recT cD cPsi spine i (Whnf.whnfTyp sA)

and elSpineIW loc recT cD cPsi spine i sA  =
  if i = 0 then
    elSpine loc recT cD cPsi spine sA
  else
    match (sA, recT) with
      | ((Int.LF.PiTyp ((Int.LF.TypDecl (n, tA), _ ), tB), s), Pi) ->
          (* cPsi' |- tA <= typ
           * cPsi  |- s  <= cPsi'      cPsi |- tN <= [s]A
           *
           * tN = u[s']  and u::A'[.]
           *
           * s.t.  cPsi |- u[s'] => [s']A'  where cPsi |- s' : .
           *   and    [s]A = [s']A'. Therefore A' = [s']^-1([s]A)
           *)
           let tN     = Whnf.etaExpandMV cPsi (tA, s) n Substitution.LF.id      in
          let (spine', sP) = elSpineI loc recT cD cPsi spine (i - 1) (tB, Int.LF.Dot (Int.LF.Obj tN, s)) in
            (Int.LF.App (tN, spine'), sP)

      | ((Int.LF.PiTyp ((Int.LF.TypDecl (n, tA), _), tB), s), Pibox) ->
          (* cPsi' |- tA <= typ
           * cPsi  |- s  <= cPsi'      cPsi |- tN <= [s]A
           *
           * tN = u[s']  and u::P[Psi, x1:A1,....xn:An]  and A = Pi x1:A1 ... Pi xn:An.P
           *
           * s.t.  cPsi |- \x1...\xn. u[id] => [id]A  where cPsi |- id : cPsi
           *)
           (* let tN     = Whnf.etaExpandMMV loc cD cPsi (tA, s) n Substitution.LF.id in *)
           let tN     = if !strengthen then etaExpandMMVstr loc cD cPsi (tA, s) n
                        else Whnf.etaExpandMMV loc cD cPsi (tA, s) n Substitution.LF.id in

          let (spine', sP) = elSpineI loc recT cD cPsi spine (i - 1) (tB, Int.LF.Dot (Int.LF.Obj tN, s)) in
            (Int.LF.App (tN, spine'), sP)

      (* other cases impossible by (soundness?) of abstraction *)

(* elSpine loc recT cD cPsi spine sA = S
 * elSpineW cD cPsi spine sA  = S
 *   where sA = (A,s) and sA in whnf
 *
 * Pre-condition:
 *   U = free variables
 *   O = meta-variables for implicit arguments
 *
 * Invariant:
 *
 * If O ; U ; cPsi |- spine <- [s]A  (approx)
 * then
 *    O' ; U' ; cPsi |- S <- [s]A  (pre-dependent)
 *
 *
 * Post-condition:
 *   U' = extension of U containing all free variables of S
 *   O' = extension of O containing new meta-variables of S
 *)
and elSpine loc recT cD cPsi spine sA =
  let rec spineLength = function
    | Apx.LF.Nil -> 0
    | Apx.LF.App (_, tS) -> 1 + spineLength tS in

  let rec typLength = function
    | Int.LF.Atom _ -> 0
    | Int.LF.PiTyp (_, tB2) -> 1 + typLength tB2
    | Int.LF.Sigma _ -> raise (Error (loc, SigmaTypImpos (cD, cPsi, sA))) in

  (* Check first that we didn't supply too many arguments. *)
  if typLength (fst (Whnf.whnfTyp sA)) < spineLength spine then
    raise (Check.LF.Error (loc, Check.LF.SpineIllTyped (typLength (fst
  (Whnf.whnfTyp sA)), spineLength spine)));

  let rec elSpine loc rectT cD cPsi spine sA = match spine, Whnf.whnfTyp sA with
    | Apx.LF.Nil, sP ->
      (Int.LF.Nil, sP) (* errors are postponed to reconstruction phase *)

    | Apx.LF.App (m, spine), (Int.LF.PiTyp ((Int.LF.TypDecl (_, tA), _ ), tB), s) ->
      let tM = elTerm recT cD cPsi m (tA, s) in
      let (tS, sP) = elSpine loc recT cD cPsi spine (tB, Int.LF.Dot (Int.LF.Obj tM, s)) in
      (Int.LF.App (tM, tS), sP)
  in elSpine loc recT cD cPsi spine sA

(* see invariant for elSpineI *)
and elKSpineI loc recT cD cPsi spine i sK =
  if i = 0 then
    elKSpine loc recT cD cPsi spine sK
  else
    match (sK, recT) with
      | ((Int.LF.PiKind ((Int.LF.TypDecl (n, tA), _), tK), s), Pi) ->
          (* let sshift = mkShift recT cPsi in *)
          (* let tN     = Whnf.etaExpandMV Int.LF.Null (tA,s) sshift in *)
          let tN     = Whnf.etaExpandMV cPsi (tA, s) n Substitution.LF.id in
          let spine' = elKSpineI loc recT cD cPsi spine (i - 1) (tK, Int.LF.Dot (Int.LF.Obj tN, s)) in
            Int.LF.App (tN, spine')
      | ((Int.LF.PiKind ((Int.LF.TypDecl (n, tA), _), tK), s), Pibox) ->
          (* let sshift = mkShift recT cPsi in *)
          (* let tN     = Whnf.etaExpandMMV Syntax.Loc.ghost cD cPsi (tA, s) n Substitution.LF.id in*)
          let tN = if !strengthen then etaExpandMMVstr Syntax.Loc.ghost cD cPsi (tA, s) n
                   else Whnf.etaExpandMMV Syntax.Loc.ghost cD cPsi (tA, s) n Substitution.LF.id     in
          let spine' = elKSpineI loc recT cD cPsi spine (i - 1) (tK, Int.LF.Dot (Int.LF.Obj tN, s)) in
            Int.LF.App (tN, spine')


(* see invariant for elSpine *)
and elKSpine loc recT cD cPsi spine sK =
  let rec spineLength = function
    | Apx.LF.Nil -> 0
    | Apx.LF.App (_, tS) -> 1 + spineLength tS in

  let rec kindLength = function
    | Int.LF.Typ -> 0
    | Int.LF.PiKind (_, tK) -> 1 + kindLength tK in

  (* Check first that we didn't supply too many arguments. *)
  if kindLength (fst sK) < spineLength spine then
    raise (Check.LF.Error (loc, Check.LF.SpineIllTyped (kindLength (fst sK), spineLength spine)));

  let rec elKSpine loc recT cD cPsi spine sK = match spine, sK with
    | Apx.LF.Nil, (Int.LF.Typ, _s) ->
      Int.LF.Nil (* errors are postponed to reconstruction phase *)

    | Apx.LF.App (m, spine), (Int.LF.PiKind ((Int.LF.TypDecl (_, tA), _), tK), s) ->
        let tM = elTerm recT cD cPsi m (tA, s) in
        let tS = elKSpine loc recT cD cPsi spine (tK, Int.LF.Dot (Int.LF.Obj tM, s)) in
          Int.LF.App (tM, tS)
    | _ -> raise (Error (loc, SpineLengthMisMatch))
  in elKSpine loc recT cD cPsi spine sK



(* elSpineSynth cD cPsi p_spine s' = (S, A')
 *
 * Pre-condition:
 *   U = free variables
 *   O = meta-variables for implicit arguments
 *
 * Invariant:
 *
 * If O ; U ; (cD ; cPsi) |- spine < [s]P
 *    and spine is a pattern spine
 *
 *            cD ; cPsi |- s' <= .      |cPsi| = d  and s' = ^d
 *
 *
 *            cD ; cPsi |- s   <= cPsi'
 *            Cd ;   .  |- ss' <= cPsi
 *
 * then O ; U ; (cD ; cPsi) |- S : [s']A' < [s]P
 *
 * Post-condition:
 *   U = containing all free variables of S (unchanged)
 *   O = containing new meta-variables of S (unchanged)
 *)
and elSpineSynth recT cD cPsi spine s' sP = match (spine, sP) with
  | (Apx.LF.Nil, (_tP, _s))  ->
      let ss = Substitution.LF.invert s' in
      let tQ = pruningTyp Syntax.Loc.ghost cD cPsi (*?*) (Context.dctxToHat cPsi) sP (Int.LF.MShift 0, ss) in
      (* PROBLEM: [s'][ss] [s]P is not really P; in fact [ss][s]P may not exist;
       * We use pruning to ensure that [ss][s]P does exist
       *)
        (Int.LF.Nil, tQ)

  | (Apx.LF.App (Apx.LF.Root (loc, Apx.LF.BVar x, Apx.LF.Nil), spine), sP) ->
      let Int.LF.TypDecl (_, tA) = Context.ctxDec cPsi x in
        (* cPsi |- tA : type
         * cPsi |- s' : cPsi'
         *)
      let ss = Substitution.LF.invert s' in
      (* let tA' = Whnf.normTyp (tA, ss) in *)
      (* Is [ss]A  always guaranteed to exist? - No. Use pruning to ensure it does exist. *)
      let tA' = pruningTyp loc cD cPsi (*?*) (Context.dctxToHat cPsi)  (tA, Substitution.LF.id) (Int.LF.MShift 0, ss) in

      let _ = dprint (fun () -> "elSpineSynth: PruneTyp done\n") in

      (*   cPsi |- s', x : cPsi', y:tA' *)
      let (tS, tB) = elSpineSynth recT  cD cPsi spine (Int.LF.Dot (Int.LF.Head(Int.LF.BVar x), s')) sP in
        (*  cPsi |- tS : [s', x]tB <= sP  *)
        (*  cPsi, y:A |- tB' <= type  *)
      let _ = dprint (fun () -> "elSpineSynth done \n") in
      let tB' =  Int.LF.PiTyp ((Int.LF.TypDecl (Id.mk_name (Id.BVarName (Typ.gen_var_name tA')), tA'),
                                Int.LF.Maybe), tB) in

      let tN' = etaExpandHead loc (Int.LF.BVar x) tA' in
        (Int.LF.App (tN', tS), tB')

   (* other cases impossible *)


let elCtxVar c_var = match c_var with
  | Apx.LF.CtxOffset offset  -> Int.LF.CtxOffset offset
  | Apx.LF.CtxName psi       -> Int.LF.CtxName psi

let rec elDCtx recT cD psi = match psi with
  | Apx.LF.Null -> Int.LF.Null

  | Apx.LF.CtxVar (c_var) ->
      let cPsi = Int.LF.CtxVar(elCtxVar c_var) in
	(dprint (fun () -> "[elDCtx] " ^ P.dctxToString cD cPsi );
	cPsi)

  | Apx.LF.DDec (psi', Apx.LF.TypDecl (x, a)) ->
      let cPsi = elDCtx recT cD psi' in
      let _ = dprint (fun () -> "[elDCtx] cPsi = " ^ P.dctxToString cD cPsi) in
      let tA   = elTyp  recT cD cPsi a in
      let _ = dprint (fun () -> "[elDCtx] " ^ R.render_name x ^ ":" ^
                        P.typToString cD cPsi (tA, Substitution.LF.id)) in
        Int.LF.DDec (cPsi, Int.LF.TypDecl (x, tA))

(* ******************************************************************* *)
(* Solve free variable constraints *)

let rec solve_fvarCnstr recT cD cnstr = match cnstr with
  | [] -> ()
  | ((_ , Apx.LF.Root (loc, Apx.LF.FVar x, spine),
      Int.LF.Inst (_, ({contents = None} as r), cPsi, tP, _)) :: cnstrs) ->
      begin try
	begin match FVar.get x with
          | Int.LF.Type tA ->
              (* For type reconstruction to succeed, we must have
               *  . |- tA <= type
               *  This will be enforced during abstraction.
               *)
              let sshift = mkShift recT cPsi in

              (* let tS = elSpine cPsi spine (tA, Substitution.LF.id) (tP,s) in *)
              let (tS, sQ ) = elSpine loc recT cD cPsi spine (tA, sshift) in
	      begin
		try
                  Unify.unifyTyp cD cPsi sQ (tP, Substitution.LF.id);
                  r := Some (Int.LF.Root (loc, Int.LF.FVar x, tS));
                  solve_fvarCnstr recT cD cnstrs
		with
		  | Unify.Failure msg ->
		    raise (Error (loc, TypMismatchElab (cD, cPsi, (tP, Substitution.LF.id), sQ)))
	      end
          | Int.LF.TypVar _ ->
              raise (Error (loc, LeftoverConstraints x))
	end
      with _ -> raise (Index.Error (loc, Index.UnboundName x))
      end


  | ((_ , Apx.LF.Root (loc, Apx.LF.FVar x, spine),
      Int.LF.Inst (_, {contents = Some tR}, cPsi, tP, _ )) :: cnstrs) ->
      begin try
        begin match FVar.get x with
        | Int.LF.Type tA ->
          (* For type reconstruction to succeed, we must have
           *  . |- tA <= type
           *  This will be enforced during abstraction.
           *)
            let sshift = mkShift recT cPsi in

            (* let tS = elSpine cPsi spine (tA, Substitution.LF.id) (tP,s) in *)
            let (tS, sQ ) = elSpine loc recT cD cPsi spine (tA, sshift) in
            (* let psihat = Context.dctxToHat cPsi in *)
            begin
	      try
                Unify.unifyTyp cD cPsi sQ (tP, Substitution.LF.id) ;
                Unify.unify cD cPsi
		  (Int.LF.Root (loc, Int.LF.FVar x, tS), Substitution.LF.id)
		  (tR, Substitution.LF.id);
		(* r := Some (Int.LF.Root (loc, Int.LF.FVar x, tS)); *)
		solve_fvarCnstr recT cD cnstrs
	      with
		| Unify.Failure msg ->
		  raise (Error (loc, TypMismatchElab (cD, cPsi, (tP, Substitution.LF.id), sQ)))
            end
        | Int.LF.TypVar _ ->
          raise (Error (loc, LeftoverConstraints x))
      end

    with _ -> raise (Index.Error (loc, Index.UnboundName x))
    end

let rec solve_fcvarCnstr cD cnstr = match cnstr with
  | [] -> ()
  | ((Apx.LF.Root (loc, Apx.LF.FMVar (u,s), _nil_spine), Int.LF.Inst (_, r, cPsi, _, _)) :: cnstrs) ->
      begin try
        let (cD_d, Int.LF.MDecl (_, _tP, cPhi)) = FCVar.get u in
	let d = Context.length cD - Context.length cD_d in
	let cPhi = (if d = 0 then cPhi else
                      Whnf.cnormDCtx (cPhi, Int.LF.MShift d)) in
        let s'' = elSub loc Pibox cD cPsi s cPhi in
          r := Some (Int.LF.Root (loc, Int.LF.FMVar (u, s''), Int.LF.Nil));
          solve_fcvarCnstr cD cnstrs
      with Not_found ->
        raise (Error (loc, LeftoverConstraints u))
      end

  | ((Apx.LF.Root (loc, Apx.LF.FPVar (x,s), spine), Int.LF.Inst (_, r, cPsi, _, _)) :: cnstrs) ->
      begin try
        let (cD_d, Int.LF.PDecl (_, tA, cPhi)) = FCVar.get x in
	let d = Context.length cD - Context.length cD_d in
	let (tA, cPhi) = if d = 0 then (tA, cPhi) else
	  (Whnf.cnormTyp (tA, Int.LF.MShift d), Whnf.cnormDCtx (cPhi, Int.LF.MShift d)) in

        let s'' = elSub loc Pibox cD cPsi s cPhi in

        (* let tS = elSpine cPsi spine (tA, LF.id) (tP,s) in *)
        let (tS, _ ) = elSpine loc Pibox cD cPsi spine (tA, s'') in
          r := Some (Int.LF.Root (loc, Int.LF.FPVar (x,s''), tS));
          solve_fcvarCnstr cD cnstrs
      with Not_found ->
        raise (Error (loc, LeftoverConstraints x))
      end

let solve_constraints cD' =
  (solve_fcvarCnstr cD' !fcvar_cnstr ;
  reset_fcvarCnstr ();
  Unify.forceGlobalCnstr (!Unify.globalCnstrs);
  Unify.resetGlobalCnstrs () )

let solve_fvarCnstr rectyp =
  solve_fvarCnstr rectyp Int.LF.Empty !fvar_cnstr<|MERGE_RESOLUTION|>--- conflicted
+++ resolved
@@ -282,13 +282,9 @@
 
 
 
-<<<<<<< HEAD
+
 (*
 let etaExpandApxHead loc h tA =
-=======
-
-(* let etaExpandApxHead loc h tA =
->>>>>>> 0f46ab6e
   let rec etaExpApxSpine k tS tA = begin match  tA with
     | Int.LF.Atom _  -> (k, tS)
 
@@ -309,10 +305,6 @@
                     | Apx.LF.FVar _ -> h
                   end  in
     etaExpApxPrefix loc (Apx.LF.Root(loc, h' , tS'), tA)
-<<<<<<< HEAD
-=======
-
->>>>>>> 0f46ab6e
 *)
 
 let etaExpandApxTerm  loc h tS tA =
