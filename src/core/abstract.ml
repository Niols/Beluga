--- conflicted
+++ resolved
@@ -835,9 +835,6 @@
   | I.Dec (_cQ', MPV (Pure, I.MPVar (I.MPInst (_, _, _cD, _cPsi, _tA, _), _s))) ->
       raise (Error (Syntax.Loc.ghost, LeftoverVars VariantMPV))
 
-<<<<<<< HEAD
-  | I.Dec (cQ', MV (Pure, I.MVar (I.Inst (n, _, cPsi, tA, _, mDep), _s))) ->
-=======
   | I.Dec (cQ', MSV (Pure, I.MSVar (I.MSInst (n, _, I.Empty, cPsi, cPhi, _), _, _s))) ->
       (* let u = Id.mk_name (Id.MVarName (Typ.gen_var_name tA)) in *)
       I.Dec (ctxToMCtx cQ', I.SDecl (n, cPhi, cPsi))
@@ -845,8 +842,7 @@
   | I.Dec (_cQ', MSV (Pure, I.MSVar (I.MSInst (_, _, _cD, _cPsi, _cPhi, _), _, _s))) ->
       raise (Error (Syntax.Loc.ghost, LeftoverVars VariantMMV))
 
-  | I.Dec (cQ', MV (Pure, I.MVar (I.Inst (n, _, cPsi, tA, _), _s))) ->
->>>>>>> 3b8254b8
+  | I.Dec (cQ', MV (Pure, I.MVar (I.Inst (n, _, cPsi, tA, _, mDep), _s))) ->
       (* let u = Id.mk_name (Id.MVarName (Typ.gen_var_name tA)) in *)
       I.Dec (ctxToMCtx cQ', I.MDecl (n, tA, cPsi, mDep))
 
@@ -1172,13 +1168,9 @@
       else
         raise (Error (loc, LeftoverConstraints))
 
-<<<<<<< HEAD
-  | (I.MMVar (I.MInst (n, ({contents = None} as q), I.Empty, cPsi, tA,  ({contents = cnstr} as c), mdep) as r, (ms', s')) as u, _s) ->
-=======
 (*  | (I.MMVar (I.MInst (n, ({contents = None} as q), I.Empty, cPsi, tA,
     ({contents = cnstr} as c)) as r, (ms', s')) as u, _s) -> *)
-  | (I.MMVar (I.MInst (n, ({contents = None} as q), I.Empty, cPsi, tA,  ({contents = cnstr} as c)) as r, (ms', s')) as u, _s) ->
->>>>>>> 3b8254b8
+  | (I.MMVar (I.MInst (n, ({contents = None} as q), I.Empty, cPsi, tA,  ({contents = cnstr} as c), mdep) as r, (ms', s')) as u, _s) ->
       if constraints_solved cnstr then
           begin match checkOccurrence (eqMMVar u) cQ with
             | Yes ->
@@ -1408,15 +1400,11 @@
 let rec collectMctx  cQ cD = match cD with
   | I.Empty -> (cQ, I.Empty)
 
-<<<<<<< HEAD
-  | I.Dec(cD, I.MDecl(u, tA, cPsi, dep)) ->
-=======
   | I.Dec(cD, I.CDecl(g, sW, dep)) ->
       let (cQ', cD')  = collectMctx cQ cD in
         (cQ', I.Dec(cD', I.CDecl(g, sW, dep)))
 
-  | I.Dec(cD, I.MDecl(u, tA, cPsi)) ->
->>>>>>> 3b8254b8
+  | I.Dec(cD, I.MDecl(u, tA, cPsi, dep)) ->
       let (cQ', cD')  = collectMctx cQ cD in
       let phat = Context.dctxToHat cPsi in
       let (cQ'', cPsi') = collectDctx (Syntax.Loc.ghost) 0 cQ' phat cPsi in
@@ -1492,13 +1480,8 @@
   | (I.Root (loc, tH, tS), s (* LF.id *)) ->
       I.Root (loc, abstractHead cQ offset tH, abstractSpine cQ offset (tS, s))
 
-<<<<<<< HEAD
-(*SCOTT - LATER*)
-and abstractHead cQ offset tH = match tH with
-=======
 
 and abstractHead cQ (offset:int) tH = match tH with
->>>>>>> 3b8254b8
   | I.BVar x ->
       I.BVar x
 
@@ -1908,9 +1891,6 @@
   | I.Dec (_cQ, MPV (Pure, I.MPVar (I.MPInst (_n, _r, _cD, _cPsi, _tA, _cnstr), _s))) ->
       raise (Error (Syntax.Loc.ghost, LeftoverVars VariantMPV))
 
-<<<<<<< HEAD
-  | I.Dec (cQ, MV (Pure, I.MVar (I.Inst (n, r, cPsi, tA, cnstr, mdep), s))) ->
-=======
 
   | I.Dec (cQ, MSV (Pure, I.MSVar (I.MSInst (n, r, I.Empty, cPsi, cPhi, cnstr),
                                    (c_offset, k),  (ms, s)))) ->
@@ -1926,8 +1906,7 @@
   | I.Dec (_cQ, MSV (Pure, I.MSVar (I.MSInst (_n, _r, _cD, _cPsi, _cPhi,_cnstr), _, _s))) ->
       raise (Error (Syntax.Loc.ghost, LeftoverVars VariantMSV))
 
-  | I.Dec (cQ, MV (Pure, I.MVar (I.Inst (n, r, cPsi, tA, cnstr), s))) ->
->>>>>>> 3b8254b8
+  | I.Dec (cQ, MV (Pure, I.MVar (I.Inst (n, r, cPsi, tA, cnstr, mdep), s))) ->
       let cQ'   = abstractMVarCtx  cQ (l-1) in
       let cPsi' = abstractMVarDctx cQ (l,0) cPsi in
       let tA'   = abstractMVarTyp cQ (l,0) (tA, LF.id) in
@@ -2189,15 +2168,7 @@
       let (cQ2, tau2') = collectCompTyp p cQ1 tau2 in
         (cQ2, Comp.TypCross (tau1', tau2'))
 
-<<<<<<< HEAD
-  | Comp.TypCtxPi (ctx_dec, tau) ->
-      let (cQ1, tau') = collectCompTyp p cQ tau  in
-        (cQ1, Comp.TypCtxPi (ctx_dec, tau'))
-
   | Comp.TypPiBox ((I.MDecl(u, tA, cPsi, mDep), dep ), tau) ->
-=======
-  | Comp.TypPiBox ((I.MDecl(u, tA, cPsi), dep ), tau) ->
->>>>>>> 3b8254b8
       let phat = Context.dctxToHat cPsi in
       let (cQ1, cPsi') = collectDctx (Syntax.Loc.ghost) p cQ phat cPsi in
       let (cQ2, tA')    = collectTyp p cQ1 phat (tA, LF.id) in
@@ -2515,14 +2486,7 @@
       Comp.TypCross (abstractMVarCompTyp cQ offset tau1,
                      abstractMVarCompTyp cQ offset tau2)
 
-<<<<<<< HEAD
-  | Comp.TypCtxPi (ctx_decl, tau) ->
-      Comp.TypCtxPi (ctx_decl, abstractMVarCompTyp cQ (l,d+1) tau)
-
   | Comp.TypPiBox ((I.MDecl(u, tA, cPsi, mDep), dep), tau) ->
-=======
-  | Comp.TypPiBox ((I.MDecl(u, tA, cPsi), dep), tau) ->
->>>>>>> 3b8254b8
       let cPsi' = abstractMVarDctx cQ offset cPsi in
       let tA'   = abstractMVarTyp cQ offset (tA, LF.id) in
       let tau'  = abstractMVarCompTyp cQ (l,d+1) tau in
