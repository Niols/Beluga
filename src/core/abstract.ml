(**
   @author Renaud Germain
   @author Brigitte Pientka
*)
open Store
open Store.Cid
open Substitution
open Syntax
open Id

module S    = Substitution.LF
module I    = Int.LF
module Comp = Int.Comp

module P = Pretty.Int.DefaultPrinter
module R = Store.Cid.DefaultRenderer

let (dprint, _) = Debug.makeFunctions (Debug.toFlags [3])

type varvariant =
    VariantFV | VariantFCV | VariantMMV | VariantMPV | VariantMSV
  | VariantMV | VariantFMV | VariantPV | VariantFPV | VariantSV
  | VariantFSV

type error =
  | LeftoverVars of varvariant
  | LeftoverConstraints
  | CyclicDependency of varvariant
  | UnknownIdentifier
  | UnknownSchemaCtx of name


exception Error of Syntax.Loc.t * error

let getLocation' (loc, i) = match i with
  | Comp.MApp (loc, _, _ ) -> loc
  | Comp.Apply (loc, _, _ ) -> loc
  | Comp.Equal (loc, _, _ ) -> loc
  | Comp.PairVal (loc, _ , _) -> loc
  | _ -> loc

let getLocation e = match e with
  | Comp.Syn (loc , i ) ->
    getLocation' (loc, i)
  | Comp.Rec (loc, _ , _ ) -> loc
  | Comp.Fun (loc, _, _ ) -> loc
  | Comp.Cofun (loc, _ ) -> loc
  | Comp.MLam (loc, _, _) -> loc
  | Comp.Pair (loc, _, _ ) -> loc
  | Comp.LetPair (loc, _, _ ) -> loc
  | Comp.Box (loc, _)    -> loc
  | Comp.Case (loc, _, _, _ ) -> loc
  | Comp.If (loc, _, _, _ ) -> loc
  | Comp.Hole loc -> loc




let string_of_varvariant = function
  | VariantFV  -> "free variables"
  | VariantFCV -> "free context variables"
  | VariantMMV -> "meta^2-variables and free variables"
  | VariantMPV -> "meta^2-parameter variables and free variables"
  | VariantMSV -> "meta^2-substitution variables and free variables"
  | VariantMV  -> "meta-variables and free variables"
  | VariantFMV -> "free meta-variables"
  | VariantPV  -> "parameter-variables and free variables"
  | VariantFPV -> "free parameter-variables"
  | VariantFSV -> "free substitution-variables"

let _ = Error.register_printer
  (fun (Error (loc, err)) ->
    Error.print_with_location loc (fun ppf ->
      match err with
        | UnknownSchemaCtx psi ->
            Format.fprintf ppf "Unable to infer schema for context variable %s"
              (R.render_name psi)
        | LeftoverVars VariantFCV ->
          Format.fprintf ppf "Abstraction not valid LF-type because of leftover context variable"
        | LeftoverVars VariantMV ->
          Format.fprintf ppf "Leftover meta-variables in computation-level expression; provide a type annotation"
        | LeftoverVars (VariantMMV | VariantMPV | VariantMSV as varvariant) ->
          Format.fprintf ppf
            ("Encountered %s,@ which we cannot abstract over@ \
            because they depend on meta-variables;@ \
            the user needs to supply more information,@ \
            since the type of a given expression@ \
            is not uniquely determined.@ \
            Meta^2-variables are introduced during type reconstruction;@ \
            if you explicitely quantify over some meta-variables,@ \
            these meta-variables will impose constraints on meta^2-variables@ \
            and we may not be able to abstract over the meta^2-variables.@ \
            The solution is either to not specify any meta-variables explicitly,@ \
            or specify all of them.")
            (string_of_varvariant varvariant)
        | LeftoverConstraints ->
          Format.fprintf ppf "Leftover constraints during abstraction."
        | CyclicDependency variant ->
          Format.fprintf ppf "Cyclic dependencies among %s" (string_of_varvariant variant)
        | UnknownIdentifier ->
          Format.fprintf ppf "Unknown identifier in program."))

(* ******************************************************************* *)
(* Abstraction:

   - Abstract over the meta-variables in O
   - Abstract over the free variables in F

   Abstraction only succeeds, if O and F are not cyclic.

  We write {{Q}} for the context of Q, where MVars and FVars have
  been translated to declarations and their occurrences to BVars.
  We write {{A}}_Q, {{M}}_Q, {{S}}_Q for the corresponding translation
  of a type, an expression or spine.

  Just like contexts Psi, any Q is implicitly assumed to be
  well-formed and in dependency order. ** note that Q may contain
  cyclic dependencies, which need to be detected **

  We write  Q ; Psi ||- M  if all MVars and FVars in M and Psi are
  collected in Q. In particular, . ; Psi ||- M means M and Psi contain
  no MVars or FVars.  Similarly, for spines . ; Psi ||- S and other
  syntactic categories.

  Abstraction proceeds in three phases:

   - Collection of all MVars and FVars in M into Q;

   - Abstraction over all MVars and FVars (which are listed in Q)
     and occur in M, will yield a new term M'

   -

 Collection and abstraction raise Error if there are unresolved
  constraints after simplification.



   Collection will work in a generic way so we can collect
   - FVar  (named free LF-bound variables),
   - FMVar (named free meta-variables),
   - FPVar (named free parameter variables),

   - MVars (references to meta-variables representing unknowns)

   Abstraction over LF-bound variables and abstraction of named
   meta-variables and parameter variables are however kept separate.

   Abstraction over LF-bound variables is performed by the functions
   abstractTerm, abstractType, etc.

   Abstraction over meta-variables and parameter variables is
   performed by the functions abstractMVarTerm, abstractMVarType, etc.





*)

(* marker will indicate whether the type of the variable is already clean,
   i.e. the meta-variables and free variables occurring the type had been
   collected *)
type marker = Pure | Impure

type free_var =
  (* Free variables (references): unnamed *)

  (* For MMV, MV and PV it suffices to store the reference for the
     respective MMVar, MVar and PVar; the substitution associated with an
     MMVar, MVar and PVar is irrelevant here *)

  | MMV of marker * I.head         (* Y ::= u[ms,s]   where h = MMVar(u, cD, Psi, P, _)
                                      and    cD' ; Psi' |- u[ms, s] <= [ms ; s]P      *)
  | MPV of marker * I.head         (* Y ::= u[ms,s]   where h = MPVar(u, cD, Psi, P, _)
                                      and    cD' ; Psi' |- u[ms, s] <= [ms ; s]P      *)
  | MV of marker * I.head          (* Y ::= u[s]   where h = MVar(u, Psi, P, _)
                                      and    cD' ; Psi' |- u[s] <= [s]P               *)
  | PV of marker * I.head          (*    |  p[s]   where h = PVar(p, Psi, A, _)
                                     and    cD' ; Psi' |- p[s] <=
                                      [s]A               *)
  | CV of I.dctx

  | SV of marker * I.sub

  | MSV of marker * I.sub

  (* Free named variables *)
  | FV of marker * Id.name * I.typ option
                                (*     | (F, A)                  . |- F <= A *)

  | FMV of marker * Id.name * I.ctyp option
  | FCV of Id.name * Id.cid_schema option (* TODO: Can this be merged with FMV? *)

  | CtxV of (Id.name * cid_schema * Comp.depend)


let rec prefixCompTyp tau = match tau with
  | Comp.TypPiBox (_, tau) -> 1 + prefixCompTyp tau
  | _ -> 0

let rec prefixCompKind cK = match cK with
  | Comp.PiKind (_, _, cK) -> 1 + prefixCompKind cK
  | _ -> 0


let rec raiseType cPsi tA = match cPsi with
  | I.Null -> (None, tA)
  | I.CtxVar psi -> (Some psi, tA)
  | I.DDec (cPsi', decl) ->
      raiseType cPsi' (I.PiTyp ((decl, I.Maybe), tA))

let rec raiseKind cPsi tK = match cPsi with
  | I.Null -> tK
  | I.DDec (cPsi', decl) ->
      raiseKind cPsi' (I.PiKind ((decl, I.Maybe), tK))

let ctxVarToString psi = match psi with
  | None -> " "
  | Some (I.CtxOffset k) -> "Ctx_Var " ^ string_of_int k
  | Some (cvar) -> P.dctxToString I.Empty (I.CtxVar cvar)

let rec collectionToString cQ = match cQ with
  | I.Empty -> ""
  | I.Dec(cQ, CV(I.CtxVar(I.CInst(_n, _r, s_cid, _, _theta)) as cPsi)) ->
      collectionToString cQ ^ " " ^ P.dctxToString I.Empty cPsi ^ " : " ^ R.render_cid_schema s_cid ^ "\n"

  | I.Dec(cQ, FCV(psi, Some s_cid)) ->
      collectionToString cQ ^ " " ^
        R.render_name psi ^ ":" ^
        R.render_cid_schema s_cid ^ "\n"

  | I.Dec(cQ, MV (Pure, (I.MVar (I.Inst(_n, _r, cPsi, tP, _c, _), _s) as h))) ->
      let (ctx_var, tA) = raiseType cPsi tP in
      let cD = I.Empty in
        collectionToString cQ ^ " "
      ^ P.normalToString cD I.Null (I.Root (Syntax.Loc.ghost, h, I.Nil), LF.id)
      ^ " : "
      ^ ctxVarToString ctx_var
      ^ " . "
      ^ P.typToString cD I.Null (tA , LF.id)
      ^ "\n"
  | I.Dec(cQ, MV (Impure , (I.MVar (I.Inst(_n, _r, cPsi, tP, _c, _), _s) as h))) ->
      let (ctx_var, tA) = raiseType cPsi tP in
      let cD = I.Empty in
        collectionToString cQ ^ " ["
      ^ P.normalToString cD I.Null  (I.Root (Syntax.Loc.ghost, h, I.Nil), LF.id)
      ^ " : "
      ^ ctxVarToString ctx_var
      ^ " . "
      ^ P.typToString cD I.Null (tA , LF.id)
      ^ " ]\n"

  | I.Dec(cQ, MMV (_ , (I.MMVar (I.MInst(_n, _r, cD, cPsi, tP, _c, _), _s) as h))) ->
      let (ctx_var, tA) = raiseType cPsi tP in
       collectionToString cQ ^ " "
     ^ P.normalToString cD I.Null  (I.Root (Syntax.Loc.ghost, h, I.Nil), LF.id)
     ^ " : "
     ^ ctxVarToString ctx_var
     ^ " . "
     ^ P.typToString cD I.Null (tA , LF.id)
     ^ "\n"

  | I.Dec(cQ, MPV (_ , (I.MPVar (I.MPInst(_n, _r, cD, cPsi, tP, _c, _), _s) as h))) ->
      let (ctx_var, tA) = raiseType cPsi tP in
       collectionToString cQ ^ " "
     ^ P.normalToString cD I.Null  (I.Root (Syntax.Loc.ghost, h, I.Nil), LF.id)
     ^ " : "
     ^ ctxVarToString ctx_var
     ^ " . "
     ^ P.typToString cD I.Null (tA , LF.id)
     ^ "\n"

  | I.Dec (cQ, FMV (Pure, u, Some mtyp)) ->
      let cD = I.Empty in
       collectionToString cQ
     ^ " " ^ R.render_name u ^ " : "
     ^ P.mtypToString cD mtyp ^"\n"

  | I.Dec(cQ, PV (_ , (I.PVar (I.PInst(_n, _r, cPsi, tA', _c, _), _s) as h))) ->
      let (ctx_var, tA) = raiseType cPsi tA' in
      let cD = I.Empty in
       collectionToString cQ
     ^ " " ^ P.normalToString cD I.Null (I.Root (Syntax.Loc.ghost, h, I.Nil), LF.id) ^ " : "
     ^ P.typToString cD I.Null (tA', LF.id)
     ^ " : "
     ^ ctxVarToString ctx_var ^ " . " ^ P.typToString cD I.Null (tA , LF.id)
     ^ "\n"

  | I.Dec(cQ, FV (_marker, _n, None)) ->  collectionToString cQ ^ ",  FV _ .\n"

  | I.Dec(cQ, FV (_marker, n, Some tA)) ->
      let cD = I.Empty in
        collectionToString cQ ^ ",  FV " ^ n.string_of_name ^ " : "
      ^ "(" ^ P.typToString cD I.Null (tA, LF.id) ^ ")"
      ^ "\n"


  | I.Dec(cQ, MMV ( _, _ )) -> "MMV _ ? "
  | I.Dec(cQ, MPV ( _, _ )) -> "MPV _ ? "
  | I.Dec(cQ, MSV ( _, _ )) -> "MSV _ ? "
  | I.Dec(cQ, FMV (Impure , u, None)) -> "FMV "  ^ R.render_name u ^ " (impure) "
  | I.Dec(_cQ, _ ) -> " ?? "

let printCollection s =
  (print_string "Print Collection of contextual variables:\n";
   print_string (collectionToString s) )

(* checkOccurrence p cQ = result

   If the first occurrence of Y in cQ s.t. p(Y) = Some Pure, then Yes
   If the first occurrence of Y:Impure in cQ s.t. p(Y) = Some Impure then Cycle
   otherwise No

*)
type occurrs = Yes | No | Cycle

let rec checkOccurrence p = function
  | I.Empty        -> No
  | I.Dec(cQ', y)  ->
    match p y with
      | No -> checkOccurrence p cQ'
      | result -> result

(* length cPsi = |cPsi| *)
let length cPsi =
  let (_, n) = Context.dctxToHat cPsi in
    n

let rec lengthCollection cQ = match cQ with
  | I.Empty        -> 0
  | I.Dec (cQ', MMV(Impure, _ )) -> lengthCollection cQ'
  | I.Dec (cQ', MPV(Impure, _ )) -> lengthCollection cQ'
  | I.Dec (cQ', MSV(Impure, _ )) -> lengthCollection cQ'
  | I.Dec (cQ', MV(Impure, _ )) -> lengthCollection cQ'
  | I.Dec (cQ', PV(Impure, _ )) -> lengthCollection cQ'
  | I.Dec (cQ', FV(Impure, _ , _ )) -> lengthCollection cQ'
  | I.Dec (cQ', FMV(Impure, _ , _ )) -> lengthCollection cQ'
  | I.Dec (cQ', SV(Impure, _ )) -> lengthCollection cQ'
  | I.Dec (cQ', _ )  -> lengthCollection cQ' + 1



(* Eta-expansion of bound variables which have function type *)
let etaExpandHead loc h tA =
  let rec etaExpSpine k tS tA = begin match  tA with
    | I.Atom _  -> (k, tS)

    | I.PiTyp (_ , tA') ->
        let tN = I.Root(loc, I.BVar k, I.Nil) in
          etaExpSpine (k+1)  (I.App(tN, tS)) tA'
  end in

  let rec etaExpPrefix loc (tM, tA) = begin match tA with
    | I.Atom _ -> tM
    | I.PiTyp ((I.TypDecl (x, _ ), _ ) , tA') ->
        I.Lam (loc, x, etaExpPrefix loc (tM, tA'))
  end in

  let (k, tS') = etaExpSpine 1 (I.Nil) tA in
  let h'       =  begin match h with
                    | I.BVar x -> I.BVar (x+k-1)
                    | I.FVar _ -> h
                  end  in
    etaExpPrefix loc (I.Root(loc, h' , tS'), tA)




(* eqMMVar mV mV' = B
   where B iff mV and mV' represent same variable
*)
let eqMMVar mmV1 mmV2 = match (mmV1, mmV2) with
  | (I.MMVar (I.MInst (_, r1, _, _, _, _, _), _s) , MMV (marker , I.MMVar (I.MInst (_, r2, _, _, _, _, _), _s'))) ->
      if r1 == r2 then
        match marker with Pure -> Yes  | Impure -> Cycle
      else
        No
  | _ -> No

(* eqMPVar mV mV' = B
   where B iff mV and mV' represent same variable
*)
let eqMPVar mmV1 mmV2 = match (mmV1, mmV2) with
  | (I.MPVar (I.MPInst (_, r1, _, _, _, _, _), _s) , MPV (marker , I.MPVar (I.MPInst (_, r2, _, _, _, _, _), _s'))) ->
      if r1 == r2 then
        match marker with Pure -> Yes  | Impure -> Cycle
      else
        No
  | _ -> No


let eqMSVar mmV1 mmV2 = match (mmV1, mmV2) with
  | (I.MSVar (I.MSInst (_, r1, _, _, _, _, _),_ ,  _s) ,
     MSV (marker , I.MSVar (I.MSInst (_, r2, _, _, _, _, _), _ , _s'))) ->
      if r1 == r2 then
        match marker with Pure -> Yes  | Impure -> Cycle
      else
        No
  | _ -> No

(* eqMVar mV mV' = B
   where B iff mV and mV' represent same variable
*)
let eqMVar mV1 mV2 = match (mV1, mV2) with
  | (I.MVar (I.Inst (_, r1, _, _, _, _), _s) , MV (marker , I.MVar (I.Inst (_, r2, _, _, _, _), _s'))) ->
       if r1 == r2 then
         match marker with Pure -> Yes | Impure -> Cycle
       else
         No
  | _ -> No


(* eqSVar mV mV' = B
   where B iff mV and mV' represent same variable
*)
let eqSVar mV1 mV2 = match (mV1, mV2) with
  | (I.SVar (I.SInst (_, r1, _, _, _, _), (_, _ ), _ ) ,
     SV (marker , I.SVar (I.SInst (_, r2, _, _, _, _),(_ ,  _), _))) ->
       if r1 == r2 then
         match marker with Pure -> Yes | Impure -> Cycle
       else
         No
  | _ -> No



(* eqPVar mV mV' = B
   where B iff mV and mV' represent same variable
*)
let eqPVar mV1 mV2 = match (mV1, mV2) with
  | (I.PVar (I.PInst (_, r1, _, _, _, _), _s) , PV (marker , I.PVar (I.PInst (_, r2, _, _, _, _), _s'))) ->
       if r1 == r2 then
         match marker with Pure -> Yes | Impure -> Cycle
       else
         No
  | _ -> No

(* eqFVar n fV' = B
   where B iff n and fV' represent same variable
*)
let eqFVar n1 fV2 = match (n1, fV2) with
  | (n1 ,  FV (marker, n2, _)) ->
      if n1 = n2 then
        match marker with Pure -> Yes | Impure -> Cycle
      else No
  | _ -> No


(* eqFMVar n fV' = B
   where B iff n and fV' represent same variable
*)
let eqFMVar n1 fV2 = match (n1, fV2) with
  | (n1 ,  FMV (marker, n2, _)) ->
      if n1 = n2 then
        match marker with Pure -> Yes | Impure -> Cycle
      else
        No
  | _ -> No


(* eqFSVar n fV' = B
   where B iff n and fV' represent same variable
*)
let eqFSVar n1 fV2 = match (n1, fV2) with
  | (n1 ,  FMV (marker, n2, _)) ->
      if n1 = n2 then
        match marker with Pure -> Yes | Impure -> Cycle
      else
        No
  | _ -> No

(* eqFCVar n fV' = B
   where B iff n and fV' represent same variable
*)
let eqFCVar n1 fV2 = match (n1, fV2) with
  | (n1 ,  FCV (n2, _)) ->
      if n1 = n2 then
         Yes
      else
        No
  | _ -> No


(* eqCVar n fV' = B
   where B iff n and fV' represent same variable
*)
let eqCVar n1 fV2 = match (n1, fV2) with
  | (I.CInst (_, r, _, _, _theta ) ,  CV (I.CtxVar (I.CInst (_, r_psi, _, _, _theta' )))) ->
      if r == r_psi then
         Yes
      else
        No
  | _ -> No

(* eqFPVar n fV' = B
   where B iff n and fV' represent same variable
*)
let eqFPVar n1 fV2 = match (n1, fV2) with
  | (n1 ,  FMV (marker, n2, _ )) ->
      if n1 = n2 then
        match marker with Pure -> Yes | Impure -> Cycle
      else
        No
  | _ -> No


let rec constraints_solved cnstr = match cnstr with
  | [] -> true
  | ({contents = I.Queued} :: cnstrs) ->
      constraints_solved cnstrs
  | ({contents = I.Eqn (_cD, cPsi, tM, tN)} :: cnstrs) ->
      if Whnf.conv (tM, LF.id) (tN, LF.id) then
        constraints_solved cnstrs
      else
        (dprint (fun () -> "Encountered unsolved constraint:\n" ^
           P.normalToString I.Empty cPsi (tM, LF.id) ^ " == " ^
           P.normalToString I.Empty cPsi (tN, LF.id) ^ "\n\n") ;
         false )
  | ({contents = I.Eqs (_cD, cPsi, s, s')} :: cnstrs) ->
      if Whnf.convSub s s' then
        constraints_solved cnstrs
      else
        (dprint (fun () -> "Encountered unsolved constraint:\n" ^
           P.subToString I.Empty cPsi s ^ " == " ^
           P.subToString I.Empty cPsi s' ^ "\n\n") ;
         false )
 | ({contents = I.Eqh (_cD, _cPsi, h1, h2)} :: cnstrs) ->
      if Whnf.convHead (h1, LF.id) (h2, LF.id) then
        constraints_solved cnstrs
      else false



(* Check that a synthesized computation-level type is free of constraints *)
let rec cnstr_ctyp tau =  match tau  with
  | Comp.TypBox (_, tA, cPsi) -> cnstr_typ (tA, LF.id) && cnstr_dctx cPsi
  | Comp.TypSub (_, cPhi, cPsi) -> cnstr_dctx cPhi && cnstr_dctx cPsi

and cnstr_typ sA = match sA with
  | (I.Atom  (_, _a, spine),  s)  -> cnstr_spine (spine , s)

  | (I.PiTyp ((t_decl, _ ), tB),  s) ->
      cnstr_typ_decl (t_decl, s) && cnstr_typ (tB, LF.dot1 s)

  | (I.Sigma t_rec,  s) -> cnstr_typ_rec (t_rec, s)

and cnstr_term sM = match sM with
  | (I.Lam(_ , _x , tM), s) -> cnstr_term (tM, LF.dot1 s)
  | (I.Root (_, h, spine), s) ->
      cnstr_head h && cnstr_spine (spine, s)

and cnstr_spine sS = match sS with
  | (I.Nil, _s) -> false
  | (I.App(tM, tS), s) ->
      cnstr_term (tM, s) && cnstr_spine (tS, s)
  | (I.SClo (tS, s'), s) -> cnstr_spine (tS, LF.comp s' s)


and cnstr_head h = match h with
  | I.MMVar(I.MInst (_, _r, _, _ , _ , cnstr, _), (_ms, s)) ->
       (if constraints_solved (!cnstr) then
          cnstr_sub s
        else false)
  | I.MPVar(I.MPInst (_, _r, _, _ , _ , cnstr, _), (_ms, s)) ->
       (if constraints_solved (!cnstr) then
          cnstr_sub s
        else false)

  | I.MVar(I.Inst (_, _r, _ , _ , cnstr, _), s) ->
       (if constraints_solved (!cnstr) then
          cnstr_sub s
        else false)

  | I.PVar(I.PInst (_, _p, _, _, {contents = cnstr}, _), s) ->
      (if constraints_solved cnstr then
         cnstr_sub s
       else false)

 | I.Proj (I.PVar (I.PInst (_, _p, _, _, {contents = cnstr}, _), s), _ ) ->
      (if constraints_solved cnstr then
         cnstr_sub s
       else false)

 |  _  -> false


and cnstr_sub s = match s with
  | I.Shift _   -> false
  | I.Dot (I.Head h , s) -> cnstr_head h && cnstr_sub s
  | I.Dot (I.Obj tM , s) -> cnstr_term (tM, LF.id) && cnstr_sub s
  | I.Dot (I.Undef, s')  -> cnstr_sub s'


and cnstr_dctx cPsi = match cPsi with
  | I.Null -> false
  | I.CtxVar _ -> false
  | I.DDec (cPsi, t_decl) -> cnstr_dctx cPsi && cnstr_typ_decl (t_decl, LF.id)


and cnstr_typ_decl st_decl = match st_decl with
  | (I.TypDecl (_ , tA), s) -> cnstr_typ (tA, s)
  | _ -> false


and cnstr_typ_rec (t_rec, s) = match t_rec with
  | I.SigmaLast tA -> cnstr_typ (tA, s)
  | I.SigmaElem (_, tA, t_rec) -> cnstr_typ (tA, s) && cnstr_typ_rec (t_rec, s)

(* index_of cQ n = i
   where cQ = cQ1, Y, cQ2 s.t. n = Y and length cQ2 = i
*)
let rec index_of cQ n =
  match (cQ, n) with
  | (I.Empty, _) ->
      raise (Error.Violation "index_of for a free variable (FV, FMV, FPV, MV) does not exist.")

  | (I.Dec (cQ', MMV(Impure, _ )), _ ) ->
      index_of cQ' n

  | (I.Dec (cQ', MPV(Impure, _ )), _ ) ->
      index_of cQ' n

  | (I.Dec (cQ', MSV(Impure, _ )), _ ) ->
      index_of cQ' n

  | (I.Dec (cQ', SV(Impure, _ )), _ ) ->
      index_of cQ' n

  | (I.Dec (cQ', MV(Impure, _ )), _ ) ->
      index_of cQ' n

  | (I.Dec (cQ', PV(Impure, _ )), _ ) ->
      index_of cQ' n

  | (I.Dec (cQ', FMV(Impure, _ , _ )), _ ) ->
      index_of cQ' n

  | (I.Dec (cQ', FV(Impure, _ , _ )), _ ) ->
      index_of cQ' n

  | (I.Dec (cQ', MMV (Pure, u1)), MMV (Pure, u2)) ->
      begin match eqMMVar u1 (MMV (Pure, u2)) with
        | Yes -> 1
        | No  -> (index_of cQ' n) + 1
        | Cycle -> raise (Error (Syntax.Loc.ghost, CyclicDependency VariantMMV))
      end

  | (I.Dec (cQ', MPV (Pure, u1)), MPV (Pure, u2)) ->
      begin match eqMPVar u1 (MPV (Pure, u2)) with
        | Yes -> 1
        | No  -> (index_of cQ' n) + 1
        | Cycle -> raise (Error (Syntax.Loc.ghost, CyclicDependency VariantMPV))
      end

  | (I.Dec (cQ', MSV (Pure, u1)), MSV (Pure, u2)) ->
      begin match eqMSVar u1 (MSV (Pure, u2)) with
        | Yes -> 1
        | No  -> (index_of cQ' n) + 1
        | Cycle -> raise (Error (Syntax.Loc.ghost, CyclicDependency VariantMSV))
      end

  | (I.Dec (cQ', MV (Pure, u1)), MV (Pure, u2)) ->
      begin match eqMVar u1 (MV (Pure, u2)) with
        | Yes -> 1
        | No ->  (index_of cQ' n) + 1
        | Cycle -> raise (Error (Syntax.Loc.ghost, CyclicDependency VariantMV))
      end

  | (I.Dec (cQ', SV (Pure, u1)), SV (Pure, u2)) ->
      begin match eqSVar u1 (SV (Pure, u2)) with
        | Yes -> 1
        | No ->  (index_of cQ' n) + 1
        | Cycle -> raise (Error (Syntax.Loc.ghost, CyclicDependency VariantMV))
      end

  | (I.Dec (cQ', PV (Pure, p1)), PV (Pure, p2)) ->
      begin match eqPVar p1 (PV (Pure, p2)) with
        | Yes -> 1
        | No -> (index_of cQ' n) + 1
        | Cycle -> raise (Error (Syntax.Loc.ghost, CyclicDependency VariantPV))
      end

  | (I.Dec (cQ', FV (Pure, f1, _)), FV (Pure, f2, tA)) ->
      begin match eqFVar f1 (FV (Pure, f2, tA)) with
        | Yes -> 1
        | No  -> (index_of cQ' n) + 1
        | Cycle -> raise (Error (Syntax.Loc.ghost, CyclicDependency VariantFV))
      end

  | (I.Dec (cQ', CV(I.CtxVar psi1)), CV (psi2)) ->
      begin match eqCVar psi1 (CV (psi2)) with
        | Yes ->  1
        | No ->
            (index_of cQ' n) + 1
        | Cycle -> raise (Error (Syntax.Loc.ghost, CyclicDependency VariantFCV))
      end

  | (I.Dec (cQ', FCV(psi1 , _ )), FCV (psi2, s_cid)) ->
      begin match eqFCVar psi1 (FCV (psi2, s_cid)) with
        | Yes -> 1
        | No -> (index_of cQ' n) + 1
        | Cycle -> raise (Error (Syntax.Loc.ghost, CyclicDependency VariantFCV))
      end

  | (I.Dec (cQ', FMV (Pure, u1, _)), FMV (Pure, u2, mtyp)) ->
      begin match eqFMVar u1 (FMV (Pure, u2, mtyp)) with
        | Yes -> 1
        | No -> (index_of cQ' n) + 1
        | Cycle -> raise (Error (Syntax.Loc.ghost, CyclicDependency VariantFMV))
      end

  | (I.Dec (cQ', _), _) ->
      (index_of cQ' n) + 1

(* If   cQ = cQ1 (MV u) cQ2
   and  u :: A[Psi]
   then (ctxToDctx cQ) = (ctxToDctx cQ1) Pi Psi . A (ctxToDctx cQ2)

   If   cQ = cQ1 (FV (F, A)) cQ2
   then (ctxToDctx cQ) = (ctxToDctx cQ1) A (ctxToDctx cQ2)
*)
let rec ctxToDctx cQ = match cQ with
  | I.Empty ->
      I.Null

  | I.Dec (cQ', MV (Impure, _ )) ->
      ctxToDctx cQ'

  | I.Dec (cQ', FV (Impure, _ , _ )) ->
      ctxToDctx cQ'

  | I.Dec (cQ', MV (Pure, I.MVar (I.Inst (_, _, cPsi, tA, _, _), _s))) ->
      begin match raiseType cPsi tA with
        | (None, tA') ->
            let x = Id.mk_name (Id.MVarName (Typ.gen_var_name tA')) in
            I.DDec (ctxToDctx cQ', I.TypDecl (x, tA'))
        | (Some _, _ ) -> raise (Error.Violation "ctxToDctx generates LF-dctx with context variable.")
      end
  | I.Dec (cQ', FV (Pure, x, Some tA)) ->
      (* let x = Id.mk_name (Id.BVarName (Typ.gen_var_name tA)) in  *)
      I.DDec (ctxToDctx cQ', I.TypDecl (x, tA))


let rec ctxToCtx cQ = match cQ with
  | I.Empty ->
      I.Empty

  | I.Dec (cQ', MV (Pure, I.MVar (I.Inst (_, _, cPsi, tA, _, _), _s))) ->
      begin match raiseType cPsi tA with
        | (None, tA') ->
            let x = Id.mk_name (Id.MVarName (Typ.gen_var_name tA')) in
            I.Dec (ctxToCtx cQ', I.TypDecl (x, tA'))
        | (Some _, _ ) -> raise (Error.Violation "ctxToDctx generates LF-dctx with context variable.")
      end
  | I.Dec (cQ', FV (Pure, x, Some tA)) ->
      (* let x = Id.mk_name (Id.BVarName (Typ.gen_var_name tA)) in  *)
      I.Dec (ctxToCtx cQ', I.TypDecl (x, tA))

  | I.Dec (cQ', FV (Impure, _x, _ )) ->
    ctxToCtx cQ'

  | I.Dec (cQ', MV (Impure, _u )) ->
    ctxToCtx cQ'

let rec ctxToMCtx ?(dep=I.Maybe) cQ = match cQ with
  | I.Empty ->
      I.Empty

  (* The case where cD is not empty and a meta^2-variable is uninstantiated
     should never happen. -bp *)
  | I.Dec (cQ', MMV (Pure, I.MMVar (I.MInst (n, _, I.Empty, cPsi, tA, _, mDep), _s))) ->
      (* let u = Id.mk_name (Id.MVarName (Typ.gen_var_name tA)) in *)
<<<<<<< HEAD
      I.Dec (ctxToMCtx cQ', I.MDecl (n, tA, cPsi, mDep))
=======
      I.Dec (ctxToMCtx cQ', I.Decl (n, I.MTyp (tA, cPsi)))
>>>>>>> 3b9058f2

  | I.Dec (_cQ', MMV (Pure, I.MMVar (I.MInst (_, _, _cD, _cPsi, _tA, _, _), _s))) ->
      raise (Error (Syntax.Loc.ghost, LeftoverVars VariantMMV))

  | I.Dec (cQ', MPV (Pure, I.MPVar (I.MPInst (n, _, I.Empty, cPsi, tA, _, mDep), _s))) ->
      (* let u = Id.mk_name (Id.MVarName (Typ.gen_var_name tA)) in *)
<<<<<<< HEAD
      I.Dec (ctxToMCtx cQ', I.PDecl (n, tA, cPsi,  mDep))
=======
      I.Dec (ctxToMCtx cQ', I.Decl (n, I.PTyp (tA, cPsi)))
>>>>>>> 3b9058f2

  | I.Dec (_cQ', MPV (Pure, I.MPVar (I.MPInst (_, _, _cD, _cPsi, _tA, _, _), _s))) ->
      raise (Error (Syntax.Loc.ghost, LeftoverVars VariantMPV))

  | I.Dec (cQ', MSV (Pure, I.MSVar (I.MSInst (n, _, I.Empty, cPsi, cPhi, _, mDep), _, _s))) ->
      (* let u = Id.mk_name (Id.MVarName (Typ.gen_var_name tA)) in *)
<<<<<<< HEAD
      I.Dec (ctxToMCtx cQ', I.SDecl (n, cPhi, cPsi, mDep))
=======
      I.Dec (ctxToMCtx cQ', I.Decl (n, I.STyp (cPhi, cPsi)))
>>>>>>> 3b9058f2

  | I.Dec (_cQ', MSV (Pure, I.MSVar (I.MSInst (_, _, _cD, _cPsi, _cPhi, _, _), _, _s))) ->
      raise (Error (Syntax.Loc.ghost, LeftoverVars VariantMMV))

  | I.Dec (cQ', MV (Pure, I.MVar (I.Inst (n, _, cPsi, tA, _, mDep), _s))) ->
      (* let u = Id.mk_name (Id.MVarName (Typ.gen_var_name tA)) in *)
<<<<<<< HEAD
      I.Dec (ctxToMCtx cQ', I.MDecl (n, tA, cPsi, mDep))
=======
      I.Dec (ctxToMCtx cQ', I.Decl (n, I.MTyp (tA, cPsi)))
>>>>>>> 3b9058f2

  | I.Dec (cQ', SV (Pure, I.SVar (I.SInst (n, _, cPsi, cPhi, _, mDep), (_ , _), _s))) ->
      (* let u = Id.mk_name (Id.MVarName (Typ.gen_var_name tA)) in *)
<<<<<<< HEAD
      I.Dec (ctxToMCtx cQ', I.SDecl (n, cPhi, cPsi, mDep))
=======
      I.Dec (ctxToMCtx cQ', I.Decl (n, I.STyp (cPhi, cPsi)))
>>>>>>> 3b9058f2

  | I.Dec (cQ', CV (I.CtxVar (I.CInst (n, {contents = None}, s_cid, _, _theta)))) ->
      (* let psi = Id.mk_name (NoName) in *)
      (* this case should not happen? -bp *)
<<<<<<< HEAD
      I.Dec (ctxToMCtx cQ', I.CDecl (n, s_cid, dep))      (*?*)
=======
      I.Dec (ctxToMCtx cQ', I.Decl (n, I.CTyp (s_cid, I.No)))
>>>>>>> 3b9058f2

  (* Can this case ever happen?  I don't think so. -bp *)
  | I.Dec (cQ', PV (Pure, I.PVar (I.PInst (n, _, cPsi, tA, _, mDep), _s))) ->
      (* let p = Id.mk_name (Id.BVarName (Typ.gen_var_name tA)) in *)
<<<<<<< HEAD
      I.Dec (ctxToMCtx cQ', I.PDecl (n, tA, cPsi, mDep))

  | I.Dec (cQ', FCV (psi, Some (s_cid))) ->
      I.Dec (ctxToMCtx cQ', I.CDecl (psi, s_cid, dep))      (*?*)

  | I.Dec (cQ', FMV (Pure, u, Some (tA, cPsi))) ->
      I.Dec (ctxToMCtx cQ', I.MDecl (u, tA, cPsi, dep))        (*?*)

  | I.Dec (cQ', FSV (Pure, u, Some (cPhi, cPsi))) ->
      I.Dec (ctxToMCtx cQ', I.SDecl (u, cPhi, cPsi, dep))        (*?*)

  | I.Dec (cQ', FPV (Pure, p, Some (tA, cPsi))) ->
      I.Dec (ctxToMCtx cQ', I.PDecl (p, tA, cPsi, dep))          (*?*)
=======
      I.Dec (ctxToMCtx cQ', I.Decl (n, I.PTyp (tA, cPsi)))

  | I.Dec (cQ', FCV (psi, Some (s_cid))) ->
      I.Dec (ctxToMCtx cQ', I.Decl (psi, I.CTyp (s_cid, I.Maybe)))

  | I.Dec (cQ', FMV (Pure, u, Some mtyp)) ->
      I.Dec (ctxToMCtx cQ', I.Decl (u, mtyp))
>>>>>>> 3b9058f2

  | I.Dec (cQ', CtxV (x,w, dep)) ->
      let dep' = match dep with Comp.Explicit -> I.No | Comp.Implicit -> I.Maybe in
      I.Dec (ctxToMCtx cQ', I.Decl (x, I.CTyp (w, dep')))

  (* this case should not happen -bp *)
   | I.Dec (cQ', FV (_, _, Some tA)) ->
      raise (Error.Violation "Free variables in computation-level reconstruction.")

   | I.Dec (cQ', FMV(Impure, _, _ )) ->
       ctxToMCtx cQ'


(* collectTerm p cQ phat (tM,s) = cQ'

   Invariant:

   If  cPsi' |- tM <= tA'   and
       cPsi  |- s  <= cPsi' and  (tM, s) is ins whnf
                            and   phat = |cPsi|
       No circularities in [s]tM
       (enforced by extended occurs-check for FVars
        in Unify (to be done -bp))

   then cQ' = cQ, cQ''
        where cQ'' contains all MVars and FVars in tM
            all MVars and FVars in s are already in cQ.


   Improvement: if tM is in normal form, we don't
                need to call whnf.
*)
let rec collectTerm p cQ phat sM = collectTermW p cQ phat (Whnf.whnf sM)

and collectTermW p cQ ((cvar, offset) as phat) sM = match sM with
  | (I.Lam (loc, x, tM), s) ->
      let (cQ', tM') =  collectTerm p cQ (cvar, offset + 1) (tM, LF.dot1 s) in
        (cQ', I.Lam (loc, x, tM'))

  | (I.Tuple (loc, tuple), s) ->
      let (cQ', tuple') = collectTuple p cQ phat (tuple, s) in
        (cQ', I.Tuple (loc, tuple'))

  | (I.Root (loc, h, tS), s) ->
      let (cQ', h') = collectHead p cQ phat loc (h, s) in
      let (cQ'', tS') =  collectSpine p cQ' phat (tS, s) in
        (cQ'', I.Root(loc, h', tS'))
  | (I.LFHole _loc, s) ->
      (cQ, I.LFHole _loc)


and collectTuple p cQ phat = function
  | (I.Last tM, s) ->
      let (cQ', tM') = collectTerm p cQ phat (tM, s) in
        (cQ', I.Last tM')
  | (I.Cons (tM, tuple), s) ->
      let (cQ', tM') = collectTerm p cQ phat (tM, s) in
      let (cQ2, tuple') = collectTuple p cQ' phat (tuple, s) in
        (cQ2, I.Cons(tM', tuple'))


(* collectSpine p cQ phat (S, s) = cQ'

   Invariant:
   If    cPsi |- s : cPsi1     cPsi1 |- S : A > P
   then  cQ' = cQ, cQ''
       where cQ'' contains all MVars and FVars in (S, s)

*)
and collectSpine (p:int) cQ phat sS = match sS with
  | (I.Nil, _) -> (cQ, I.Nil)

  | (I.SClo (tS, s'), s) ->
      collectSpine p cQ phat (tS, LF.comp s' s)

  | (I.App (tM, tS), s) ->
    let (cQ', tM') = collectTerm p cQ phat (tM, LF.id)  in
    let (cQ'', tS') = collectSpine p cQ' phat (tS, s) in
      (cQ'', I.App (tM', tS'))


(* collectSub p cQ phat s = cQ'

   Invariant:
   If    cPsi |- s : cPsi1    and phat = |cPsi|
   then  cQ' = cQ, cQ''
   where cQ'' contains all MVars and FVars in s

*)
and collectSub (p:int) cQ phat s = match s with
  | I.Shift _ -> (cQ, s) (* we do not collect the context variable in the
                            argument to shift; if the substitution is
                            well-typed, then it has been already collected *)
  | I.Dot (I.Head h, s) ->
      let (cQ1, h') = collectHead p cQ phat (Syntax.Loc.ghost) (h, LF.id) in
      let (cQ2, s') =  collectSub p cQ1 phat s in
        (cQ2, I.Dot(I.Head h', s'))

  | I.Dot (I.Obj tM, s) ->
      let (cQ1, tM') = collectTerm p cQ phat (tM, LF.id) in
      let (cQ2,s') =  collectSub p cQ1 phat s in
        (cQ2, I.Dot (I.Obj tM', s'))

  | I.Dot (I.Undef, s') ->
    (let _ = Printf.printf "Collect Sub encountered undef\n" in
       (* -bp Aug 24, 2009 BUG: If the substitution includes an undef
          one would need to prune the type of the MVAR with which this
          substitution is associated. *)
     let (cQ1, s) = collectSub p cQ phat  s' in
       (cQ1, I.Dot (I.Undef, s)))

  | I.FSVar (s_name, (ctx_offset, n), s') ->
        begin match checkOccurrence (eqFSVar s_name) cQ with
          | Yes ->
              let (cQ', sigma) = collectSub p cQ phat s' in
                (cQ', I.FSVar (s_name, (ctx_offset, n), sigma))
          | No ->
              let (cQ0, sigma) = collectSub p cQ phat s' in
<<<<<<< HEAD
              let (cD_d, I.SDecl (_, cPsi, cPhi, _))  = FCVar.get s_name in
=======
              let (cD_d, I.Decl (_, mtyp))  = FCVar.get s_name in
>>>>>>> 3b9058f2
	      let d = p - Context.length cD_d in
	      let mtyp' = Whnf.cnormMTyp (mtyp, Int.LF.MShift d) in
              let cQ' = I.Dec(cQ0, FMV(Impure, s_name, None)) in
              let (cQ1, mtyp'')  = collectMTyp p cQ' mtyp' in
                (* tA must be closed with respect to cPhi *)
                (* Since we only use abstraction on pure LF objects,
                   there are no context variables; different abstraction
                   is necessary for handling computation-level expressions,
                   and LF objects which occur in comp utations. *)
                (I.Dec (cQ1, FMV (Pure, s_name, Some mtyp'')),
                 I.FSVar (s_name, (ctx_offset, n), sigma))

          | Cycle -> raise (Error ((Syntax.Loc.ghost), CyclicDependency VariantFSV))
        end

  | I.SVar (I.Offset offset, (ctx_offset, n), s) ->
    let (cQ1,s') = collectSub p cQ phat s in
       (cQ1, I.SVar(I.Offset offset, (ctx_offset, n), s'))

  | I.SVar (I.SInst (n, s, cPsi, cPhi, ({contents = cnstr} as c), mDep) as sv, (ctx_offset, k), s') as sigma ->
    if constraints_solved cnstr then
      begin match checkOccurrence (eqSVar sigma) cQ with
        | Yes ->  let (cQ', s') = collectSub p cQ phat s' in
                    (cQ', I.SVar(sv, (ctx_offset, k), s'))
        | No  ->  let (cQ0, s') = collectSub p cQ phat s' in
                  let cQ' = I.Dec(cQ0, SV(Impure, sigma)) in
                  let psihat = Context.dctxToHat cPsi in
                  let (cQ1, cPsi')  = collectDctx (Syntax.Loc.ghost) k cQ' psihat cPsi in
                  let phihat = Context.dctxToHat cPhi in
                  let (cQ2, cPhi')  = collectDctx  (Syntax.Loc.ghost) k cQ1 phihat cPhi in
                  let sigma' = I.SVar (I.SInst (n,s, cPsi', cPhi', c, mDep), (ctx_offset, k) , s') in
                  (I.Dec (cQ2, SV (Pure, sigma')), sigma')

        | Cycle -> raise (Error (Syntax.Loc.ghost, CyclicDependency VariantSV))
      end
    else
        raise (Error (Syntax.Loc.ghost, LeftoverConstraints))

  | I.MSVar (I.MSInst (n, s, cD, cPsi, cPhi, ({contents = cnstr} as c), mDep) as sv, (ctx_offset, k), (ms',s')) as sigma ->
    if constraints_solved cnstr then
      begin match checkOccurrence (eqMSVar sigma) cQ with
        | Yes ->
            let (cQ0, ms') = collectMSub k cQ ms' in
            let (cQ', s') = collectSub p cQ0 phat s' in
              (cQ', I.MSVar(sv, (ctx_offset, k), (ms',s')))
        | No  ->
            let (cQ, ms') = collectMSub k cQ ms' in
            let (cQ0, s') = collectSub p cQ phat s' in
            let cQ' = I.Dec(cQ0, MSV(Impure, sigma)) in
            let psihat = Context.dctxToHat cPsi in
            let (cQ1, cPsi')  = collectDctx (Syntax.Loc.ghost) k cQ' psihat cPsi in
            let phihat = Context.dctxToHat cPhi in
            let (cQ2, cPhi')  = collectDctx  (Syntax.Loc.ghost) k cQ1 phihat cPhi in
            let sigma' = I.MSVar (I.MSInst (n,s, cD, cPsi', cPhi', c, mDep), (ctx_offset, k) , (ms',s')) in
              (I.Dec (cQ2, MSV (Pure, sigma')), sigma')

        | Cycle -> raise (Error (Syntax.Loc.ghost, CyclicDependency VariantMSV))
      end
    else
        raise (Error (Syntax.Loc.ghost, LeftoverConstraints))

and collectMObj p cQ1 = function 
  | I.MObj(phat, tM) ->
      let (cQ1, phat') = collectHat p cQ1 phat in
      let (cQ2, tM') = collectTerm p cQ1 phat' (tM, LF.id) in
        (cQ2 , I.MObj (phat', tM'))
  | I.PObj(phat, h) ->
      let (cQ1, phat') = collectHat p cQ1 phat in
      let (cQ2, h') = collectHead p cQ1 phat' (Syntax.Loc.ghost) (h, LF.id) in
        (cQ2, I.PObj (phat', h'))
  | I.CObj (cPsi) ->
      let phat = Context.dctxToHat cPsi in
      let (cQ2, cPsi') = collectDctx (Syntax.Loc.ghost) p cQ1 phat cPsi in
        (cQ2, I.CObj (cPsi'))
  | I.SObj (phat, s) ->
    let (cQ1, phat') = collectHat p cQ1 phat in
    let (cQ2, s')    = collectSub p cQ1 phat' s in
      (cQ2, I.SObj(phat', s'))

(* collectMSub p cQ theta = cQ' *)
and collectMSub p cQ theta =  match theta with
  | I.MShift _n ->  (cQ , theta)
  | I.MDot(mobj, t) ->
    let (cQ1, t') = collectMSub p cQ t in
    let (cQ2, mobj') = collectMObj p cQ1 mobj in
     (cQ2, I.MDot (mobj', t'))

and collectHead (k:int) cQ phat loc ((head, _subst) as sH) =
    match sH with

  | (I.BVar _x, _s)  -> (cQ, head)

  | (I.Const _c, _s) -> (cQ, head)

  | (I.FVar name, _s) ->
      begin match checkOccurrence (eqFVar name) cQ with
        | Yes -> (cQ, I.FVar name)
        | No ->
            let Int.LF.Type tA  = FVar.get name in
            let (cQ', tA') = collectTyp k (I.Dec(cQ, FV(Impure, name, None))) (None, 0) (tA, LF.id) in
              (* tA must be closed *)
              (* Since we only use abstraction on pure LF objects,
                 there are no context variables; different abstraction
                 is necessary for handling computation-level expressions,
                 and LF objects which occur in computations. *)
              (I.Dec (cQ', FV (Pure, name, Some tA')) , I.FVar name)
        | Cycle -> raise (Error (loc, CyclicDependency VariantFV))
      end


  | (I.FMVar (u, s'), s) ->
        begin match checkOccurrence (eqFMVar u) cQ with
          | Yes ->
              let (cQ', sigma) = collectSub k cQ phat (LF.comp s' s) in (cQ', I.FMVar (u, sigma))
          | No ->
              let (cQ0, sigma) = collectSub k cQ phat (LF.comp s' s) in
<<<<<<< HEAD
              let (cD_d, I.MDecl (_, tA, cPhi, _))  = FCVar.get u in
	      let d = k - Context.length cD_d in
	      let (tA,cPhi) = (if d <= 0  then (tA,cPhi)
                               else
                                 (Whnf.cnormTyp (tA, Int.LF.MShift d),
                                  Whnf.cnormDCtx (cPhi, Int.LF.MShift d))) in
              let phihat = Context.dctxToHat cPhi in
=======
              let (cD_d, I.Decl (_, mtyp))  = FCVar.get u in
	      let mtyp = (Whnf.cnormMTyp (mtyp, Int.LF.MShift (k - Context.length cD_d))) in
>>>>>>> 3b9058f2
              let cQ' = I.Dec(cQ0, FMV(Impure, u, None)) in
              let (cQ1, I.MTyp (tA', cPhi'))  = collectMTyp k cQ' mtyp in
                (* tA must be closed with respect to cPhi *)
                (* Since we only use abstraction on pure LF objects,
                   there are no context variables; different abstraction
                   is necessary for handling computation-level expressions,
                   and LF objects which occur in comp utations. *)
                (I.Dec (cQ1, FMV (Pure, u, Some (I.MTyp (tA', cPhi')))), I.FMVar (u, sigma))
          | Cycle -> raise (Error (loc, CyclicDependency VariantFMV))
      end

  | (I.MVar (I.Inst (n, q, cPsi, tA,  ({contents = cnstr} as c), mdep) as r, s') as u, _s) ->
      if constraints_solved cnstr then
          begin match checkOccurrence (eqMVar u) cQ with
            | Yes ->
                let (cQ', sigma) = collectSub k cQ phat s' in
                  (cQ', I.MVar(r, sigma))
            | No ->
                (*  checkEmpty !cnstrs? -bp *)
                let (cQ0, sigma) = collectSub k cQ phat s' in
                let cQ' = I.Dec(cQ0, MV(Impure, u)) in
                let phihat = Context.dctxToHat cPsi in
                let (cQ1, cPsi')  = collectDctx loc k cQ' phihat cPsi in
                let (cQ'', tA') = collectTyp k cQ1  phihat (tA, LF.id) in
                let v = I.MVar (I.Inst (n, q, cPsi', tA',  c, mdep), sigma) in
                  (I.Dec (cQ'', MV (Pure, v)) , v)
            | Cycle -> raise (Error (loc, CyclicDependency VariantMV))
          end
      else
        raise (Error (loc, LeftoverConstraints))

  | (I.MMVar (I.MInst (n, ({contents = None} as q), I.Empty, cPsi, tA,  ({contents = cnstr} as c), mdep) as r, (ms', s')) as u, _s) ->
      if constraints_solved cnstr then
          begin match checkOccurrence (eqMMVar u) cQ with
            | Yes ->
                let (cQ0, ms1) = collectMSub k cQ ms' in
                let (cQ', sigma) = collectSub k cQ0 phat s' in
                  (cQ', I.MMVar(r, (ms1, sigma)))
            | No  ->  (*  checkEmpty !cnstrs ? -bp *)
                let (cQ0, ms1) = collectMSub k cQ ms' in
                let (cQ2, sigma) = collectSub k cQ0 phat s' in

                let cQ' = I.Dec(cQ2, MMV(Impure, u)) in
                let phihat = Context.dctxToHat cPsi in
                (* let cPsi = Whnf.normDCtx cPsi in *)
                let (cQ1, cPsi')  = collectDctx loc k cQ' phihat cPsi in
                (* let (_ , offset) = phihat in
                   let _ = dprint (fun () -> "[collect] (collect in cPsi and tA) for MMV : " ^ P.headToString I.Empty (Context.hatToDCtx phihat) head) in
                   let _ = dprint (fun () -> "[collect] offset = " ^ string_of_int offset) in
                   let _ = dprint (fun () -> "[collect] MMV before : cPsi = " ^ P.dctxToString I.Empty cPsi) in
                   let _ = dprint (fun () -> "[collect] MMV after: cPsi' = " ^
                   P.dctxToString I.Empty cPsi') in
                *)
                let (cQ'', tA') = collectTyp k cQ1  phihat (tA, LF.id) in
                let v = I.MMVar (I.MInst (n, q, I.Empty, cPsi', tA',  c, mdep), (ms1, sigma)) in
                  (I.Dec (cQ'', MMV (Pure, v)) , v)
            | Cycle -> raise (Error (loc, CyclicDependency VariantMMV))
          end
      else
        raise (Error (loc, LeftoverConstraints))

  | (I.MMVar (I.MInst (_n, _r, _cD, _cPsi, _tA,  _, _), _),  _s) ->
      raise (Error (loc, LeftoverVars VariantMMV))

  | (I.MPVar (I.MPInst (n, ({contents = None} as q), I.Empty, cPsi, tA,  ({contents = cnstr} as c), mDep) as r, (ms', s')) as u, _s) ->
      if constraints_solved cnstr then
          begin match checkOccurrence (eqMPVar u) cQ with
            | Yes ->
                let (cQ0, ms1) = collectMSub k cQ ms' in
                let (cQ', sigma) = collectSub k cQ0 phat s' in
                  (cQ', I.MPVar(r, (ms1, sigma)))
            | No  ->  (*  checkEmpty !cnstrs ? -bp *)
                let (cQ0, ms1) = collectMSub k cQ ms' in
                let (cQ2, sigma) = collectSub k cQ0 phat s' in

                let cQ' = I.Dec(cQ2, MPV(Impure, u)) in
                let phihat = Context.dctxToHat cPsi in
                let (cQ1, cPsi')  = collectDctx loc k cQ' phihat cPsi in
                let (cQ'', tA') = collectTyp k cQ1  phihat (tA, LF.id) in
                let v = I.MPVar (I.MPInst (n, q, I.Empty, cPsi', tA',  c, mDep), (ms1, sigma)) in
                  (I.Dec (cQ'', MPV (Pure, v)) , v)
            | Cycle -> raise (Error (loc, CyclicDependency VariantMPV))
          end
      else
        raise (Error (loc, LeftoverConstraints))

  | (I.MPVar (I.MPInst (_n, ({contents = Some h} as _q), cD, cPsi, _tA,
    ({contents = _cnstr} as _c), _) as _r, (ms', s')), s) ->
      let h' = Whnf.cnormHead (h,ms') in
      collectHead k cQ phat loc (h', LF.comp s' s)

  | (I.MPVar (I.MPInst (_n, _r, _cD, _cPsi, _tA,  _, _), _),  _s) ->
      raise (Error (loc, LeftoverVars VariantMPV))

  | (I.MVar (I.Offset j, s'), s) ->
      let (cQ', sigma) = collectSub k cQ phat (LF.comp s' s)  in
        (cQ', I.MVar (I.Offset j, sigma))

  | (I.FPVar (u, s'), _s) ->
      begin match checkOccurrence (eqFPVar u) cQ with
          | Yes ->
              let (cQ', sigma) = collectSub k cQ phat s' (* (LF.comp s' s) *) in
                (cQ', I.FPVar (u, sigma))
          | No  ->
              let (cQ2, sigma) = collectSub k cQ phat s' (* (LF.comp s' s) *) in
<<<<<<< HEAD
              let (cD_d, I.PDecl (_, tA, cPhi, _))  = FCVar.get u in
              let d = k - Context.length cD_d in

	      let (tA, cPhi) = (if d <= 0 then (tA,cPhi) else
                      (Whnf.cnormTyp (tA, Int.LF.MShift d), Whnf.cnormDCtx (cPhi, Int.LF.MShift d))) in
=======
              let (cD_d, I.Decl (_, mtyp))  = FCVar.get u in
	      let mtyp = Whnf.cnormMTyp (mtyp, Int.LF.MShift (k - Context.length cD_d)) in
>>>>>>> 3b9058f2
                (* tA must be closed with respect to cPhi *)
                (* Since we only use abstraction on pure LF objects,
                   there are no context variables; different abstraction
                   is necessary for handling computation-level expressions,
                   and LF objects which occur in computations. *)

              let cQ' = I.Dec(cQ2, FMV(Impure, u, None)) in
              let (cQ'', mtyp)   = collectMTyp k cQ' mtyp in
                (I.Dec (cQ'', FMV (Pure, u, Some mtyp)), I.FPVar (u, sigma))
          | Cycle -> raise (Error (loc, CyclicDependency VariantFPV))
        end


  | (I.PVar (I.PInst (n, r, cPsi, tA, ({contents = cnstr} as c), mDep), s') as p,  s) ->
      if constraints_solved cnstr then
        begin match checkOccurrence (eqPVar p) cQ with
          | Yes ->
              let (cQ', sigma) = collectSub k cQ phat (LF.comp s' s) in
                (cQ', I.PVar (I.PInst (n, r, cPsi, tA, c, mDep), sigma))
            | No ->
                (*  checkEmpty !cnstrs ? -bp *)
                let (cQ2, sigma) = collectSub k cQ phat (LF.comp s' s) in
                let cQ' = (I.Dec(cQ2, PV(Impure, p))) in
                let psihat = Context.dctxToHat cPsi in

                let (cQ1, cPsi')  = collectDctx loc k cQ' psihat cPsi in
                let (cQ'', tA') = collectTyp k cQ1  psihat (tA, LF.id) in

                let p' = I.PVar (I.PInst (n, r, cPsi', tA', c, mDep), sigma) in
                  (I.Dec (cQ'', PV (Pure, p')) , p')
            | Cycle -> raise (Error (loc, CyclicDependency VariantPV))
          end
      else
        raise (Error (loc, LeftoverConstraints))

  | (I.PVar (I.Offset k', s'), _s) ->
      let (cQ', sigma) =  collectSub k cQ phat s' (* (LF.comp s' s) *) in
        (cQ', I.PVar (I.Offset k', sigma))


  | (I.Proj (head, j),  s) ->
      let (cQ', h') = collectHead k cQ phat loc (head, s)  in
        (cQ' , I.Proj (h', j))


and collectTyp p cQ ((cvar, offset) as phat) sA = match sA with
  | (I.Atom (loc, a, tS), s) ->
      let (cQ', tS') = collectSpine p cQ phat (tS, s) in
        (cQ', I.Atom (loc, a, tS'))

  | (I.PiTyp ((I.TypDecl (x, tA), dep ), tB),  s) ->
      let (cQ', tA')  = collectTyp p cQ phat (tA, s) in
      let (cQ'', tB') = collectTyp p cQ' (cvar, offset + 1) (tB, LF.dot1 s) in
        (cQ'', I.PiTyp ((I.TypDecl (x, tA'), dep ), tB'))

  | (I.TClo (tA, s'),  s) ->
      collectTyp p cQ phat (tA, LF.comp s' s)

  | (I.Sigma typRec,  s) ->
      let (cQ', typRec') = collectTypRec p cQ phat (typRec, s) in
        (cQ', I.Sigma typRec')


and collectTypRec p cQ ((cvar, offset) as phat) = function
  | (I.SigmaLast tA, s) ->
      let (cQ', tA') = collectTyp p cQ phat (tA, s) in
        (cQ', I.SigmaLast tA')

  | (I.SigmaElem(loc, tA, typRec), s) ->
       let (cQ',tA') = collectTyp p cQ phat (tA, s) in
       let (cQ'', typRec') = collectTypRec p cQ' (cvar, offset + 1) (typRec, LF.dot1 s) in
         (cQ'', I.SigmaElem (loc, tA', typRec'))

and collectKind p cQ ((cvar, offset) as phat) sK = match sK with
  | (I.Typ, _s) ->
      (cQ, I.Typ)

  | (I.PiKind ((I.TypDecl (x, tA), dep), tK), s) ->
      let (cQ', tA') = collectTyp p cQ phat (tA, s) in
      let (cQ'', tK')= collectKind p cQ' (cvar, offset + 1) (tK, LF.dot1 s) in
        (cQ'', I.PiKind ((I.TypDecl (x, tA'), dep), tK'))


and collectHat p cQ phat = match phat with
  | (None, _offset ) -> (cQ, phat)
  | (Some (I.CtxOffset _) , _ ) -> (cQ, phat)
  | (Some (I.CInst (_, {contents=Some cPsi}, _, _, theta )), k ) ->
       let phat' = begin match Context.dctxToHat (Whnf.cnormDCtx (cPsi, theta)) with
                  | (None, i) -> (None, k+i)
                  | (Some cvar', i) -> (Some cvar', i+k)
                  end
       in
         collectHat p cQ phat'
  | (Some (I.CInst (_, {contents=None}, _, _, _theta ) as psi), _ ) ->
       (* this case should not happen -bp *)
        begin match checkOccurrence (eqCVar psi) cQ with
          | Yes -> (cQ, phat)
          | No ->  (I.Dec (cQ, CV (I.CtxVar psi)) , phat)
        end
  | (Some (I.CtxName psi) , _ ) ->
      begin match checkOccurrence (eqFCVar psi) cQ with
          | Yes -> (cQ, phat)
          | No ->
              let (_,I.Decl (_, I.CTyp (s_cid, _)))  = FCVar.get psi in
                (I.Dec (cQ, FCV (psi, Some (s_cid))),
                 phat)
        end

and collectDctx loc (p:int) cQ (cvar, offset) cPsi =
  collectDctx' loc p cQ (cvar, offset) (Whnf.normDCtx cPsi)

and collectDctx' loc p cQ ((cvar, offset) as _phat) cPsi = match cPsi with
  | I.Null ->  (cQ, I.Null)

  | I.CtxVar (I.CtxName psi) ->
        begin match checkOccurrence (eqFCVar psi) cQ with
          | Yes ->   (cQ , cPsi)
          | No ->
	      begin try
		let (_,I.Decl (_, I.CTyp (s_cid, _)))  = FCVar.get psi in
                  (I.Dec (cQ, FCV (psi, Some (s_cid))),
                   I.CtxVar (I.CtxName psi))
	      with
		  Not_found -> raise (Error (loc, UnknownSchemaCtx psi))
	      end
        end
  | I.CtxVar (I.CtxOffset _ ) -> (cQ , cPsi)

  | I.CtxVar (I.CInst (_, {contents = Some cPsi} , _, _cD, theta)) ->
      collectDctx' loc p cQ (cvar, offset) (Whnf.cnormDCtx (cPsi, theta))

  | I.CtxVar (I.CInst (_, {contents = None} , _, _cD, _theta) as psi) ->
        (* this case should not happen *)
        begin match checkOccurrence (eqCVar psi) cQ with
          | Yes -> (cQ, cPsi)
          | No ->  (I.Dec (cQ, CV (cPsi)) , cPsi)
        end
  | I.DDec(cPsi, I.TypDecl(x, tA)) ->
      let (cQ', cPsi') =  collectDctx' loc p cQ (cvar, offset - 1) cPsi in

      let (cQ'', tA')  =  collectTyp p cQ' (cvar, offset - 1) (tA, LF.id) in
        (cQ'', I.DDec (cPsi', I.TypDecl(x, tA')))


<<<<<<< HEAD
let rec collectMctx  cQ cD = match cD with
  | I.Empty -> (cQ, I.Empty)

  | I.Dec(cD, I.CDecl(g, sW, mDep)) ->
      let (cQ', cD')  = collectMctx cQ cD in
        (cQ', I.Dec(cD', I.CDecl(g, sW, mDep)))

  | I.Dec(cD, I.MDecl(u, tA, cPsi, mDep)) ->
      let (cQ', cD')  = collectMctx cQ cD in
      let phat = Context.dctxToHat cPsi in
      let (cQ'', cPsi') = collectDctx (Syntax.Loc.ghost) 0 cQ' phat cPsi in
      let (cQ2, tA')    =  collectTyp 0 cQ'' phat  (tA, LF.id) in
        (cQ2, I.Dec(cD', I.MDecl(u, tA', cPsi', mDep)))

  | I.Dec(cD, I.PDecl(p, tA, cPsi, mDep)) ->
      let (cQ', cD')  = collectMctx cQ cD in
      let phat = Context.dctxToHat cPsi in
      let (cQ'', cPsi') = collectDctx (Syntax.Loc.ghost) 0 cQ' phat cPsi in
      let (cQ2, tA')    = collectTyp 0 cQ'' phat (tA, LF.id) in
        (cQ2,  I.Dec(cD', I.PDecl(p, tA', cPsi', mDep)))
=======
and collectMTyp p cQ = function 
  | I.CTyp (sW, dep) -> (cQ, I.CTyp (sW, dep))
  | I.MTyp (tA, cPsi) -> 
    let phat = Context.dctxToHat cPsi in
    let (cQ', cPsi') = collectDctx (Syntax.Loc.ghost) p cQ phat cPsi in
    let (cQ'', tA')    =  collectTyp p cQ' phat  (tA, LF.id) in
    (cQ'', I.MTyp (tA', cPsi'))
  | I.PTyp (tA, cPsi) -> 
    let phat = Context.dctxToHat cPsi in
    let (cQ', cPsi') = collectDctx (Syntax.Loc.ghost) p cQ phat cPsi in
    let (cQ'', tA')    =  collectTyp p cQ' phat  (tA, LF.id) in
    (cQ'', I.PTyp (tA', cPsi'))
  | I.STyp (cPhi, cPsi) ->
     let psi_hat = Context.dctxToHat cPsi in
     let phi_hat = Context.dctxToHat cPhi in
     let (cQ0, cPsi') = collectDctx (Syntax.Loc.ghost) p cQ psi_hat cPsi in
     let (cQ1, cPhi') = collectDctx (Syntax.Loc.ghost) p cQ0 phi_hat cPhi in
       (cQ1, I.STyp (cPhi', cPsi'))
>>>>>>> 3b9058f2

let collectCDecl p cQ cdecl = match cdecl with
  | I.Decl (u, mtyp) -> 
    let (cQ', mtyp') = collectMTyp p cQ mtyp in
    (cQ', I.Decl(u, mtyp'))

<<<<<<< HEAD
  | I.Dec(cD, I.SDecl(s, cPhi, cPsi, mDep)) ->
      let (cQ', cD')  = collectMctx cQ cD in
      let psi_hat = Context.dctxToHat cPsi in
      let phi_hat = Context.dctxToHat cPhi in
      let (cQ0, cPsi') = collectDctx (Syntax.Loc.ghost) 0 cQ' psi_hat cPsi in
      let (cQ1, cPhi') = collectDctx (Syntax.Loc.ghost) 0 cQ0 phi_hat cPhi in
        (cQ1, I.Dec(cD', I.SDecl(s, cPhi', cPsi', mDep)))
=======
let rec collectMctx  cQ cD = match cD with
  | I.Empty -> (cQ, I.Empty)
  | I.Dec(cD, cdecl) ->
      let (cQ', cD')  = collectMctx cQ cD in
      let (cQ'', cdecl') = collectCDecl 0 cQ' cdecl in
        (cQ'', I.Dec(cD', cdecl'))
>>>>>>> 3b9058f2

(* ****************************************************************** *)
(* Abstraction over LF-bound variables                                *)
(* ****************************************************************** *)

(* abstractKind cQ offset tK = tK'

   where tK' is tK with all occurences of FVar and MVar have been replaced by
   BVar and indexed according to their order in cQ and the base offset

   assumes there are no cycles
*)

let rec abstractKind cQ offset sK = match sK with
  | (I.Typ, _s) -> I.Typ

  | (I.PiKind ((I.TypDecl (x, tA), dep), tK), s) ->
      I.PiKind ((I.TypDecl (x, abstractTyp cQ offset (tA,s)), dep),
                abstractKind cQ (offset + 1) (tK, LF.dot1 s))

and abstractTyp cQ offset sA = abstractTypW cQ offset (Whnf.whnfTyp sA)

and abstractTypW cQ offset sA = match sA with
  | (I.Atom (loc, a, tS), s (* id *)) ->
      I.Atom (loc, a, abstractSpine cQ offset (tS, s))

  | (I.PiTyp ((I.TypDecl (x, tA), dep),  tB), s) ->
      I.PiTyp ((I.TypDecl (x, abstractTyp cQ offset (tA, s)), dep),
               abstractTyp cQ (offset + 1) (tB, LF.dot1 s))


and abstractTypRec cQ offset = function
  | (I.SigmaLast tA, s) -> I.SigmaLast (abstractTyp cQ offset (tA, s))
  | (I.SigmaElem(x, tA, typRec), s) ->
      let tA = abstractTyp cQ offset (tA, s) in
      let typRec = abstractTypRec cQ offset (typRec, LF.dot1 s) in
        I.SigmaElem(x, tA, typRec)



and abstractTerm cQ offset sM = abstractTermW cQ offset (Whnf.whnf sM)

and abstractTermW cQ offset sM = match sM with
  | (I.Lam (loc, x, tM), s) ->
      I.Lam (loc, x, abstractTerm cQ (offset + 1) (tM, LF.dot1 s))

  | (I.Root (loc, (I.MVar (I.Inst (_n, _r, cPsi, _tP, _cnstr, _), s) as tH), _tS (* Nil *)), _s (* LF.id *)) ->
    (* Since sM is in whnf, _u is MVar (Inst (ref None, tP, _, _)) *)
      let x = index_of cQ (MV (Pure, tH)) + offset in
        I.Root (loc, I.BVar x, subToSpine cQ offset (s,cPsi) I.Nil)

  | (I.Root (loc, tH, tS), s (* LF.id *)) ->
      I.Root (loc, abstractHead cQ offset tH, abstractSpine cQ offset (tS, s))


and abstractHead cQ (offset:int) tH = match tH with
  | I.BVar x ->
      I.BVar x

  | I.Const c ->
      I.Const c

  | I.FVar n ->
      I.BVar ((index_of cQ (FV (Pure, n, None))) + offset)

  | I.AnnH (_tH, _tA) ->
      raise Error.NotImplemented

  (* other cases impossible for object level *)


and subToSpine cQ offset (s,cPsi) tS = match (s, cPsi) with
  | (I.Shift (I.NoCtxShift,_k), I.Null) ->  tS

  | (I.Shift (I.NoCtxShift, k) , I.DDec(_cPsi', _dec)) ->
       subToSpine cQ offset (I.Dot (I.Head (I.BVar (k + 1)), I.Shift (I.NoCtxShift, (k + 1))), cPsi) tS

  | (I.Dot (I.Head (I.BVar k), s), I.DDec(cPsi', I.TypDecl (_, tA))) ->
      let tN = etaExpandHead Syntax.Loc.ghost (I.BVar k) (Whnf.normTyp (tA, LF.id)) in
      subToSpine cQ offset  (s,cPsi') (I.App (tN, tS))

  | (I.Dot (I.Head (I.MVar (_u, _r)), _s) , I.DDec(_cPsi', _dec)) ->
      (Printf.printf "SubToSpine encountered MVar as head\n";
      raise Error.NotImplemented)
      (* subToSpine cQ offset s (I.App (I.Root (I.BVar k, I.Nil), tS)) *)

  | (I.Dot (I.Obj tM, s), I.DDec(cPsi', _dec)) ->
      subToSpine cQ offset (s, cPsi') (I.App (abstractTerm cQ offset (tM, LF.id), tS))

and abstractSpine cQ offset sS = match sS with
  | (I.Nil, _s) ->
      I.Nil

  | (I.App (tM, tS), s) ->
      I.App (abstractTerm cQ offset (tM,s),  abstractSpine cQ offset (tS, s))

  | (I.SClo (tS, s'), s)  ->
      abstractSpine cQ offset (tS, LF.comp s' s)

and abstractCtx cQ =  match cQ with
  | I.Empty ->
      I.Empty
  | I.Dec (cQ, MV (Impure, _ )) ->
      abstractCtx cQ
  | I.Dec (cQ, PV (Impure, _ )) ->
      abstractCtx cQ

  | I.Dec (cQ, FV (Impure, _ , _ )) ->
      abstractCtx cQ

  | I.Dec (cQ, MV (Pure, I.MVar (I.Inst (n, r, cPsi, tA, cnstr, mdep), s))) ->
      let cQ'   = abstractCtx cQ  in
      let l     = length cPsi in
      let cPsi' = abstractDctx cQ cPsi l in
      let tA'   = abstractTyp cQ l (tA, LF.id) in
      let s'    = abstractSub cQ l s in
      let u'    = I.MVar (I.Inst (n, r, cPsi', tA', cnstr, mdep), s') in
        I.Dec (cQ', MV (Pure, u'))

  | I.Dec (cQ, PV (Pure, I.PVar (I.PInst (n, r, cPsi, tA, cnstr, mDep), s))) ->
      let cQ'   = abstractCtx cQ  in
      let l     = length cPsi in
      let cPsi' = abstractDctx cQ cPsi l in
      let tA'   = abstractTyp cQ l (tA, LF.id) in
      let s'    = abstractSub cQ l s in
      let p'    = I.PVar (I.PInst (n, r, cPsi', tA', cnstr, mDep), s') in
        I.Dec (cQ', PV (Pure, p'))

  | I.Dec (cQ, FV (Pure, f, Some tA)) ->
      let cQ' = abstractCtx cQ in
      let tA' = abstractTyp cQ 0 (tA, LF.id) in
        I.Dec (cQ', FV (Pure, f, Some tA'))


(* abstractDctx cQ cPsi l = cPsi'
   where cQ only contains FV variables not free contextual variables *)
and abstractDctx cQ cPsi l = match cPsi with
  | I.Null ->
      I.Null

  | I.CtxVar psi -> cPsi

 | I.DDec (cPsi, I.TypDecl (x, tA)) ->
      let cPsi' = abstractDctx cQ cPsi (l-1) in
      let tA'   = abstractTyp cQ (l-1) (tA, LF.id) in
        I.DDec (cPsi', I.TypDecl (x, tA'))

  (* other cases impossible in LF layer *)

and abstractSub cQ (offset:int) s = match s with
  | I.Shift _   -> s

  | I.Dot (I.Head tH, s) ->
      I.Dot (I.Head (abstractHead cQ offset tH), abstractSub cQ offset s)

  | I.Dot (I.Obj tM, s) ->
      I.Dot (I.Obj (abstractTerm cQ offset (tM, LF.id)), abstractSub cQ offset s)

  (* what about I.Dot (I.Undef, s) ? *)

  (* SVar impossible in LF layer *)

(* ****************************************************************** *)
(* Abstraction over meta-variables and parameter variables            *)
(* ****************************************************************** *)

(* Abstracting over free meta-variables (MVars with references),
   named free meta-variables, and named free parameter variables to
   create a context cD.


   This is needed in type checking and type reconstruction for computations.

*)

let rec abstractMVarTyp cQ offset sA = abstractMVarTypW cQ offset (Whnf.whnfTyp sA)

and abstractMVarTypW cQ offset sA = match sA with
  | (I.Atom (loc, a, tS), s (* id *)) ->
      I.Atom (loc, a, abstractMVarSpine cQ offset (tS, s))

  | (I.PiTyp ((I.TypDecl (x, tA), dep), tB), s) ->
      I.PiTyp ((I.TypDecl (x, abstractMVarTyp cQ offset (tA, s)), dep),
               abstractMVarTyp cQ offset (tB, LF.dot1 s))

  | (I.Sigma typRec,  s) ->
      let typRec'   = abstractMVarTypRec cQ offset (typRec, s) in
        I.Sigma typRec'


and abstractMVarTypRec cQ offset = function
  | (I.SigmaLast tA, s) -> I.SigmaLast (abstractMVarTyp cQ offset (tA, s))
  | (I.SigmaElem(x, tA, typRec), s) ->
      let tA = abstractMVarTyp cQ offset (tA, s) in
      let typRec = abstractMVarTypRec cQ offset (typRec, LF.dot1 s) in
        I.SigmaElem(x, tA, typRec)

and abstractMVarTerm cQ offset sM = abstractMVarTermW cQ offset (Whnf.whnf sM)

and abstractMVarTermW cQ offset sM = match sM with
  | (I.Lam (loc, x, tM), s) ->
      I.Lam (loc, x, abstractMVarTerm cQ offset (tM, LF.dot1 s))

  | (I.Tuple (loc, tuple), s) ->
      I.Tuple (loc, abstractMVarTuple cQ offset (tuple, s))

  | (I.Root (loc, tH, tS), s (* LF.id *)) ->
      I.Root (loc, abstractMVarHead cQ offset tH, abstractMVarSpine cQ offset (tS,s))

  | (I.LFHole _loc, s) -> 
      I.LFHole _loc

and abstractMVarTuple cQ offset = function
  | (I.Last tM, s) ->
      let tM' = abstractMVarTerm cQ offset (tM, s) in
        I.Last tM'
  | (I.Cons (tM, tuple), s) ->
      let tM' = abstractMVarTerm cQ offset (tM, s) in
      let tuple' = abstractMVarTuple cQ offset (tuple, s) in
      I.Cons (tM', tuple')

and abstractMVarHead cQ ((l,d) as offset) tH = match tH with
  | I.BVar x ->
      I.BVar x

  | I.PVar (I.PInst(_n, _r, _cPsi, _tA , _cnstr, _), s) ->
      let x = index_of cQ (PV (Pure, tH)) + d in
        I.PVar (I.Offset x, abstractMVarSub cQ offset s)

  | I.FPVar (p, s) ->
      let x = index_of cQ (FMV (Pure, p, None)) + d in
        I.PVar (I.Offset x, abstractMVarSub cQ offset s)

  | I.MMVar (I.MInst(_n, _r, I.Empty, _cPsi, _tP , _cnstr, _), (_ms, s)) ->
      let x = index_of cQ (MMV (Pure, tH)) + d in
        I.MVar (I.Offset x, abstractMVarSub cQ offset s)

  | I.MMVar (I.MInst(_n, _r, _cD, _cPsi, _tP , _cnstr, _), (_ms, _s)) ->
      raise (Error (Syntax.Loc.ghost, LeftoverVars VariantMMV))

  | I.MPVar (I.MPInst(_n, _r, I.Empty, _cPsi, _tP , _cnstr, _), (_ms, s)) ->
      let x = index_of cQ (MPV (Pure, tH)) + d in
        I.PVar (I.Offset x, abstractMVarSub cQ offset s)

  | I.MPVar (I.MPInst(_n, _r, _cD, _cPsi, _tP , _cnstr, _), (_ms, _s)) ->
      raise (Error (Syntax.Loc.ghost, LeftoverVars VariantMPV))

  | I.MVar (I.Inst(_n, _r, cPsi, _tP , _cnstr, _), s) ->
      let x = index_of cQ (MV (Pure, tH)) + d in
        I.MVar (I.Offset x, abstractMVarSub cQ offset s)

  | I.MVar (I.Offset x , s) ->
      (* let k = Context.length cQ in  *)
      let k = lengthCollection cQ in
      if x > d then I.MVar(I.Offset ( x + k), abstractMVarSub cQ offset s)
      else
        I.MVar (I.Offset x, abstractMVarSub cQ offset s)

  |  I.FMVar (u, s) ->
      let x = index_of cQ (FMV (Pure, u, None)) + d in
        I.MVar (I.Offset x, abstractMVarSub cQ offset s)

  | I.Const c ->
      I.Const c

(* Should never happen
  | I.FVar n ->
      I.BVar ((index_of cQ (FV (Pure, n, None))) + d)
*)
  | I.AnnH (_tH, _tA) ->
      raise Error.NotImplemented

  | I.Proj (head, k) ->
      let head = abstractMVarHead cQ offset head in   (* ??? -jd *)
        I.Proj (head, k)

  | I.PVar (I.Offset p , s) ->
      let k = lengthCollection cQ in
      (* let k = Context.length cQ in *)
      if p > d then  I.PVar (I.Offset (p+k), abstractMVarSub cQ offset s)
      else
        I.PVar (I.Offset p, abstractMVarSub cQ offset s)


  (* other cases impossible for object level *)
and abstractMVarSpine cQ offset sS = match sS with
  | (I.Nil, _s) ->
      I.Nil

  | (I.App (tM, tS), s) ->
      I.App (abstractMVarTerm cQ offset (tM,s),  abstractMVarSpine cQ offset (tS, s))

  | (I.SClo (tS, s'), s)  ->
      abstractMVarSpine cQ offset (tS, LF.comp s' s)

and abstractMVarCtxV cQ (l,offset) ctx_var =
(match ctx_var with
   | I.CtxOffset psi ->
       if psi <= offset then ctx_var
       else
         I.CtxOffset (psi + l)
   | I.CtxName psi   ->
       let x = index_of cQ (FCV (psi, None)) + offset in
         I.CtxOffset x
   | I.CInst (_, {contents = None}, _, _ ,_theta ) ->
       (* this case should not happen -bp *)
       let x = index_of cQ (CV (I.CtxVar ctx_var)) + offset in
         I.CtxOffset x
(*   | I.CInst (_, {contents = Some cPsi}, _, _, _ ) ->
       abstractMVarDctx cQ (l,offset) cPsi *)
      )

and abstractMVarSub cQ offset s = abstractMVarSub'
  cQ offset (Whnf.cnormSub (s, Whnf.m_id))

and abstractMVarSub' cQ ((l,d) as offset) s = match s with
  | I.Shift (I.CtxShift ctx_var, d)   ->
      let ctx_var' = abstractMVarCtxV cQ offset ctx_var in
        I.Shift (I.CtxShift ctx_var', d)
  | I.Shift (I.NegCtxShift ctx_var, d)   ->
      let ctx_var' = abstractMVarCtxV cQ offset ctx_var in
        I.Shift (I.NegCtxShift ctx_var', d)
  | I.Shift (I.NoCtxShift, _) -> s

  | I.Dot (I.Head tH, s) ->
      I.Dot (I.Head (abstractMVarHead cQ offset tH), abstractMVarSub' cQ offset s)

  | I.Dot (I.Obj tM, s) ->
      I.Dot (I.Obj (abstractMVarTerm cQ offset (tM, LF.id)), abstractMVarSub' cQ offset s)

  | I.SVar (I.Offset s, (ctx_shift, n), sigma) ->
      let _ = dprint (fun () -> "[abstractMVarSub] d = " ^ string_of_int d) in
(*      let k = lengthCollection cQ in
      if s > d then I.SVar (I.Offset (s + k), (ctx_offset, n), abstractMVarSub' cQ offset sigma)
      else*)
    let ctx_shift' = match ctx_shift with
      | I.CtxShift c_var -> I.CtxShift (abstractMVarCtxV cQ offset c_var)
      | I.NoCtxShift -> I.NoCtxShift
      | I.NegCtxShift c_var -> I.NegCtxShift (abstractMVarCtxV cQ offset c_var )
    in
        I.SVar (I.Offset s, (ctx_shift', n), abstractMVarSub' cQ offset sigma)

  | I.Dot (I.Undef, s) ->
      I.Dot (I.Undef, abstractMVarSub' cQ offset s)

  | I.SVar (I.SInst (_n, _r, _cPsi, _cPhi, _cnstr, _), (ctx_shift, k), s') as sigma ->
    let s = index_of cQ (SV (Pure, sigma)) + d  in
    let ctx_shift' = match ctx_shift with
      | I.CtxShift c_var -> I.CtxShift (abstractMVarCtxV cQ offset c_var )
      | I.NoCtxShift -> I.NoCtxShift
      | I.NegCtxShift c_var -> I.NegCtxShift (abstractMVarCtxV cQ offset c_var) in
    I.SVar (I.Offset s, (ctx_shift', k), abstractMVarSub' cQ offset s')

  | I.FSVar (s, (ctx_shift, n), sigma) ->
      let x = index_of cQ (FMV (Pure, s, None)) + d in
      let ctx_shift' = match ctx_shift with
      | I.CtxShift c_var -> I.CtxShift (abstractMVarCtxV cQ offset c_var )
      | I.NoCtxShift -> I.NoCtxShift
      | I.NegCtxShift c_var -> I.NegCtxShift (abstractMVarCtxV cQ offset c_var) in
      I.SVar (I.Offset x, (ctx_shift', n), abstractMVarSub cQ offset sigma)

  | I.MSVar (I.MSInst (_n, _r, _cD, _cPsi, _cPhi, _cnstr, _), (ctx_shift, k), (_mt, s')) as sigma ->
    let s = index_of cQ (MSV (Pure, sigma)) + d  in
    let ctx_shift' = match ctx_shift with
      | I.CtxShift c_var -> I.CtxShift (abstractMVarCtxV cQ offset c_var)
      | I.NoCtxShift -> I.NoCtxShift
      | I.NegCtxShift c_var -> I.NegCtxShift (abstractMVarCtxV cQ offset c_var) in
    I.SVar (I.Offset s, (ctx_shift', k), abstractMVarSub' cQ offset s')


and abstractMVarHat cQ (l,offset) phat = match phat with
  | (None, _ ) -> phat
  | (Some (I.CtxOffset x), k ) ->
      if x <= offset then phat
      else (Some (I.CtxOffset (x+l)), k)
  | (Some (I.CtxName psi), k) ->
      let x = index_of cQ (FCV (psi, None)) + offset in
        (Some (I.CtxOffset x), k)
  (* case where contents = Some cPsi cannot happen,
     since collect normalized phat *)
  | (Some (I.CInst (_, {contents = None}, _, _, _theta ) as psi), k) ->
      let x = index_of cQ (CV (I.CtxVar psi)) + offset in
        (Some (I.CtxOffset x  ), k)
  |  _ -> abstractMVarHat cQ (l,offset) (Whnf.cnorm_psihat phat Whnf.m_id)

and abstractMVarDctx cQ (l,offset) cPsi = match cPsi with
  | I.Null ->
      I.Null
  | I.CtxVar (I.CtxOffset psi) ->
      if psi <= offset then
        cPsi
      else
           I.CtxVar (I.CtxOffset (psi + l))
  | I.CtxVar (I.CtxName psi) ->
      let x = index_of cQ (FCV (psi, None)) + offset in
        I.CtxVar (I.CtxOffset x)
  | I.CtxVar (I.CInst (_, {contents = Some cPsi}, _, _, theta )) ->
      abstractMVarDctx cQ (l,offset) (Whnf.cnormDCtx (cPsi, theta))
  | I.CtxVar (I.CInst (_, {contents = None}, _, _, _theta)) ->
      (* this case should not happen -bp *)
      let x = index_of cQ (CV cPsi) + offset in
        I.CtxVar (I.CtxOffset x)

  | I.DDec (cPsi, I.TypDecl (x, tA)) ->
      let cPsi' = abstractMVarDctx cQ (l,offset) cPsi in
      let tA'   = abstractMVarTyp cQ (l,offset) (tA, LF.id) in
        I.DDec (cPsi', I.TypDecl (x, tA'))

<<<<<<< HEAD
and abstractMVarMctx cQ cD (l,offset) = match cD with
  | I.Empty -> I.Empty

  | I.Dec(cD, I.MDecl(u, tA, cPsi, dec)) ->
      let cD' = abstractMVarMctx cQ cD (l, offset - 1) in
      let cPsi' = abstractMVarDctx cQ (l,offset) cPsi in
      let tA'   = abstractMVarTyp cQ (l,offset) (tA, LF.id) in
        I.Dec(cD', I.MDecl (u, tA', cPsi', dec))

  | I.Dec(cD, I.PDecl(u, tA, cPsi, mDep)) ->
      let cD' = abstractMVarMctx cQ cD (l, offset - 1) in
      let cPsi' = abstractMVarDctx cQ (l, offset) cPsi in
      let tA'   = abstractMVarTyp cQ (l,offset) (tA, LF.id) in
        I.Dec(cD', I.PDecl (u, tA', cPsi', mDep))

  | I.Dec(cD, I.SDecl(s, cPhi, cPsi, mDep)) ->
      let cD' = abstractMVarMctx cQ cD (l, offset - 1) in
      let cPsi' = abstractMVarDctx cQ (l,offset) cPsi in
      let cPhi' = abstractMVarDctx cQ (l,offset) cPhi in
        I.Dec(cD', I.SDecl (s, cPhi', cPsi', mDep))
=======
and abstractMVarMTyp cQ mtyp loff = match mtyp with
  | I.MTyp (tA, cPsi) ->
    I.MTyp (abstractMVarTyp cQ loff (tA, LF.id), abstractMVarDctx cQ loff cPsi)
  | I.PTyp (tA, cPsi) ->
    I.PTyp (abstractMVarTyp cQ loff (tA, LF.id), abstractMVarDctx cQ loff cPsi)
  | I.STyp (cPhi, cPsi) ->
    I.STyp (abstractMVarDctx cQ loff cPhi, abstractMVarDctx cQ loff cPsi)
  | I.CTyp (sW, dep) -> I.CTyp (sW, dep)

and abstractMVarCdecl cQ loff cdecl = match cdecl with
  | I.Decl (u, mtyp) -> I.Decl (u, abstractMVarMTyp cQ mtyp loff)
>>>>>>> 3b9058f2

and abstractMVarMctx cQ cD (l,offset) = match cD with
  | I.Empty -> I.Empty
  | I.Dec(cD, cdecl) ->
    I.Dec(abstractMVarMctx cQ cD (l, offset - 1), abstractMVarCdecl cQ (l, offset) cdecl)

and abstractMVarCtx cQ l =  match cQ with
  | I.Empty -> I.Empty

  | I.Dec (cQ, MMV (Pure, I.MMVar (I.MInst (n, r, I.Empty, cPsi, tA, cnstr, mdep), (ms, s)))) ->
      let cQ'   = abstractMVarCtx  cQ (l-1) in
      let cPsi' = abstractMVarDctx cQ (l,0) cPsi in
      let tA'   = abstractMVarTyp cQ (l,0) (tA, LF.id) in
      let s'    = abstractMVarSub cQ (l,0) s in
        (* Do we need to consider the substitution s here? -bp *)
      let u'    = I.MMVar (I.MInst (n, r, I.Empty, cPsi', tA', cnstr, mdep), (ms, s')) in
        I.Dec (cQ', MMV (Pure, u'))

  | I.Dec (_cQ, MMV (Pure, I.MMVar (I.MInst (_n, _r, _cD, _cPsi, _tA, _cnstr, mdep), _s))) ->
      raise (Error (Syntax.Loc.ghost, LeftoverVars VariantMMV))

  | I.Dec (cQ, MPV (Pure, I.MPVar (I.MPInst (n, r, I.Empty, cPsi, tA, cnstr, mDep), (ms, s)))) ->
      let cQ'   = abstractMVarCtx  cQ (l-1) in
      let cPsi' = abstractMVarDctx cQ (l,0) cPsi in
      let tA'   = abstractMVarTyp cQ (l,0) (tA, LF.id) in
      let s'    = abstractMVarSub cQ (l,0) s in
        (* Do we need to consider the substitution s here? -bp *)
      let u'    = I.MPVar (I.MPInst (n, r, I.Empty, cPsi', tA', cnstr, mDep), (ms, s')) in
        I.Dec (cQ', MPV (Pure, u'))

  | I.Dec (_cQ, MPV (Pure, I.MPVar (I.MPInst (_n, _r, _cD, _cPsi, _tA, _cnstr, _), _s))) ->
      raise (Error (Syntax.Loc.ghost, LeftoverVars VariantMPV))


  | I.Dec (cQ, MSV (Pure, I.MSVar (I.MSInst (n, r, I.Empty, cPsi, cPhi, cnstr, mDep),
                                   (c_offset, k),  (ms, s)))) ->
      let cQ'   = abstractMVarCtx  cQ (l-1) in
      let cPsi' = abstractMVarDctx cQ (l,0) cPsi in
      let cPhi' = abstractMVarDctx cQ (l,0) cPhi in
      let s'    = abstractMVarSub cQ (l,0) s in
        (* Do we need to consider the substitution s here? -bp *)
      let s'    = I.MSVar (I.MSInst (n, r, I.Empty, cPsi', cPhi', cnstr, mDep),
                           (c_offset, k), (ms, s')) in
        I.Dec (cQ', MSV (Pure, s'))

  | I.Dec (_cQ, MSV (Pure, I.MSVar (I.MSInst (_n, _r, _cD, _cPsi, _cPhi,_cnstr, _), _, _s))) ->
      raise (Error (Syntax.Loc.ghost, LeftoverVars VariantMSV))

  | I.Dec (cQ, MV (Pure, I.MVar (I.Inst (n, r, cPsi, tA, cnstr, mdep), s))) ->
      let cQ'   = abstractMVarCtx  cQ (l-1) in
      let cPsi' = abstractMVarDctx cQ (l,0) cPsi in
      let tA'   = abstractMVarTyp cQ (l,0) (tA, LF.id) in
      let s'    = abstractMVarSub cQ (l,0) s in
        (* Do we need to consider the substitution s here? -bp *)
      let u'    = I.MVar (I.Inst (n, r, cPsi', tA', cnstr, mdep), s') in
        I.Dec (cQ', MV (Pure, u'))

  | I.Dec (cQ, SV (Pure, I.SVar (I.SInst (n, r, cPsi, cPhi, cnstr, mDep), k, s))) ->
      let cQ'   = abstractMVarCtx  cQ (l-1) in
      let cPsi' = abstractMVarDctx cQ (l,0) cPsi in
      let cPhi' = abstractMVarDctx cQ (l,0) cPhi in
      let s'    = abstractMVarSub cQ (l,0) s in
        (* Do we need to consider the substitution s here? -bp *)
      let sigma' = I.SVar (I.SInst (n, r, cPsi', cPhi', cnstr, mDep), k, s') in
        I.Dec (cQ', SV (Pure, sigma'))


  | I.Dec (cQ, PV (Pure, I.PVar (I.PInst (n, r, cPsi, tA, cnstr, mDep), s))) ->
      let cQ'   = abstractMVarCtx  cQ (l-1) in
      let cPsi' = abstractMVarDctx cQ (l,0) cPsi in
      let tA'   = abstractMVarTyp cQ (l,0)  (tA, LF.id) in
      let s'    = abstractMVarSub cQ (l,0) s in
        (* Do we need to consider the substitution s here? -bp *)
      let p'    = I.PVar (I.PInst (n, r, cPsi', tA', cnstr, mDep), s') in
        I.Dec (cQ', PV (Pure, p'))

  | I.Dec (cQ, CV (cPsi)) -> (* cPsi = CtxVar (CInst _ ) *)
      let cQ'   = abstractMVarCtx  cQ (l-1) in
      I.Dec(cQ', CV (cPsi))

  | I.Dec (cQ, CtxV cdecl) ->
      let cQ'   = abstractMVarCtx  cQ (l-1) in
      I.Dec(cQ', CtxV cdecl)

  | I.Dec (cQ, FCV (psi, Some s_cid)) ->
      let cQ'   = abstractMVarCtx  cQ (l-1) in
      I.Dec(cQ', FCV (psi, Some s_cid))

  | I.Dec (cQ, FMV (Pure, u, Some mtyp)) ->
      let cQ'   = abstractMVarCtx cQ (l-1) in
      let mtyp' = abstractMVarMTyp cQ mtyp (l, 0) in
      I.Dec (cQ', FMV (Pure, u, Some mtyp'))

  | I.Dec (cQ, MV (Impure, _u)) ->
      abstractMVarCtx  cQ l

  | I.Dec (cQ, SV (Impure, _u)) ->
      abstractMVarCtx  cQ l

  | I.Dec (cQ, PV (Impure, _u)) ->
      abstractMVarCtx  cQ l

  | I.Dec (cQ, MMV (Impure, _u)) ->
      abstractMVarCtx  cQ l

  | I.Dec (cQ, MPV (Impure, _u)) ->
      abstractMVarCtx  cQ l

  | I.Dec (cQ, MSV (Impure, _u)) ->
      abstractMVarCtx  cQ l

  | I.Dec (cQ, FMV (Impure, _u, _)) ->
      abstractMVarCtx  cQ l


  | I.Dec (_cQ, FV _) ->
        (* This case is hit in e.g.  ... f[g, x:block y:tp. exp unk], where unk is an unknown identifier;
         * is it ever hit on correct code?  -jd 2009-02-12
         * No. This case should not occur in correct code - bp
         *)
      raise (Error (Syntax.Loc.ghost, UnknownIdentifier))


(* Cases for: FMV, FPV *)
let abstrMObj cQ = function
  | I.MObj(phat, tM) ->
     let phat' = abstractMVarHat cQ (0,0) phat in
     let tM' = abstractMVarTerm cQ (0,0) (tM, LF.id) in
     I.MObj(phat', tM')

  | I.PObj(phat, h) ->
     let phat' = abstractMVarHat cQ (0,0) phat in
     let h' = abstractMVarHead cQ (0,0) h in
     I.PObj(phat', h')

  | I.CObj(cPsi) ->
     I.CObj(abstractMVarDctx cQ (0,0) cPsi)

  | I.SObj (phat, s) ->
     let phat' = abstractMVarHat cQ (0,0) phat in
     let s'    = abstractMVarSub cQ (0,0) s in
     I.SObj (phat', s')
  | I.MV k -> I.MV k

let rec abstrMSub cQ t =
  let l = lengthCollection cQ in
  let rec abstrMSub' t =
    match t with
      | I.MShift n -> I.MShift (n+l)
      | I.MDot(mobj, t) -> I.MDot(abstrMObj cQ mobj, abstrMSub' t)
  in
    abstrMSub' t

and abstractMSub t =
  let (cQ, t') = collectMSub 0 I.Empty t in
  let cQ' = abstractMVarCtx cQ 0 in
  let t'' = abstrMSub cQ' t' in
  let cD' = ctxToMCtx cQ' in
  (t'', cD')

(* wrapper function *)
let abstrKind tK =
  (* what is the purpose of phat? *)
  let empty_phat = (None, 0) in
  let (cQ, tK')      = collectKind 0 I.Empty empty_phat (tK, LF.id) in
    begin match cQ with
        Int.LF.Empty -> (tK', 0)
      | _       ->
          let cQ'        = abstractCtx cQ in
          let tK''        = abstractKind cQ' 0 (tK', LF.id) in
          let cPsi       = ctxToDctx cQ' in
            (raiseKind cPsi tK'', length cPsi)
    end

and abstrTyp tA =
  let empty_phat = (None, 0) in

  let (cQ, tA')       = collectTyp 0 I.Empty empty_phat (tA, LF.id) in
   begin match cQ with
        Int.LF.Empty -> (tA', 0)
      | _       ->
          let cQ'        = abstractCtx cQ in
          let tA2        = abstractTyp cQ' 0 (tA', LF.id) in
          let cPsi       = ctxToDctx cQ' in
            begin match raiseType cPsi tA2 with
              | (None, tA3) -> (tA3, length cPsi)
              | _            -> raise (Error (Syntax.Loc.ghost, LeftoverVars VariantFCV))
            end
    end

(* *********************************************************************** *)
(* Abstract over computations *)
(* *********************************************************************** *)
<<<<<<< HEAD
let collectCDecl p cQ cdecl = match cdecl with
  | I.MDecl (u, tA, cPsi, dec) ->
      let phat = Context.dctxToHat cPsi in
      let (cQ1, cPsi') = collectDctx (Syntax.Loc.ghost) p cQ phat cPsi in
      let (cQ2, tA')    = collectTyp p cQ1 phat (tA, LF.id) in
        (cQ2, I.MDecl (u, tA', cPsi', dec) )
  | I.PDecl (u, tA, cPsi, mDep) ->
      let phat = Context.dctxToHat cPsi in
      let (cQ1, cPsi') = collectDctx (Syntax.Loc.ghost) p cQ phat cPsi in
      let (cQ2, tA')    = collectTyp p cQ1 phat (tA, LF.id) in
        (cQ2, I.PDecl (u, tA', cPsi', mDep))
  | I.CDecl _ -> (cQ, cdecl)
  | I.SDecl (u, cPhi, cPsi, mDep) ->
      let phat = Context.dctxToHat cPsi in
      let (cQ1, cPsi') = collectDctx (Syntax.Loc.ghost) p cQ phat cPsi in
      let (cQ2, cPhi')    = collectDctx (Syntax.Loc.ghost) p cQ1 phat cPhi in
        (cQ2, I.SDecl (u, cPhi', cPsi', mDep) )
=======

>>>>>>> 3b9058f2

let rec collectCompKind p cQ cK = match cK with
  | Comp.Ctype _ -> (cQ, cK)
  | Comp.PiKind (loc, (cdecl, dep), cK1) ->
      let (cQ' , cdecl') = collectCDecl p cQ cdecl in
      let (cQ'', cK2)    = collectCompKind p cQ' cK1 in
        (cQ'', Comp.PiKind (loc, (cdecl', dep), cK2) )

let rec collect_meta_obj p cQ cM = match cM with
  | Comp.MetaCtx (loc, cPsi) ->
      let phat = Context.dctxToHat cPsi in
      let (cQ', cPsi') = collectDctx loc p cQ phat cPsi in
        (cQ', Comp.MetaCtx (loc, cPsi'))
  | Comp.MetaObj (loc, phat, tM) ->
      let (cQ', phat') = collectHat p cQ phat in
      let (cQ', tM') = collectTerm p cQ' phat' (tM, LF.id) in
        (cQ', Comp.MetaObj (loc, phat', tM'))
  | Comp.MetaObjAnn (loc, cPsi, tM) ->
      let phat = Context.dctxToHat cPsi in
      let (cQ', cPsi') = collectDctx loc p cQ phat cPsi in
      let (cQ'', tM') = collectTerm p cQ' phat (tM, LF.id) in
        (cQ'', Comp.MetaObjAnn (loc, cPsi', tM'))
  | Comp.MetaParam (loc, phat, h) ->
      let (cQ', phat') = collectHat p cQ phat in
      let (cQ'', h') = collectHead p cQ' phat loc (h, LF.id) in
        (cQ'', Comp.MetaParam (loc, phat', h'))
  | Comp.MetaSObj (loc, phat, tM) ->
      let (cQ', phat') = collectHat p cQ phat in
      let (cQ', tM') = collectSub p cQ' phat' tM in
        (cQ', Comp.MetaSObj (loc, phat', tM'))
  | Comp.MetaSObjAnn (loc, cPsi, tM) ->
      let phat = Context.dctxToHat cPsi in
      let (cQ', cPsi') = collectDctx loc p cQ phat cPsi in
      let (cQ'', tM') = collectSub p cQ' phat tM in
        (cQ'', Comp.MetaSObjAnn (loc, cPsi', tM'))

and collect_meta_spine p cQ cS = match cS with
  | Comp.MetaNil -> (cQ, Comp.MetaNil)
  | Comp.MetaApp (cM, cS) ->
      let (cQ', cM') = collect_meta_obj p cQ cM in
      let (cQ'', cS') = collect_meta_spine p cQ' cS in
        (cQ'', Comp.MetaApp (cM', cS'))

let rec collectCompTyp p cQ tau = match tau with
  | Comp.TypBase (loc, a, ms) ->
      let (cQ', ms') = collect_meta_spine p cQ ms in
        (cQ', Comp.TypBase (loc, a, ms'))
  | Comp.TypCobase (loc, a, ms) ->
      let (cQ', ms') = collect_meta_spine p cQ ms in
        (cQ', Comp.TypCobase (loc, a, ms'))

  | Comp.TypBox (loc, tA, cPsi) ->
      let phat = Context.dctxToHat cPsi in
      let (cQ', cPsi') = collectDctx loc p cQ phat cPsi in
      let (cQ'', tA')  = collectTyp p cQ' phat (tA, LF.id) in
        (cQ'', Comp.TypBox (loc, tA', cPsi'))

  | Comp.TypSub (loc, cPhi, cPsi) ->
      let phat = Context.dctxToHat cPsi in
      let (cQ', cPsi') = collectDctx loc p cQ phat cPsi in
      let (cQ'', cPhi') = collectDctx loc p cQ phat cPhi in
        (cQ'', Comp.TypSub (loc, cPhi', cPsi'))

  | Comp.TypArr (tau1, tau2) ->
      let (cQ1, tau1') = collectCompTyp p cQ tau1 in
      let (cQ2, tau2') = collectCompTyp p cQ1 tau2 in
        (cQ2, Comp.TypArr (tau1', tau2'))

  | Comp.TypCross (tau1, tau2) ->
      let (cQ1, tau1') = collectCompTyp p cQ tau1 in
      let (cQ2, tau2') = collectCompTyp p cQ1 tau2 in
        (cQ2, Comp.TypCross (tau1', tau2'))

<<<<<<< HEAD
  | Comp.TypPiBox ((I.MDecl(u, tA, cPsi, mDep)), tau) ->
      let phat = Context.dctxToHat cPsi in
      let (cQ1, cPsi') = collectDctx (Syntax.Loc.ghost) p cQ phat cPsi in
      let (cQ2, tA')    = collectTyp p cQ1 phat (tA, LF.id) in
      let (cQ3, tau')  = collectCompTyp p cQ2 tau in
        (cQ3 , Comp.TypPiBox ((I.MDecl(u, tA', cPsi', mDep)), tau'))

  | Comp.TypPiBox ((I.PDecl(u, tA, cPsi, mDep)), tau) ->
      let phat = Context.dctxToHat cPsi in
      let (cQ1, cPsi') = collectDctx (Syntax.Loc.ghost) p cQ phat cPsi in
      let (cQ2, tA')    = collectTyp p cQ1 phat (tA, LF.id) in
      let (cQ3, tau')  = collectCompTyp p cQ2 tau in
        (cQ3 , Comp.TypPiBox ((I.PDecl(u, tA', cPsi', mDep)), tau'))

  | Comp.TypPiBox ((I.SDecl(u, cPhi, cPsi, mDep)), tau) ->
      let phat = Context.dctxToHat cPsi in
      let phat' = Context.dctxToHat cPhi in
      let (cQ1, cPsi') = collectDctx (Syntax.Loc.ghost) p cQ phat cPsi in
      let (cQ2, cPhi')    = collectDctx (Syntax.Loc.ghost) p cQ1 phat' cPhi in
      let (cQ3, tau')  = collectCompTyp p cQ2 tau in
        (cQ3 , Comp.TypPiBox ((I.SDecl(u, cPhi', cPsi', mDep)), tau'))

  | Comp.TypPiBox ((ctx_dec), tau) ->
      let (cQ1, tau') = collectCompTyp p cQ tau  in
        (cQ1, Comp.TypPiBox (ctx_dec, tau'))
=======
  | Comp.TypPiBox ((cdecl, dep), tau) ->
      let (cQ', cdecl') = collectCDecl p cQ cdecl in
      let (cQ'', tau') = collectCompTyp p cQ' tau in
      (cQ'', Comp.TypPiBox ((cdecl', dep), tau'))
>>>>>>> 3b9058f2

  | Comp.TypBool  -> (cQ, tau)
  | Comp.TypClo _ -> (dprint (fun () -> "collectCTyp -- TypClo missing");
                      raise Error.NotImplemented)


let rec collectGctx cQ cG = match cG with
  | I.Empty -> (cQ, I.Empty)
  | I.Dec (cG, Comp.CTypDecl (x, tau)) ->
      let (cQ1, cG') = collectGctx cQ cG in
      let (cQ2, tau') = collectCompTyp 0 cQ1 tau in
        (cQ2, I.Dec (cG', Comp.CTypDecl (x, tau')))

let rec collectExp cQ e = match e with
  | Comp.Syn (loc, i) ->
      let (cQ', i') = collectExp' cQ i in
        (cQ', Comp.Syn(loc, i'))

  | Comp.Rec (loc, f, e) ->
      let (cQ', e') = collectExp cQ e in
        (cQ', Comp.Rec (loc, f, e') )

  | Comp.Fun (loc, x, e) ->
      let (cQ', e') = collectExp cQ e in
        (cQ', Comp.Fun (loc, x, e'))

  | Comp.Cofun (loc, bs) ->
      let (cQ', bs') = collectCofuns cQ bs in
        (cQ', Comp.Cofun (loc, bs'))

  | Comp.MLam (loc, u, e) ->
      let (cQ', e') = collectExp cQ e in
        (cQ', Comp.MLam (loc, u, e'))

  | Comp.Pair (loc, e1, e2) ->
      let (cQ1, e1') = collectExp cQ e1 in
      let (cQ2, e2') = collectExp cQ1 e2 in
        (cQ2, Comp.Pair (loc, e1', e2') )

  | Comp.LetPair (loc, i, (x, y, e)) ->
      let (cQi, i') = collectExp' cQ i in
      let (cQ2, e') = collectExp cQi e in
        (cQ2, Comp.LetPair (loc, i', (x, y, e')))

  | Comp.Let (loc, i, (x, e)) ->
      let (cQi, i') = collectExp' cQ i in
      let (cQ2, e') = collectExp cQi e in
        (cQ2, Comp.Let (loc, i', (x, e')))

  | Comp.Box (loc, cM) ->
      let (cQ'', cM') = collect_meta_obj 0 cQ cM in
        (cQ'', Comp.Box (loc, cM'))


  | Comp.Case (loc, prag, i, branches) ->
      let (cQ', i') = collectExp' cQ i in
      let (cQ2, branches') = collectBranches cQ' branches in
        (cQ2, Comp.Case (loc, prag, i', branches'))

  | Comp.If (loc, i, e1, e2) ->
      let (cQ', i') = collectExp' cQ i in
      let (cQ1, e1') = collectExp cQ' e1 in
      let (cQ2, e2') = collectExp cQ1 e2 in
        (cQ2, Comp.If (loc, i', e1', e2'))

  | Comp.Hole (loc) -> (cQ, Comp.Hole (loc))

and collectExp' cQ i = match i with
  | Comp.Var _x -> (cQ , i)
  | Comp.DataConst _c ->  (cQ , i)
  | Comp.DataDest _c -> (cQ , i)
  | Comp.Const _c ->  (cQ , i)
  | Comp.Apply (loc, i, e) ->
      let (cQ', i') = collectExp' cQ i  in
      let (cQ'', e') = collectExp cQ' e in
        (cQ'', Comp.Apply (loc, i', e'))

  | Comp.MApp (loc, i, cM) ->
      let (cQ', i') = collectExp' cQ i  in
      let (cQ'', cM') = collect_meta_obj 0 cQ cM in
        (cQ'', Comp.MApp (loc, i', cM'))

  | Comp.Ann  (e, tau) ->
      let (cQ', e') = collectExp cQ e in
      let (cQ'', tau') = collectCompTyp 0 cQ' tau in
        (cQ'', Comp.Ann  (e', tau'))

  | Comp.Equal (loc, i1, i2) ->
     let (cQ', i1') = collectExp' cQ i1  in
     let (cQ'', i2') = collectExp' cQ' i2  in
       (cQ'', Comp.Equal(loc, i1', i2'))

  | Comp.PairVal (loc, i1, i2) ->
     let (cQ', i1') = collectExp' cQ i1  in
     let (cQ'', i2') = collectExp' cQ' i2  in
       (cQ'', Comp.PairVal(loc, i1', i2'))

  | Comp.Boolean b -> (cQ, Comp.Boolean b)

and collectCofun cQ csp = match csp with
  | Comp.CopatNil loc -> (cQ, Comp.CopatNil loc)
  | Comp.CopatApp (loc, dest, csp') ->
      let (cQ, csp') = collectCofun cQ csp' in
        (cQ, Comp.CopatApp (loc, dest, csp'))
  | Comp.CopatMeta (loc, cM, csp') ->
      let (cQ, cM') = collect_meta_obj 0 cQ cM in
      let (cQ, csp') = collectCofun cQ csp' in
        (cQ, Comp.CopatMeta (loc, cM', csp'))

and collectCofuns cQ csps = match csps with
  | [] -> (cQ, [])
  | (c, e)::csps' ->
      let (cQ', c') = collectCofun cQ c in
      let (cQ2, e') = collectExp cQ' e in
      let (cQ2', csps'') =  collectCofuns cQ' csps' in
        (cQ2', (c', e')::csps'')

and collectPatObj cQ pat = match pat with
  | Comp.PatEmpty (loc, cPsi) ->
      let (cQ1, cPsi') = collectDctx loc 0 cQ (Context.dctxToHat cPsi) cPsi in
        (cQ1, Comp.PatEmpty (loc, cPsi'))
  | Comp.PatFVar (loc, x) -> (cQ, pat)
  | Comp.PatVar  (loc, x) -> (cQ, pat)
  | Comp.PatTrue loc -> (cQ, pat)
  | Comp.PatFalse loc -> (cQ, pat)
  | Comp.PatPair (loc, pat1, pat2) ->
      let (cQ1, pat1') = collectPatObj cQ pat1 in
      let (cQ2, pat2') = collectPatObj cQ1 pat2 in
        (cQ2, Comp.PatPair (loc, pat1', pat2'))
  | Comp.PatAnn (loc, pat, tau) ->
      let (cQ1, pat') = collectPatObj cQ pat in
      let (cQ2, tau') = collectCompTyp 0 cQ1 tau in
        (cQ2, Comp.PatAnn (loc, pat', tau'))
  | Comp.PatConst (loc, c, pat_spine) ->
      let (cQ1, pat_spine') = collectPatSpine cQ pat_spine in
        (cQ1, Comp.PatConst (loc, c, pat_spine'))
  | Comp.PatMetaObj (loc, cM) ->
      let (cQ, cM') = collect_meta_obj 0 cQ cM in
        (cQ, Comp.PatMetaObj (loc, cM'))

and collectPatSpine cQ pat_spine = match pat_spine with
  | Comp.PatNil -> (cQ, Comp.PatNil)
  | Comp.PatApp (loc, pat, pat_spine) ->
      let (cQ1, pat') = collectPatObj cQ pat in
      let (cQ2, pat_spine') = collectPatSpine cQ1 pat_spine in
        (cQ2, Comp.PatApp (loc, pat', pat_spine'))


and collectPattern cQ cD cPsi (phat, tM) tA =
  let (cQ1, cD') = collectMctx cQ cD in
  let (cQ2, cPsi') = collectDctx (Syntax.Loc.ghost) 0 cQ1 phat cPsi in
  let (cQ2', phat') = collectHat 0 cQ2 phat in
  let (cQ3, tM') = collectTerm 0 cQ2' phat' (tM, LF.id) in
  let (cQ4, tA') = collectTyp 0 cQ3 phat' (tA, LF.id) in
    (cQ4, cD', cPsi', (phat', tM'), tA')



and collectSubPattern cQ cD cPsi sigma cPhi =
  let (cQ1, cD')    = collectMctx cQ cD in
  let phat = Context.dctxToHat cPsi in
  let (cQ2, cPsi')  = collectDctx (Syntax.Loc.ghost) 0 cQ1 phat cPsi in
  let (cQ3, cPhi')  = collectDctx (Syntax.Loc.ghost) 0 cQ2 phat cPhi in
  let (cQ4, sigma') = collectSub  0 cQ3 phat sigma in

    (cQ4, cD', cPsi', sigma', cPhi')




and collectBranch cQ branch = match branch with
  | Comp.Branch (loc, cD, cG, pat, msub, e) ->
      (* cG, cD, and pat cannot contain any free meta-variables *)
      let (cQ', e') = collectExp cQ e in
        (cQ', Comp.Branch (loc, cD, cG, pat, msub, e'))
  | Comp.EmptyBranch _  ->
        (cQ, branch)
  | Comp.BranchBox (cO, cD, (dctx, Comp.NormalPattern(pat, e), msub, csub)) ->
      (* pat and cD cannot contain any free meta-variables *)
      let (cQ', e') = collectExp cQ e in
        (cQ', Comp.BranchBox (cO, cD, (dctx, Comp.NormalPattern(pat, e'), msub, csub)))

  | Comp.BranchBox (cO, cD, (dctx, Comp.EmptyPattern, msub, csub)) ->
      (* pat and cD cannot contain any free meta-variables *)
        (cQ, Comp.BranchBox (cO, cD, (dctx, Comp.EmptyPattern, msub, csub)))

and collectBranches cQ branches = match branches with
  | [] -> (cQ, [])
  | b::branches ->
      let (cQ', b') = collectBranch cQ b in
      let (cQ2, branches') =  collectBranches cQ' branches in
        (cQ2, b'::branches')

<<<<<<< HEAD

let abstractMVarCdecl cQ offset cdecl = match cdecl with
  | I.MDecl (u, tA, cPsi, dep) ->
      let cPsi' = abstractMVarDctx cQ offset cPsi in
      let tA'   = abstractMVarTyp cQ offset (tA, LF.id) in
        I.MDecl(u, tA', cPsi', dep)
  | I.PDecl (p, tA, cPsi, mDep) ->
      let cPsi' = abstractMVarDctx cQ offset cPsi in
      let tA'   = abstractMVarTyp cQ offset (tA, LF.id) in
        I.PDecl(p, tA', cPsi', mDep)
  | I.CDecl _ -> cdecl
  | I.SDecl (s, cPhi, cPsi, mDep) ->
      let cPsi' = abstractMVarDctx cQ offset cPsi in
      let cPhi' = abstractMVarDctx cQ offset cPhi in
        I.SDecl(s, cPhi', cPsi', mDep)

=======
>>>>>>> 3b9058f2
let rec abstractMVarCompKind cQ (l,offset) cK = match cK with
  | Comp.Ctype _loc -> cK
  | Comp.PiKind (loc, (cdecl, dep), cK) ->
      let cK'  = abstractMVarCompKind cQ (l,offset+1) cK in
      let cdecl' = abstractMVarCdecl cQ (l,offset) cdecl in
        Comp.PiKind (loc, (cdecl', dep), cK')

let rec abstractMVarMetaObj cQ offset cM = match cM with
  | Comp.MetaCtx (loc, cPsi) ->
      let cPsi' = abstractMVarDctx cQ offset cPsi in
        Comp.MetaCtx (loc, cPsi')
  | Comp.MetaObj (loc, phat, tM) ->
      let phat' = abstractMVarHat cQ offset phat in
      let tM' = abstractMVarTerm  cQ  offset (tM, LF.id) in
        Comp.MetaObj (loc, phat', tM')
  | Comp.MetaObjAnn (loc, cPsi, tM) ->
      let cPsi' = abstractMVarDctx cQ offset cPsi in
      let tM' = abstractMVarTerm  cQ  offset (tM, LF.id) in
        Comp.MetaObjAnn (loc, cPsi', tM')
  | Comp.MetaParam (loc, phat, h) ->
      let phat' = abstractMVarHat cQ offset phat in
      let h' = abstractMVarHead cQ offset h in
        Comp.MetaParam (loc, phat', h')
  | Comp.MetaSObj (loc, phat, tM) ->
      let phat' = abstractMVarHat cQ offset phat in
      let tM' = abstractMVarSub  cQ  offset tM in
        Comp.MetaSObj (loc, phat', tM')
  | Comp.MetaSObjAnn (loc, cPsi, tM) ->
      let cPsi' = abstractMVarDctx cQ offset cPsi in
      let tM' = abstractMVarSub  cQ  offset tM in
        Comp.MetaSObjAnn (loc, cPsi', tM')

and abstractMVarMetaSpine cQ offset cS = match cS with
  | Comp.MetaNil -> Comp.MetaNil
  | Comp.MetaApp (cM, cS) ->
      let cM' = abstractMVarMetaObj cQ offset cM in
      let cS' = abstractMVarMetaSpine cQ offset cS in
        Comp.MetaApp (cM', cS')

let rec abstractMVarCompTyp cQ ((l,d) as offset) tau = match tau with
  | Comp.TypBase (loc, a, cS) ->
      let cS' = abstractMVarMetaSpine cQ offset cS in
        Comp.TypBase (loc, a , cS')
  | Comp.TypCobase (loc, a, cS) ->
      let cS' = abstractMVarMetaSpine cQ offset cS in
        Comp.TypCobase (loc, a , cS')
  | Comp.TypBox (loc, tA, cPsi) ->
      let cPsi' = abstractMVarDctx cQ offset cPsi in
      let tA'   = abstractMVarTyp cQ offset (tA, LF.id) in
        Comp.TypBox (loc, tA', cPsi')

  | Comp.TypSub (loc, cPhi, cPsi) ->
      let cPsi' = abstractMVarDctx cQ offset cPsi in
      let cPhi' = abstractMVarDctx cQ offset cPhi in
        Comp.TypSub (loc, cPhi', cPsi')

  | Comp.TypArr (tau1, tau2) ->
      Comp.TypArr (abstractMVarCompTyp cQ offset tau1,
                   abstractMVarCompTyp cQ offset tau2)

  | Comp.TypCross (tau1, tau2) ->
      Comp.TypCross (abstractMVarCompTyp cQ offset tau1,
                     abstractMVarCompTyp cQ offset tau2)
<<<<<<< HEAD

  | Comp.TypPiBox ((I.MDecl(u, tA, cPsi, mDep)), tau) ->
      let cPsi' = abstractMVarDctx cQ offset cPsi in
      let tA'   = abstractMVarTyp cQ offset (tA, LF.id) in
      let tau'  = abstractMVarCompTyp cQ (l,d+1) tau in
        Comp.TypPiBox ((I.MDecl(u, tA', cPsi', mDep)), tau')

  | Comp.TypPiBox ((I.PDecl(u, tA, cPsi, mDep)), tau) ->
      let cPsi' = abstractMVarDctx cQ offset cPsi in
      let tA'   = abstractMVarTyp cQ offset (tA, LF.id) in
      let tau'  = abstractMVarCompTyp cQ (l, d+1) tau in
        Comp.TypPiBox ((I.PDecl(u, tA', cPsi', mDep)), tau')

  | Comp.TypPiBox ((I.SDecl(u, cPhi, cPsi, mDep)), tau) ->
      let cPsi' = abstractMVarDctx cQ offset cPsi in
      let cPhi' = abstractMVarDctx cQ offset cPhi in
      let tau'  = abstractMVarCompTyp cQ (l,d+1) tau in
        Comp.TypPiBox ((I.SDecl(u, cPhi', cPsi', mDep)), tau')

  | Comp.TypPiBox ((ctx_decl), tau) ->
      Comp.TypPiBox ((ctx_decl), abstractMVarCompTyp cQ (l,d+1) tau)
=======
  | Comp.TypPiBox ((cdecl, dep), tau) ->
    Comp.TypPiBox ((abstractMVarCdecl cQ offset cdecl, dep), abstractMVarCompTyp cQ (l,d+1) tau)
>>>>>>> 3b9058f2

  | Comp.TypBool -> Comp.TypBool


let rec abstractMVarGctx cQ offset cG = match cG with
  | I.Empty -> I.Empty
  | I.Dec (cG, Comp.CTypDecl (x, tau)) ->
      let cG' = abstractMVarGctx cQ offset cG in
      let tau' = abstractMVarCompTyp cQ offset tau in
        I.Dec (cG', Comp.CTypDecl (x, tau'))

let rec abstractMVarPatObj cQ cG offset pat = match pat with
  | Comp.PatEmpty (loc, cPsi) ->
      let cPsi' = abstractMVarDctx cQ offset cPsi in
        Comp.PatEmpty (loc, cPsi')
  | Comp.PatTrue loc -> pat
  | Comp.PatFalse loc -> pat
  | Comp.PatVar (_loc,_x) -> pat
  | Comp.PatFVar (loc,x) -> pat

  | Comp.PatPair (loc, pat1, pat2) ->
      let pat1' = abstractMVarPatObj cQ cG offset pat1 in
      let pat2' = abstractMVarPatObj cQ cG offset pat2 in
        Comp.PatPair (loc, pat1', pat2')
  | Comp.PatAnn (loc, pat, tau) ->
      let  pat' = abstractMVarPatObj cQ cG offset pat in
      let tau' = abstractMVarCompTyp cQ offset tau in
        Comp.PatAnn (loc, pat', tau')
  | Comp.PatConst (loc, c, pat_spine) ->
      let pat_spine' = abstractMVarPatSpine cQ cG offset pat_spine in
        Comp.PatConst (loc, c, pat_spine')

  | Comp.PatMetaObj (loc, mO) ->
      let mO' = abstractMVarMetaObj cQ offset mO in
        Comp.PatMetaObj (loc, mO')

and abstractMVarPatSpine cQ cG offset pat_spine = match pat_spine with
  | Comp.PatNil -> Comp.PatNil
  | Comp.PatApp (loc, pat, pat_spine) ->
      let pat' = abstractMVarPatObj cQ cG offset pat in
      let pat_spine' = abstractMVarPatSpine cQ cG offset pat_spine in
        Comp.PatApp (loc, pat', pat_spine')


let rec raiseCompTyp cD tau =  match cD with
  | I.Empty -> tau
<<<<<<< HEAD
  | I.Dec(cD, I.CDecl (psi, w, dep)) ->
      raiseCompTyp cD (Comp.TypPiBox ((I.CDecl(psi, w, dep)), tau))
=======
  | I.Dec(cD, I.Decl (psi, I.CTyp (w, dep))) ->
      let dep' = match dep with I.No -> Comp.Explicit | I.Maybe -> Comp.Implicit in
      raiseCompTyp cD (Comp.TypPiBox ((I.Decl(psi, I.CTyp (w, dep)), dep'), tau))
>>>>>>> 3b9058f2
  | I.Dec(cD ,mdecl) ->
      raiseCompTyp cD (Comp.TypPiBox ((mdecl), tau))

let raiseCompKind cD cK =
  let
(*    rec roll cK = match cK with
    | Comp.PiKind (loc, (cdecl, dep), cK') ->
        Comp.PiKind (loc, (cdecl, dep), roll cK')
    | _ ->  raisePiBox cD cK
*)
  rec raisePiBox cD cK = match cD with
    | I.Empty -> cK
  | I.Dec(cD, (I.Decl (psi, I.CTyp (w, dep)) as cdecl)) ->
      let dep' = match dep with I.No -> Comp.Explicit | I.Maybe -> Comp.Implicit in
      raisePiBox cD (Comp.PiKind (Syntax.Loc.ghost, (cdecl, dep'), cK))
    | I.Dec(cD', mdecl) ->
        raisePiBox cD' (Comp.PiKind (Syntax.Loc.ghost, (mdecl, Comp.Implicit), cK))
  in
    raisePiBox cD cK

let abstrCompKind cK =
  let rec roll cK cQ = match cK with
    | Comp.PiKind (_, (I.Decl(psi, I.CTyp (w, _)), Comp.Explicit ), cK) ->
        roll cK (I.Dec(cQ, CtxV (psi,w, Comp.Explicit)))
    | Comp.PiKind (_, (I.Decl(psi, I.CTyp (w, _)), Comp.Implicit ), cK) ->
        roll cK (I.Dec(cQ, CtxV (psi,w, Comp.Implicit)))
    | cK -> (cQ, cK)
  in
  let (cQ, cK')  = roll cK I.Empty in
  let l'           = lengthCollection cQ in
  let p = prefixCompKind cK' in (* p = number of explicitely declared mvars *)
  let (cQ, cK1)  = collectCompKind (l'+p) cQ cK' in
  let k           = lengthCollection cQ in
  let l           = (k - l') in
  let cQ'  = abstractMVarCtx cQ (l-1-p)  in
  let cK' = abstractMVarCompKind cQ' (l,0) cK1 in
  let cD' = ctxToMCtx cQ' in
  let cK2 = raiseCompKind cD' cK' in
    (cK2, Context.length cD')

let abstrCompTyp tau =
  let rec roll tau cQ = match tau with
<<<<<<< HEAD
    | Comp.TypPiBox ((I.CDecl(psi, w, mDep )), tau) ->
        let dep = match mDep with I.No -> Comp.Explicit | I.Maybe -> Comp.Implicit in
=======
    | Comp.TypPiBox ((I.Decl(psi, I.CTyp (w, _) ) , dep), tau) ->
>>>>>>> 3b9058f2
        roll tau (I.Dec(cQ, CtxV (psi,w,dep)))
    | tau -> (cQ, tau)
  in
  let (cQ, tau')  = roll tau I.Empty in
  let l'           = lengthCollection cQ in
  let p = prefixCompTyp tau' in (* p = number of explicitely declared mvars *)
  let (cQ, tau1)  = collectCompTyp (l'+p) cQ tau' in
  let k           = lengthCollection cQ in
  let l           = (k - l') in
  let cQ'  = abstractMVarCtx cQ (l-1-p) in
  (* let cQ'  = abstractMVarCtx cQ (l-1) in  *)
  let tau' = abstractMVarCompTyp cQ' (l,0) tau1 in
  let cD' = ctxToMCtx cQ' in
  let tau'' = raiseCompTyp cD' tau' in
    (tau'', Context.length cD' )


let abstrPatObj loc cD cG pat tau =
  let pat = Whnf.cnormPattern (pat, Whnf.m_id) in
  let cG = Whnf.cnormCtx (cG, Whnf.m_id) in
  let (cQ1, cD1') = collectMctx I.Empty cD in
  let (cQ2, cG)   = collectGctx cQ1 cG   in
  let (cQ3, pat') = collectPatObj cQ2 pat in
  let (cQ, tau') = collectCompTyp 0 cQ3 tau in
  let cQ'     = abstractMVarCtx cQ 0 in
  let offset  = Context.length cD1' in
  let cG'     = abstractMVarGctx cQ' (0,offset) cG in
  let pat'    = abstractMVarPatObj cQ' cG' (0,offset) pat' in
  let tau'    = abstractMVarCompTyp cQ' (0,offset) tau' in
  let cD'     = ctxToMCtx ~dep:I.No cQ' in 
  let cD2     = abstractMVarMctx cQ' cD1' (0,offset-1) in
  let cD      = Context.append cD' cD2 in
      (cD, cG', pat', tau')

(*
   1) Collect FMVar and FPVars  in cD1, Psi1, tM and tA
   2) Abstract FMVar and FPVars in cD1, Psi1, tM and tA

*)
let abstrPattern cD1 cPsi1  (phat, tM) tA =
  let (cQ, cD1', cPsi1', (phat, tM'), tA')  = collectPattern I.Empty cD1 cPsi1 (phat,tM) tA in
  let cQ'     = abstractMVarCtx cQ 0 in
  let offset  = Context.length cD1' in
  let cPsi2   = abstractMVarDctx cQ' (0,offset) cPsi1' in
  let tM2     = abstractMVarTerm cQ' (0,offset) (tM', LF.id) in
  let tA2     = abstractMVarTyp  cQ' (0,offset) (tA', LF.id) in
  let cD2     = abstractMVarMctx cQ' cD1' (0, offset-1) in
(*  let cs1'    = abstractMVarCSub cQ' offset cs1 in
  let cs'     = abstractMVarCSub cQ' offset cs in *)
  let cD'     = ctxToMCtx ~dep:I.No cQ' in
  let cD      = Context.append cD' cD2 in
    (cD, cPsi2, (phat, tM2), tA2)



(*
   1) Collect FMVar and FPVars  in cD1, Psi1, tM and tA
   2) Abstract FMVar and FPVars in cD1, Psi1, tM and tA

*)
let abstrSubPattern cD1 cPsi1  sigma cPhi1 =
  let (cQ, cD1', cPsi1', sigma', cPhi1')  = collectSubPattern I.Empty cD1 cPsi1 sigma cPhi1 in
  let cQ'      = abstractMVarCtx cQ 0 in
  let offset   = Context.length cD1' in
  let cPsi2    = abstractMVarDctx cQ' (0,offset) cPsi1' in
  let sigma2   = abstractMVarSub cQ' (0,offset) sigma' in
  let cPhi2    = abstractMVarDctx cQ' (0,offset) cPhi1' in
  let cD2      = abstractMVarMctx cQ' cD1' (0, offset-1) in
  let cD'      = ctxToMCtx ~dep:I.No cQ' in
  let cD       = Context.append cD' cD2 in
    (cD, cPsi2, sigma2, cPhi2)



let abstrExp e =
  let (cQ, e')    = collectExp I.Empty e in
  let loc = getLocation e' in
    begin match cQ with
        I.Empty -> e'
      | _       ->
            let _ = dprint (fun () -> "Collection of MVars\n" ^ collectionToString cQ )in
              raise (Error (loc, LeftoverVars VariantMV))
    end

(* appDCtx cPsi1 cPsi2 = cPsi1, cPsi2 *)
let rec appDCtx cPsi1 cPsi2 = match cPsi2 with
  | I.Null -> cPsi1
  | I.DDec (cPsi2', dec) ->
      let cPsi1' = appDCtx cPsi1 cPsi2' in
        I.Dec (cPsi1', dec)

let abstrSchema (I.Schema elements) =
  let rec abstrElems elements = match elements with
    | [] -> []
    | Int.LF.SchElem (cPsi, trec) ::els ->
        let cPsi0 = Context.projectCtxIntoDctx cPsi in
        let (cQ, cPsi0') = collectDctx (Syntax.Loc.ghost) 0 I.Empty (Context.dctxToHat I.Null) cPsi0 in
        let (_, l) as phat = Context.dctxToHat cPsi0 in
        let (cQ, trec') = collectTypRec 0 cQ phat (trec, LF.id) in
        let cQ' = abstractCtx cQ in

        let cPsi' = abstractDctx cQ' cPsi0'  l in
        let trec' = abstractTypRec cQ' l (trec', LF.id) in
        let cPsi1 = ctxToCtx cQ' in
        let cPsi1' = appDCtx cPsi1 cPsi' in

        let els'  = abstrElems els in
          Int.LF.SchElem (cPsi1', trec') :: els'
  in
    I.Schema (abstrElems elements)

let printFreeMVars phat tM =
  let (cQ, _ ) = collectTerm 0 I.Empty  phat (tM, LF.id) in
    printCollection cQ

let rec fvarInCollection cQ = begin match cQ with
  | I.Empty -> false
  | I.Dec(_cQ, FV (_, _, None)) ->  true
  | I.Dec(cQ, FV (_, _, Some (tA))) ->
       let (cQ',_ ) = collectTyp 0 I.Empty (None, 0) (tA, LF.id) in
         begin match cQ' with
             Int.LF.Empty -> (print_string "empty" ; fvarInCollection cQ)
           | _ -> true
         end


  | I.Dec(cQ, _ ) -> fvarInCollection cQ
end

let closedTyp (cPsi, tA) =
  let (cQ1, _ ) = collectDctx (Syntax.Loc.ghost) 0 I.Empty (None, 0) cPsi in
  let (cQ2, _ ) = collectTyp 0 cQ1 (Context.dctxToHat cPsi) (tA, LF.id) in
    not (fvarInCollection cQ2)


(* We abstract over the MVars in cPsi, tM, and tA *)
let abstrCovGoal cPsi tM tA ms =
  let phat = Context.dctxToHat cPsi in
  let (cQ0 , ms') = collectMSub 0 I.Empty ms in
  let (cQ1, cPsi') = collectDctx (Syntax.Loc.ghost) 0 cQ0 phat cPsi in
  let (cQ2, tA') = collectTyp 0 cQ1 phat (tA, LF.id) in
  let (cQ3, tM')   = collectTerm 0 cQ2 phat (tM, LF.id) in


  let cQ'     = abstractMVarCtx cQ3 0 in

  let ms0     = abstrMSub cQ' ms' in
  let cPsi0   = abstractMVarDctx cQ' (0,0) cPsi' in
  let tM0     = abstractMVarTerm cQ' (0,0) (tM', LF.id) in
  let tA0     = abstractMVarTyp  cQ' (0,0) (tA', LF.id) in

  let cD0     = ctxToMCtx cQ' in

    (cD0, cPsi0, tM0, tA0, ms0)

let abstrCovPatt cG pat tau ms =
  let (cQ1 , ms') = collectMSub 0 I.Empty ms in
  let (cQ2, cG') = collectGctx cQ1 cG in
  let (cQ3, pat') = collectPatObj cQ2 pat in
  let (cQ, tau') = collectCompTyp 0 cQ3 tau in
  let cQ'     = abstractMVarCtx cQ 0 in
  let ms0     = abstrMSub cQ' ms' in
  let cG'     = abstractMVarGctx cQ' (0,0) cG in
  let pat'    = abstractMVarPatObj cQ' cG' (0,0) pat' in
  let tau'    = abstractMVarCompTyp cQ' (0,0) tau' in
  let cD'     = ctxToMCtx cQ' in
    (cD', cG', pat', tau', ms0)

(* Shorter names for export outside of this module. *)
let kind = abstrKind
let typ = abstrTyp
let covgoal = abstrCovGoal
let covpatt = abstrCovPatt
let schema = abstrSchema
let msub = abstractMSub
let compkind = abstrCompKind
let comptyp = abstrCompTyp
let exp = abstrExp
let pattern = abstrPattern
let patobj = abstrPatObj
let subpattern = abstrSubPattern<|MERGE_RESOLUTION|>--- conflicted
+++ resolved
@@ -763,96 +763,56 @@
   | I.Dec (cQ', MV (Impure, _u )) ->
     ctxToCtx cQ'
 
-let rec ctxToMCtx ?(dep=I.Maybe) cQ = match cQ with
+let rec ctxToMCtx ?(dep'=I.Maybe) cQ = match cQ with
   | I.Empty ->
       I.Empty
 
   (* The case where cD is not empty and a meta^2-variable is uninstantiated
      should never happen. -bp *)
-  | I.Dec (cQ', MMV (Pure, I.MMVar (I.MInst (n, _, I.Empty, cPsi, tA, _, mDep), _s))) ->
+  | I.Dec (cQ', MMV (Pure, I.MMVar (I.MInst (n, _, I.Empty, cPsi, tA, _, dep), _s))) ->
       (* let u = Id.mk_name (Id.MVarName (Typ.gen_var_name tA)) in *)
-<<<<<<< HEAD
-      I.Dec (ctxToMCtx cQ', I.MDecl (n, tA, cPsi, mDep))
-=======
-      I.Dec (ctxToMCtx cQ', I.Decl (n, I.MTyp (tA, cPsi)))
->>>>>>> 3b9058f2
+      I.Dec (ctxToMCtx cQ', I.Decl (n, I.MTyp (tA, cPsi, dep)))
 
   | I.Dec (_cQ', MMV (Pure, I.MMVar (I.MInst (_, _, _cD, _cPsi, _tA, _, _), _s))) ->
       raise (Error (Syntax.Loc.ghost, LeftoverVars VariantMMV))
 
-  | I.Dec (cQ', MPV (Pure, I.MPVar (I.MPInst (n, _, I.Empty, cPsi, tA, _, mDep), _s))) ->
+  | I.Dec (cQ', MPV (Pure, I.MPVar (I.MPInst (n, _, I.Empty, cPsi, tA, _, dep), _s))) ->
       (* let u = Id.mk_name (Id.MVarName (Typ.gen_var_name tA)) in *)
-<<<<<<< HEAD
-      I.Dec (ctxToMCtx cQ', I.PDecl (n, tA, cPsi,  mDep))
-=======
-      I.Dec (ctxToMCtx cQ', I.Decl (n, I.PTyp (tA, cPsi)))
->>>>>>> 3b9058f2
+      I.Dec (ctxToMCtx cQ', I.Decl (n, I.PTyp (tA, cPsi, dep)))
 
   | I.Dec (_cQ', MPV (Pure, I.MPVar (I.MPInst (_, _, _cD, _cPsi, _tA, _, _), _s))) ->
       raise (Error (Syntax.Loc.ghost, LeftoverVars VariantMPV))
 
-  | I.Dec (cQ', MSV (Pure, I.MSVar (I.MSInst (n, _, I.Empty, cPsi, cPhi, _, mDep), _, _s))) ->
+  | I.Dec (cQ', MSV (Pure, I.MSVar (I.MSInst (n, _, I.Empty, cPsi, cPhi, _, dep), _, _s))) ->
       (* let u = Id.mk_name (Id.MVarName (Typ.gen_var_name tA)) in *)
-<<<<<<< HEAD
-      I.Dec (ctxToMCtx cQ', I.SDecl (n, cPhi, cPsi, mDep))
-=======
-      I.Dec (ctxToMCtx cQ', I.Decl (n, I.STyp (cPhi, cPsi)))
->>>>>>> 3b9058f2
+      I.Dec (ctxToMCtx cQ', I.Decl (n, I.STyp (cPhi, cPsi, dep)))
 
   | I.Dec (_cQ', MSV (Pure, I.MSVar (I.MSInst (_, _, _cD, _cPsi, _cPhi, _, _), _, _s))) ->
       raise (Error (Syntax.Loc.ghost, LeftoverVars VariantMMV))
 
-  | I.Dec (cQ', MV (Pure, I.MVar (I.Inst (n, _, cPsi, tA, _, mDep), _s))) ->
+  | I.Dec (cQ', MV (Pure, I.MVar (I.Inst (n, _, cPsi, tA, _, dep), _s))) ->
       (* let u = Id.mk_name (Id.MVarName (Typ.gen_var_name tA)) in *)
-<<<<<<< HEAD
-      I.Dec (ctxToMCtx cQ', I.MDecl (n, tA, cPsi, mDep))
-=======
-      I.Dec (ctxToMCtx cQ', I.Decl (n, I.MTyp (tA, cPsi)))
->>>>>>> 3b9058f2
-
-  | I.Dec (cQ', SV (Pure, I.SVar (I.SInst (n, _, cPsi, cPhi, _, mDep), (_ , _), _s))) ->
+      I.Dec (ctxToMCtx cQ', I.Decl (n, I.MTyp (tA, cPsi, dep)))
+
+  | I.Dec (cQ', SV (Pure, I.SVar (I.SInst (n, _, cPsi, cPhi, _, dep), (_ , _), _s))) ->
       (* let u = Id.mk_name (Id.MVarName (Typ.gen_var_name tA)) in *)
-<<<<<<< HEAD
-      I.Dec (ctxToMCtx cQ', I.SDecl (n, cPhi, cPsi, mDep))
-=======
-      I.Dec (ctxToMCtx cQ', I.Decl (n, I.STyp (cPhi, cPsi)))
->>>>>>> 3b9058f2
+      I.Dec (ctxToMCtx cQ', I.Decl (n, I.STyp (cPhi, cPsi, dep)))
 
   | I.Dec (cQ', CV (I.CtxVar (I.CInst (n, {contents = None}, s_cid, _, _theta)))) ->
       (* let psi = Id.mk_name (NoName) in *)
       (* this case should not happen? -bp *)
-<<<<<<< HEAD
-      I.Dec (ctxToMCtx cQ', I.CDecl (n, s_cid, dep))      (*?*)
-=======
       I.Dec (ctxToMCtx cQ', I.Decl (n, I.CTyp (s_cid, I.No)))
->>>>>>> 3b9058f2
 
   (* Can this case ever happen?  I don't think so. -bp *)
-  | I.Dec (cQ', PV (Pure, I.PVar (I.PInst (n, _, cPsi, tA, _, mDep), _s))) ->
+  | I.Dec (cQ', PV (Pure, I.PVar (I.PInst (n, _, cPsi, tA, _, dep), _s))) ->
       (* let p = Id.mk_name (Id.BVarName (Typ.gen_var_name tA)) in *)
-<<<<<<< HEAD
-      I.Dec (ctxToMCtx cQ', I.PDecl (n, tA, cPsi, mDep))
-
-  | I.Dec (cQ', FCV (psi, Some (s_cid))) ->
-      I.Dec (ctxToMCtx cQ', I.CDecl (psi, s_cid, dep))      (*?*)
-
-  | I.Dec (cQ', FMV (Pure, u, Some (tA, cPsi))) ->
-      I.Dec (ctxToMCtx cQ', I.MDecl (u, tA, cPsi, dep))        (*?*)
-
-  | I.Dec (cQ', FSV (Pure, u, Some (cPhi, cPsi))) ->
-      I.Dec (ctxToMCtx cQ', I.SDecl (u, cPhi, cPsi, dep))        (*?*)
-
-  | I.Dec (cQ', FPV (Pure, p, Some (tA, cPsi))) ->
-      I.Dec (ctxToMCtx cQ', I.PDecl (p, tA, cPsi, dep))          (*?*)
-=======
-      I.Dec (ctxToMCtx cQ', I.Decl (n, I.PTyp (tA, cPsi)))
+      I.Dec (ctxToMCtx cQ', I.Decl (n, I.PTyp (tA, cPsi, dep)))
 
   | I.Dec (cQ', FCV (psi, Some (s_cid))) ->
       I.Dec (ctxToMCtx cQ', I.Decl (psi, I.CTyp (s_cid, I.Maybe)))
 
   | I.Dec (cQ', FMV (Pure, u, Some mtyp)) ->
       I.Dec (ctxToMCtx cQ', I.Decl (u, mtyp))
->>>>>>> 3b9058f2
 
   | I.Dec (cQ', CtxV (x,w, dep)) ->
       let dep' = match dep with Comp.Explicit -> I.No | Comp.Implicit -> I.Maybe in
@@ -971,11 +931,7 @@
                 (cQ', I.FSVar (s_name, (ctx_offset, n), sigma))
           | No ->
               let (cQ0, sigma) = collectSub p cQ phat s' in
-<<<<<<< HEAD
-              let (cD_d, I.SDecl (_, cPsi, cPhi, _))  = FCVar.get s_name in
-=======
               let (cD_d, I.Decl (_, mtyp))  = FCVar.get s_name in
->>>>>>> 3b9058f2
 	      let d = p - Context.length cD_d in
 	      let mtyp' = Whnf.cnormMTyp (mtyp, Int.LF.MShift d) in
               let cQ' = I.Dec(cQ0, FMV(Impure, s_name, None)) in
@@ -995,7 +951,7 @@
     let (cQ1,s') = collectSub p cQ phat s in
        (cQ1, I.SVar(I.Offset offset, (ctx_offset, n), s'))
 
-  | I.SVar (I.SInst (n, s, cPsi, cPhi, ({contents = cnstr} as c), mDep) as sv, (ctx_offset, k), s') as sigma ->
+  | I.SVar (I.SInst (n, s, cPsi, cPhi, ({contents = cnstr} as c), dep) as sv, (ctx_offset, k), s') as sigma ->
     if constraints_solved cnstr then
       begin match checkOccurrence (eqSVar sigma) cQ with
         | Yes ->  let (cQ', s') = collectSub p cQ phat s' in
@@ -1006,7 +962,7 @@
                   let (cQ1, cPsi')  = collectDctx (Syntax.Loc.ghost) k cQ' psihat cPsi in
                   let phihat = Context.dctxToHat cPhi in
                   let (cQ2, cPhi')  = collectDctx  (Syntax.Loc.ghost) k cQ1 phihat cPhi in
-                  let sigma' = I.SVar (I.SInst (n,s, cPsi', cPhi', c, mDep), (ctx_offset, k) , s') in
+                  let sigma' = I.SVar (I.SInst (n,s, cPsi', cPhi', c, dep), (ctx_offset, k) , s') in
                   (I.Dec (cQ2, SV (Pure, sigma')), sigma')
 
         | Cycle -> raise (Error (Syntax.Loc.ghost, CyclicDependency VariantSV))
@@ -1014,7 +970,7 @@
     else
         raise (Error (Syntax.Loc.ghost, LeftoverConstraints))
 
-  | I.MSVar (I.MSInst (n, s, cD, cPsi, cPhi, ({contents = cnstr} as c), mDep) as sv, (ctx_offset, k), (ms',s')) as sigma ->
+  | I.MSVar (I.MSInst (n, s, cD, cPsi, cPhi, ({contents = cnstr} as c), dep) as sv, (ctx_offset, k), (ms',s')) as sigma ->
     if constraints_solved cnstr then
       begin match checkOccurrence (eqMSVar sigma) cQ with
         | Yes ->
@@ -1029,7 +985,7 @@
             let (cQ1, cPsi')  = collectDctx (Syntax.Loc.ghost) k cQ' psihat cPsi in
             let phihat = Context.dctxToHat cPhi in
             let (cQ2, cPhi')  = collectDctx  (Syntax.Loc.ghost) k cQ1 phihat cPhi in
-            let sigma' = I.MSVar (I.MSInst (n,s, cD, cPsi', cPhi', c, mDep), (ctx_offset, k) , (ms',s')) in
+            let sigma' = I.MSVar (I.MSInst (n,s, cD, cPsi', cPhi', c, dep), (ctx_offset, k) , (ms',s')) in
               (I.Dec (cQ2, MSV (Pure, sigma')), sigma')
 
         | Cycle -> raise (Error (Syntax.Loc.ghost, CyclicDependency VariantMSV))
@@ -1092,30 +1048,20 @@
               let (cQ', sigma) = collectSub k cQ phat (LF.comp s' s) in (cQ', I.FMVar (u, sigma))
           | No ->
               let (cQ0, sigma) = collectSub k cQ phat (LF.comp s' s) in
-<<<<<<< HEAD
-              let (cD_d, I.MDecl (_, tA, cPhi, _))  = FCVar.get u in
-	      let d = k - Context.length cD_d in
-	      let (tA,cPhi) = (if d <= 0  then (tA,cPhi)
-                               else
-                                 (Whnf.cnormTyp (tA, Int.LF.MShift d),
-                                  Whnf.cnormDCtx (cPhi, Int.LF.MShift d))) in
-              let phihat = Context.dctxToHat cPhi in
-=======
               let (cD_d, I.Decl (_, mtyp))  = FCVar.get u in
 	      let mtyp = (Whnf.cnormMTyp (mtyp, Int.LF.MShift (k - Context.length cD_d))) in
->>>>>>> 3b9058f2
               let cQ' = I.Dec(cQ0, FMV(Impure, u, None)) in
-              let (cQ1, I.MTyp (tA', cPhi'))  = collectMTyp k cQ' mtyp in
+              let (cQ1, I.MTyp (tA', cPhi', dep))  = collectMTyp k cQ' mtyp in
                 (* tA must be closed with respect to cPhi *)
                 (* Since we only use abstraction on pure LF objects,
                    there are no context variables; different abstraction
                    is necessary for handling computation-level expressions,
                    and LF objects which occur in comp utations. *)
-                (I.Dec (cQ1, FMV (Pure, u, Some (I.MTyp (tA', cPhi')))), I.FMVar (u, sigma))
+                (I.Dec (cQ1, FMV (Pure, u, Some (I.MTyp (tA', cPhi', dep)))), I.FMVar (u, sigma))
           | Cycle -> raise (Error (loc, CyclicDependency VariantFMV))
       end
 
-  | (I.MVar (I.Inst (n, q, cPsi, tA,  ({contents = cnstr} as c), mdep) as r, s') as u, _s) ->
+  | (I.MVar (I.Inst (n, q, cPsi, tA,  ({contents = cnstr} as c), dep) as r, s') as u, _s) ->
       if constraints_solved cnstr then
           begin match checkOccurrence (eqMVar u) cQ with
             | Yes ->
@@ -1128,14 +1074,14 @@
                 let phihat = Context.dctxToHat cPsi in
                 let (cQ1, cPsi')  = collectDctx loc k cQ' phihat cPsi in
                 let (cQ'', tA') = collectTyp k cQ1  phihat (tA, LF.id) in
-                let v = I.MVar (I.Inst (n, q, cPsi', tA',  c, mdep), sigma) in
+                let v = I.MVar (I.Inst (n, q, cPsi', tA',  c, dep), sigma) in
                   (I.Dec (cQ'', MV (Pure, v)) , v)
             | Cycle -> raise (Error (loc, CyclicDependency VariantMV))
           end
       else
         raise (Error (loc, LeftoverConstraints))
 
-  | (I.MMVar (I.MInst (n, ({contents = None} as q), I.Empty, cPsi, tA,  ({contents = cnstr} as c), mdep) as r, (ms', s')) as u, _s) ->
+  | (I.MMVar (I.MInst (n, ({contents = None} as q), I.Empty, cPsi, tA,  ({contents = cnstr} as c), dep) as r, (ms', s')) as u, _s) ->
       if constraints_solved cnstr then
           begin match checkOccurrence (eqMMVar u) cQ with
             | Yes ->
@@ -1158,7 +1104,7 @@
                    P.dctxToString I.Empty cPsi') in
                 *)
                 let (cQ'', tA') = collectTyp k cQ1  phihat (tA, LF.id) in
-                let v = I.MMVar (I.MInst (n, q, I.Empty, cPsi', tA',  c, mdep), (ms1, sigma)) in
+                let v = I.MMVar (I.MInst (n, q, I.Empty, cPsi', tA',  c, dep), (ms1, sigma)) in
                   (I.Dec (cQ'', MMV (Pure, v)) , v)
             | Cycle -> raise (Error (loc, CyclicDependency VariantMMV))
           end
@@ -1168,7 +1114,7 @@
   | (I.MMVar (I.MInst (_n, _r, _cD, _cPsi, _tA,  _, _), _),  _s) ->
       raise (Error (loc, LeftoverVars VariantMMV))
 
-  | (I.MPVar (I.MPInst (n, ({contents = None} as q), I.Empty, cPsi, tA,  ({contents = cnstr} as c), mDep) as r, (ms', s')) as u, _s) ->
+  | (I.MPVar (I.MPInst (n, ({contents = None} as q), I.Empty, cPsi, tA,  ({contents = cnstr} as c), dep) as r, (ms', s')) as u, _s) ->
       if constraints_solved cnstr then
           begin match checkOccurrence (eqMPVar u) cQ with
             | Yes ->
@@ -1183,7 +1129,7 @@
                 let phihat = Context.dctxToHat cPsi in
                 let (cQ1, cPsi')  = collectDctx loc k cQ' phihat cPsi in
                 let (cQ'', tA') = collectTyp k cQ1  phihat (tA, LF.id) in
-                let v = I.MPVar (I.MPInst (n, q, I.Empty, cPsi', tA',  c, mDep), (ms1, sigma)) in
+                let v = I.MPVar (I.MPInst (n, q, I.Empty, cPsi', tA',  c, dep), (ms1, sigma)) in
                   (I.Dec (cQ'', MPV (Pure, v)) , v)
             | Cycle -> raise (Error (loc, CyclicDependency VariantMPV))
           end
@@ -1209,16 +1155,8 @@
                 (cQ', I.FPVar (u, sigma))
           | No  ->
               let (cQ2, sigma) = collectSub k cQ phat s' (* (LF.comp s' s) *) in
-<<<<<<< HEAD
-              let (cD_d, I.PDecl (_, tA, cPhi, _))  = FCVar.get u in
-              let d = k - Context.length cD_d in
-
-	      let (tA, cPhi) = (if d <= 0 then (tA,cPhi) else
-                      (Whnf.cnormTyp (tA, Int.LF.MShift d), Whnf.cnormDCtx (cPhi, Int.LF.MShift d))) in
-=======
               let (cD_d, I.Decl (_, mtyp))  = FCVar.get u in
 	      let mtyp = Whnf.cnormMTyp (mtyp, Int.LF.MShift (k - Context.length cD_d)) in
->>>>>>> 3b9058f2
                 (* tA must be closed with respect to cPhi *)
                 (* Since we only use abstraction on pure LF objects,
                    there are no context variables; different abstraction
@@ -1232,12 +1170,12 @@
         end
 
 
-  | (I.PVar (I.PInst (n, r, cPsi, tA, ({contents = cnstr} as c), mDep), s') as p,  s) ->
+  | (I.PVar (I.PInst (n, r, cPsi, tA, ({contents = cnstr} as c), dep), s') as p,  s) ->
       if constraints_solved cnstr then
         begin match checkOccurrence (eqPVar p) cQ with
           | Yes ->
               let (cQ', sigma) = collectSub k cQ phat (LF.comp s' s) in
-                (cQ', I.PVar (I.PInst (n, r, cPsi, tA, c, mDep), sigma))
+                (cQ', I.PVar (I.PInst (n, r, cPsi, tA, c, dep), sigma))
             | No ->
                 (*  checkEmpty !cnstrs ? -bp *)
                 let (cQ2, sigma) = collectSub k cQ phat (LF.comp s' s) in
@@ -1247,7 +1185,7 @@
                 let (cQ1, cPsi')  = collectDctx loc k cQ' psihat cPsi in
                 let (cQ'', tA') = collectTyp k cQ1  psihat (tA, LF.id) in
 
-                let p' = I.PVar (I.PInst (n, r, cPsi', tA', c, mDep), sigma) in
+                let p' = I.PVar (I.PInst (n, r, cPsi', tA', c, dep), sigma) in
                   (I.Dec (cQ'', PV (Pure, p')) , p')
             | Cycle -> raise (Error (loc, CyclicDependency VariantPV))
           end
@@ -1363,69 +1301,36 @@
         (cQ'', I.DDec (cPsi', I.TypDecl(x, tA')))
 
 
-<<<<<<< HEAD
-let rec collectMctx  cQ cD = match cD with
-  | I.Empty -> (cQ, I.Empty)
-
-  | I.Dec(cD, I.CDecl(g, sW, mDep)) ->
-      let (cQ', cD')  = collectMctx cQ cD in
-        (cQ', I.Dec(cD', I.CDecl(g, sW, mDep)))
-
-  | I.Dec(cD, I.MDecl(u, tA, cPsi, mDep)) ->
-      let (cQ', cD')  = collectMctx cQ cD in
-      let phat = Context.dctxToHat cPsi in
-      let (cQ'', cPsi') = collectDctx (Syntax.Loc.ghost) 0 cQ' phat cPsi in
-      let (cQ2, tA')    =  collectTyp 0 cQ'' phat  (tA, LF.id) in
-        (cQ2, I.Dec(cD', I.MDecl(u, tA', cPsi', mDep)))
-
-  | I.Dec(cD, I.PDecl(p, tA, cPsi, mDep)) ->
-      let (cQ', cD')  = collectMctx cQ cD in
-      let phat = Context.dctxToHat cPsi in
-      let (cQ'', cPsi') = collectDctx (Syntax.Loc.ghost) 0 cQ' phat cPsi in
-      let (cQ2, tA')    = collectTyp 0 cQ'' phat (tA, LF.id) in
-        (cQ2,  I.Dec(cD', I.PDecl(p, tA', cPsi', mDep)))
-=======
 and collectMTyp p cQ = function 
   | I.CTyp (sW, dep) -> (cQ, I.CTyp (sW, dep))
-  | I.MTyp (tA, cPsi) -> 
+  | I.MTyp (tA, cPsi, dep) -> 
     let phat = Context.dctxToHat cPsi in
     let (cQ', cPsi') = collectDctx (Syntax.Loc.ghost) p cQ phat cPsi in
     let (cQ'', tA')    =  collectTyp p cQ' phat  (tA, LF.id) in
-    (cQ'', I.MTyp (tA', cPsi'))
-  | I.PTyp (tA, cPsi) -> 
+    (cQ'', I.MTyp (tA', cPsi', dep))
+  | I.PTyp (tA, cPsi, dep) -> 
     let phat = Context.dctxToHat cPsi in
     let (cQ', cPsi') = collectDctx (Syntax.Loc.ghost) p cQ phat cPsi in
     let (cQ'', tA')    =  collectTyp p cQ' phat  (tA, LF.id) in
-    (cQ'', I.PTyp (tA', cPsi'))
-  | I.STyp (cPhi, cPsi) ->
+    (cQ'', I.PTyp (tA', cPsi', dep))
+  | I.STyp (cPhi, cPsi, dep) ->
      let psi_hat = Context.dctxToHat cPsi in
      let phi_hat = Context.dctxToHat cPhi in
      let (cQ0, cPsi') = collectDctx (Syntax.Loc.ghost) p cQ psi_hat cPsi in
      let (cQ1, cPhi') = collectDctx (Syntax.Loc.ghost) p cQ0 phi_hat cPhi in
-       (cQ1, I.STyp (cPhi', cPsi'))
->>>>>>> 3b9058f2
+       (cQ1, I.STyp (cPhi', cPsi', dep))
 
 let collectCDecl p cQ cdecl = match cdecl with
   | I.Decl (u, mtyp) -> 
     let (cQ', mtyp') = collectMTyp p cQ mtyp in
     (cQ', I.Decl(u, mtyp'))
 
-<<<<<<< HEAD
-  | I.Dec(cD, I.SDecl(s, cPhi, cPsi, mDep)) ->
-      let (cQ', cD')  = collectMctx cQ cD in
-      let psi_hat = Context.dctxToHat cPsi in
-      let phi_hat = Context.dctxToHat cPhi in
-      let (cQ0, cPsi') = collectDctx (Syntax.Loc.ghost) 0 cQ' psi_hat cPsi in
-      let (cQ1, cPhi') = collectDctx (Syntax.Loc.ghost) 0 cQ0 phi_hat cPhi in
-        (cQ1, I.Dec(cD', I.SDecl(s, cPhi', cPsi', mDep)))
-=======
 let rec collectMctx  cQ cD = match cD with
   | I.Empty -> (cQ, I.Empty)
   | I.Dec(cD, cdecl) ->
       let (cQ', cD')  = collectMctx cQ cD in
       let (cQ'', cdecl') = collectCDecl 0 cQ' cdecl in
         (cQ'', I.Dec(cD', cdecl'))
->>>>>>> 3b9058f2
 
 (* ****************************************************************** *)
 (* Abstraction over LF-bound variables                                *)
@@ -1536,22 +1441,22 @@
   | I.Dec (cQ, FV (Impure, _ , _ )) ->
       abstractCtx cQ
 
-  | I.Dec (cQ, MV (Pure, I.MVar (I.Inst (n, r, cPsi, tA, cnstr, mdep), s))) ->
+  | I.Dec (cQ, MV (Pure, I.MVar (I.Inst (n, r, cPsi, tA, cnstr, dep), s))) ->
       let cQ'   = abstractCtx cQ  in
       let l     = length cPsi in
       let cPsi' = abstractDctx cQ cPsi l in
       let tA'   = abstractTyp cQ l (tA, LF.id) in
       let s'    = abstractSub cQ l s in
-      let u'    = I.MVar (I.Inst (n, r, cPsi', tA', cnstr, mdep), s') in
+      let u'    = I.MVar (I.Inst (n, r, cPsi', tA', cnstr, dep), s') in
         I.Dec (cQ', MV (Pure, u'))
 
-  | I.Dec (cQ, PV (Pure, I.PVar (I.PInst (n, r, cPsi, tA, cnstr, mDep), s))) ->
+  | I.Dec (cQ, PV (Pure, I.PVar (I.PInst (n, r, cPsi, tA, cnstr, dep), s))) ->
       let cQ'   = abstractCtx cQ  in
       let l     = length cPsi in
       let cPsi' = abstractDctx cQ cPsi l in
       let tA'   = abstractTyp cQ l (tA, LF.id) in
       let s'    = abstractSub cQ l s in
-      let p'    = I.PVar (I.PInst (n, r, cPsi', tA', cnstr, mDep), s') in
+      let p'    = I.PVar (I.PInst (n, r, cPsi', tA', cnstr, dep), s') in
         I.Dec (cQ', PV (Pure, p'))
 
   | I.Dec (cQ, FV (Pure, f, Some tA)) ->
@@ -1834,40 +1739,17 @@
       let tA'   = abstractMVarTyp cQ (l,offset) (tA, LF.id) in
         I.DDec (cPsi', I.TypDecl (x, tA'))
 
-<<<<<<< HEAD
-and abstractMVarMctx cQ cD (l,offset) = match cD with
-  | I.Empty -> I.Empty
-
-  | I.Dec(cD, I.MDecl(u, tA, cPsi, dec)) ->
-      let cD' = abstractMVarMctx cQ cD (l, offset - 1) in
-      let cPsi' = abstractMVarDctx cQ (l,offset) cPsi in
-      let tA'   = abstractMVarTyp cQ (l,offset) (tA, LF.id) in
-        I.Dec(cD', I.MDecl (u, tA', cPsi', dec))
-
-  | I.Dec(cD, I.PDecl(u, tA, cPsi, mDep)) ->
-      let cD' = abstractMVarMctx cQ cD (l, offset - 1) in
-      let cPsi' = abstractMVarDctx cQ (l, offset) cPsi in
-      let tA'   = abstractMVarTyp cQ (l,offset) (tA, LF.id) in
-        I.Dec(cD', I.PDecl (u, tA', cPsi', mDep))
-
-  | I.Dec(cD, I.SDecl(s, cPhi, cPsi, mDep)) ->
-      let cD' = abstractMVarMctx cQ cD (l, offset - 1) in
-      let cPsi' = abstractMVarDctx cQ (l,offset) cPsi in
-      let cPhi' = abstractMVarDctx cQ (l,offset) cPhi in
-        I.Dec(cD', I.SDecl (s, cPhi', cPsi', mDep))
-=======
 and abstractMVarMTyp cQ mtyp loff = match mtyp with
-  | I.MTyp (tA, cPsi) ->
-    I.MTyp (abstractMVarTyp cQ loff (tA, LF.id), abstractMVarDctx cQ loff cPsi)
-  | I.PTyp (tA, cPsi) ->
-    I.PTyp (abstractMVarTyp cQ loff (tA, LF.id), abstractMVarDctx cQ loff cPsi)
-  | I.STyp (cPhi, cPsi) ->
-    I.STyp (abstractMVarDctx cQ loff cPhi, abstractMVarDctx cQ loff cPsi)
+  | I.MTyp (tA, cPsi, dep) ->
+    I.MTyp (abstractMVarTyp cQ loff (tA, LF.id), abstractMVarDctx cQ loff cPsi, dep)
+  | I.PTyp (tA, cPsi, dep) ->
+    I.PTyp (abstractMVarTyp cQ loff (tA, LF.id), abstractMVarDctx cQ loff cPsi, dep)
+  | I.STyp (cPhi, cPsi, dep) ->
+    I.STyp (abstractMVarDctx cQ loff cPhi, abstractMVarDctx cQ loff cPsi, dep)
   | I.CTyp (sW, dep) -> I.CTyp (sW, dep)
 
 and abstractMVarCdecl cQ loff cdecl = match cdecl with
   | I.Decl (u, mtyp) -> I.Decl (u, abstractMVarMTyp cQ mtyp loff)
->>>>>>> 3b9058f2
 
 and abstractMVarMctx cQ cD (l,offset) = match cD with
   | I.Empty -> I.Empty
@@ -1877,71 +1759,71 @@
 and abstractMVarCtx cQ l =  match cQ with
   | I.Empty -> I.Empty
 
-  | I.Dec (cQ, MMV (Pure, I.MMVar (I.MInst (n, r, I.Empty, cPsi, tA, cnstr, mdep), (ms, s)))) ->
+  | I.Dec (cQ, MMV (Pure, I.MMVar (I.MInst (n, r, I.Empty, cPsi, tA, cnstr, dep), (ms, s)))) ->
       let cQ'   = abstractMVarCtx  cQ (l-1) in
       let cPsi' = abstractMVarDctx cQ (l,0) cPsi in
       let tA'   = abstractMVarTyp cQ (l,0) (tA, LF.id) in
       let s'    = abstractMVarSub cQ (l,0) s in
         (* Do we need to consider the substitution s here? -bp *)
-      let u'    = I.MMVar (I.MInst (n, r, I.Empty, cPsi', tA', cnstr, mdep), (ms, s')) in
+      let u'    = I.MMVar (I.MInst (n, r, I.Empty, cPsi', tA', cnstr, dep), (ms, s')) in
         I.Dec (cQ', MMV (Pure, u'))
 
-  | I.Dec (_cQ, MMV (Pure, I.MMVar (I.MInst (_n, _r, _cD, _cPsi, _tA, _cnstr, mdep), _s))) ->
+  | I.Dec (_cQ, MMV (Pure, I.MMVar (I.MInst (_n, _r, _cD, _cPsi, _tA, _cnstr, dep), _s))) ->
       raise (Error (Syntax.Loc.ghost, LeftoverVars VariantMMV))
 
-  | I.Dec (cQ, MPV (Pure, I.MPVar (I.MPInst (n, r, I.Empty, cPsi, tA, cnstr, mDep), (ms, s)))) ->
+  | I.Dec (cQ, MPV (Pure, I.MPVar (I.MPInst (n, r, I.Empty, cPsi, tA, cnstr, dep), (ms, s)))) ->
       let cQ'   = abstractMVarCtx  cQ (l-1) in
       let cPsi' = abstractMVarDctx cQ (l,0) cPsi in
       let tA'   = abstractMVarTyp cQ (l,0) (tA, LF.id) in
       let s'    = abstractMVarSub cQ (l,0) s in
         (* Do we need to consider the substitution s here? -bp *)
-      let u'    = I.MPVar (I.MPInst (n, r, I.Empty, cPsi', tA', cnstr, mDep), (ms, s')) in
+      let u'    = I.MPVar (I.MPInst (n, r, I.Empty, cPsi', tA', cnstr, dep), (ms, s')) in
         I.Dec (cQ', MPV (Pure, u'))
 
   | I.Dec (_cQ, MPV (Pure, I.MPVar (I.MPInst (_n, _r, _cD, _cPsi, _tA, _cnstr, _), _s))) ->
       raise (Error (Syntax.Loc.ghost, LeftoverVars VariantMPV))
 
 
-  | I.Dec (cQ, MSV (Pure, I.MSVar (I.MSInst (n, r, I.Empty, cPsi, cPhi, cnstr, mDep),
+  | I.Dec (cQ, MSV (Pure, I.MSVar (I.MSInst (n, r, I.Empty, cPsi, cPhi, cnstr, dep),
                                    (c_offset, k),  (ms, s)))) ->
       let cQ'   = abstractMVarCtx  cQ (l-1) in
       let cPsi' = abstractMVarDctx cQ (l,0) cPsi in
       let cPhi' = abstractMVarDctx cQ (l,0) cPhi in
       let s'    = abstractMVarSub cQ (l,0) s in
         (* Do we need to consider the substitution s here? -bp *)
-      let s'    = I.MSVar (I.MSInst (n, r, I.Empty, cPsi', cPhi', cnstr, mDep),
+      let s'    = I.MSVar (I.MSInst (n, r, I.Empty, cPsi', cPhi', cnstr, dep),
                            (c_offset, k), (ms, s')) in
         I.Dec (cQ', MSV (Pure, s'))
 
   | I.Dec (_cQ, MSV (Pure, I.MSVar (I.MSInst (_n, _r, _cD, _cPsi, _cPhi,_cnstr, _), _, _s))) ->
       raise (Error (Syntax.Loc.ghost, LeftoverVars VariantMSV))
 
-  | I.Dec (cQ, MV (Pure, I.MVar (I.Inst (n, r, cPsi, tA, cnstr, mdep), s))) ->
+  | I.Dec (cQ, MV (Pure, I.MVar (I.Inst (n, r, cPsi, tA, cnstr, dep), s))) ->
       let cQ'   = abstractMVarCtx  cQ (l-1) in
       let cPsi' = abstractMVarDctx cQ (l,0) cPsi in
       let tA'   = abstractMVarTyp cQ (l,0) (tA, LF.id) in
       let s'    = abstractMVarSub cQ (l,0) s in
         (* Do we need to consider the substitution s here? -bp *)
-      let u'    = I.MVar (I.Inst (n, r, cPsi', tA', cnstr, mdep), s') in
+      let u'    = I.MVar (I.Inst (n, r, cPsi', tA', cnstr, dep), s') in
         I.Dec (cQ', MV (Pure, u'))
 
-  | I.Dec (cQ, SV (Pure, I.SVar (I.SInst (n, r, cPsi, cPhi, cnstr, mDep), k, s))) ->
+  | I.Dec (cQ, SV (Pure, I.SVar (I.SInst (n, r, cPsi, cPhi, cnstr, dep), k, s))) ->
       let cQ'   = abstractMVarCtx  cQ (l-1) in
       let cPsi' = abstractMVarDctx cQ (l,0) cPsi in
       let cPhi' = abstractMVarDctx cQ (l,0) cPhi in
       let s'    = abstractMVarSub cQ (l,0) s in
         (* Do we need to consider the substitution s here? -bp *)
-      let sigma' = I.SVar (I.SInst (n, r, cPsi', cPhi', cnstr, mDep), k, s') in
+      let sigma' = I.SVar (I.SInst (n, r, cPsi', cPhi', cnstr, dep), k, s') in
         I.Dec (cQ', SV (Pure, sigma'))
 
 
-  | I.Dec (cQ, PV (Pure, I.PVar (I.PInst (n, r, cPsi, tA, cnstr, mDep), s))) ->
+  | I.Dec (cQ, PV (Pure, I.PVar (I.PInst (n, r, cPsi, tA, cnstr, dep), s))) ->
       let cQ'   = abstractMVarCtx  cQ (l-1) in
       let cPsi' = abstractMVarDctx cQ (l,0) cPsi in
       let tA'   = abstractMVarTyp cQ (l,0)  (tA, LF.id) in
       let s'    = abstractMVarSub cQ (l,0) s in
         (* Do we need to consider the substitution s here? -bp *)
-      let p'    = I.PVar (I.PInst (n, r, cPsi', tA', cnstr, mDep), s') in
+      let p'    = I.PVar (I.PInst (n, r, cPsi', tA', cnstr, dep), s') in
         I.Dec (cQ', PV (Pure, p'))
 
   | I.Dec (cQ, CV (cPsi)) -> (* cPsi = CtxVar (CInst _ ) *)
@@ -2061,27 +1943,7 @@
 (* *********************************************************************** *)
 (* Abstract over computations *)
 (* *********************************************************************** *)
-<<<<<<< HEAD
-let collectCDecl p cQ cdecl = match cdecl with
-  | I.MDecl (u, tA, cPsi, dec) ->
-      let phat = Context.dctxToHat cPsi in
-      let (cQ1, cPsi') = collectDctx (Syntax.Loc.ghost) p cQ phat cPsi in
-      let (cQ2, tA')    = collectTyp p cQ1 phat (tA, LF.id) in
-        (cQ2, I.MDecl (u, tA', cPsi', dec) )
-  | I.PDecl (u, tA, cPsi, mDep) ->
-      let phat = Context.dctxToHat cPsi in
-      let (cQ1, cPsi') = collectDctx (Syntax.Loc.ghost) p cQ phat cPsi in
-      let (cQ2, tA')    = collectTyp p cQ1 phat (tA, LF.id) in
-        (cQ2, I.PDecl (u, tA', cPsi', mDep))
-  | I.CDecl _ -> (cQ, cdecl)
-  | I.SDecl (u, cPhi, cPsi, mDep) ->
-      let phat = Context.dctxToHat cPsi in
-      let (cQ1, cPsi') = collectDctx (Syntax.Loc.ghost) p cQ phat cPsi in
-      let (cQ2, cPhi')    = collectDctx (Syntax.Loc.ghost) p cQ1 phat cPhi in
-        (cQ2, I.SDecl (u, cPhi', cPsi', mDep) )
-=======
-
->>>>>>> 3b9058f2
+
 
 let rec collectCompKind p cQ cK = match cK with
   | Comp.Ctype _ -> (cQ, cK)
@@ -2155,38 +2017,10 @@
       let (cQ2, tau2') = collectCompTyp p cQ1 tau2 in
         (cQ2, Comp.TypCross (tau1', tau2'))
 
-<<<<<<< HEAD
-  | Comp.TypPiBox ((I.MDecl(u, tA, cPsi, mDep)), tau) ->
-      let phat = Context.dctxToHat cPsi in
-      let (cQ1, cPsi') = collectDctx (Syntax.Loc.ghost) p cQ phat cPsi in
-      let (cQ2, tA')    = collectTyp p cQ1 phat (tA, LF.id) in
-      let (cQ3, tau')  = collectCompTyp p cQ2 tau in
-        (cQ3 , Comp.TypPiBox ((I.MDecl(u, tA', cPsi', mDep)), tau'))
-
-  | Comp.TypPiBox ((I.PDecl(u, tA, cPsi, mDep)), tau) ->
-      let phat = Context.dctxToHat cPsi in
-      let (cQ1, cPsi') = collectDctx (Syntax.Loc.ghost) p cQ phat cPsi in
-      let (cQ2, tA')    = collectTyp p cQ1 phat (tA, LF.id) in
-      let (cQ3, tau')  = collectCompTyp p cQ2 tau in
-        (cQ3 , Comp.TypPiBox ((I.PDecl(u, tA', cPsi', mDep)), tau'))
-
-  | Comp.TypPiBox ((I.SDecl(u, cPhi, cPsi, mDep)), tau) ->
-      let phat = Context.dctxToHat cPsi in
-      let phat' = Context.dctxToHat cPhi in
-      let (cQ1, cPsi') = collectDctx (Syntax.Loc.ghost) p cQ phat cPsi in
-      let (cQ2, cPhi')    = collectDctx (Syntax.Loc.ghost) p cQ1 phat' cPhi in
-      let (cQ3, tau')  = collectCompTyp p cQ2 tau in
-        (cQ3 , Comp.TypPiBox ((I.SDecl(u, cPhi', cPsi', mDep)), tau'))
-
-  | Comp.TypPiBox ((ctx_dec), tau) ->
-      let (cQ1, tau') = collectCompTyp p cQ tau  in
-        (cQ1, Comp.TypPiBox (ctx_dec, tau'))
-=======
-  | Comp.TypPiBox ((cdecl, dep), tau) ->
+  | Comp.TypPiBox ((cdecl), tau) ->
       let (cQ', cdecl') = collectCDecl p cQ cdecl in
       let (cQ'', tau') = collectCompTyp p cQ' tau in
-      (cQ'', Comp.TypPiBox ((cdecl', dep), tau'))
->>>>>>> 3b9058f2
+      (cQ'', Comp.TypPiBox (cdecl', tau'))
 
   | Comp.TypBool  -> (cQ, tau)
   | Comp.TypClo _ -> (dprint (fun () -> "collectCTyp -- TypClo missing");
@@ -2380,25 +2214,6 @@
       let (cQ2, branches') =  collectBranches cQ' branches in
         (cQ2, b'::branches')
 
-<<<<<<< HEAD
-
-let abstractMVarCdecl cQ offset cdecl = match cdecl with
-  | I.MDecl (u, tA, cPsi, dep) ->
-      let cPsi' = abstractMVarDctx cQ offset cPsi in
-      let tA'   = abstractMVarTyp cQ offset (tA, LF.id) in
-        I.MDecl(u, tA', cPsi', dep)
-  | I.PDecl (p, tA, cPsi, mDep) ->
-      let cPsi' = abstractMVarDctx cQ offset cPsi in
-      let tA'   = abstractMVarTyp cQ offset (tA, LF.id) in
-        I.PDecl(p, tA', cPsi', mDep)
-  | I.CDecl _ -> cdecl
-  | I.SDecl (s, cPhi, cPsi, mDep) ->
-      let cPsi' = abstractMVarDctx cQ offset cPsi in
-      let cPhi' = abstractMVarDctx cQ offset cPhi in
-        I.SDecl(s, cPhi', cPsi', mDep)
-
-=======
->>>>>>> 3b9058f2
 let rec abstractMVarCompKind cQ (l,offset) cK = match cK with
   | Comp.Ctype _loc -> cK
   | Comp.PiKind (loc, (cdecl, dep), cK) ->
@@ -2462,32 +2277,8 @@
   | Comp.TypCross (tau1, tau2) ->
       Comp.TypCross (abstractMVarCompTyp cQ offset tau1,
                      abstractMVarCompTyp cQ offset tau2)
-<<<<<<< HEAD
-
-  | Comp.TypPiBox ((I.MDecl(u, tA, cPsi, mDep)), tau) ->
-      let cPsi' = abstractMVarDctx cQ offset cPsi in
-      let tA'   = abstractMVarTyp cQ offset (tA, LF.id) in
-      let tau'  = abstractMVarCompTyp cQ (l,d+1) tau in
-        Comp.TypPiBox ((I.MDecl(u, tA', cPsi', mDep)), tau')
-
-  | Comp.TypPiBox ((I.PDecl(u, tA, cPsi, mDep)), tau) ->
-      let cPsi' = abstractMVarDctx cQ offset cPsi in
-      let tA'   = abstractMVarTyp cQ offset (tA, LF.id) in
-      let tau'  = abstractMVarCompTyp cQ (l, d+1) tau in
-        Comp.TypPiBox ((I.PDecl(u, tA', cPsi', mDep)), tau')
-
-  | Comp.TypPiBox ((I.SDecl(u, cPhi, cPsi, mDep)), tau) ->
-      let cPsi' = abstractMVarDctx cQ offset cPsi in
-      let cPhi' = abstractMVarDctx cQ offset cPhi in
-      let tau'  = abstractMVarCompTyp cQ (l,d+1) tau in
-        Comp.TypPiBox ((I.SDecl(u, cPhi', cPsi', mDep)), tau')
-
-  | Comp.TypPiBox ((ctx_decl), tau) ->
-      Comp.TypPiBox ((ctx_decl), abstractMVarCompTyp cQ (l,d+1) tau)
-=======
-  | Comp.TypPiBox ((cdecl, dep), tau) ->
-    Comp.TypPiBox ((abstractMVarCdecl cQ offset cdecl, dep), abstractMVarCompTyp cQ (l,d+1) tau)
->>>>>>> 3b9058f2
+  | Comp.TypPiBox (cdecl, tau) ->
+    Comp.TypPiBox ((abstractMVarCdecl cQ offset cdecl), abstractMVarCompTyp cQ (l,d+1) tau)
 
   | Comp.TypBool -> Comp.TypBool
 
@@ -2534,14 +2325,8 @@
 
 let rec raiseCompTyp cD tau =  match cD with
   | I.Empty -> tau
-<<<<<<< HEAD
-  | I.Dec(cD, I.CDecl (psi, w, dep)) ->
-      raiseCompTyp cD (Comp.TypPiBox ((I.CDecl(psi, w, dep)), tau))
-=======
   | I.Dec(cD, I.Decl (psi, I.CTyp (w, dep))) ->
-      let dep' = match dep with I.No -> Comp.Explicit | I.Maybe -> Comp.Implicit in
-      raiseCompTyp cD (Comp.TypPiBox ((I.Decl(psi, I.CTyp (w, dep)), dep'), tau))
->>>>>>> 3b9058f2
+      raiseCompTyp cD (Comp.TypPiBox ((I.Decl(psi, I.CTyp (w, dep))), tau))
   | I.Dec(cD ,mdecl) ->
       raiseCompTyp cD (Comp.TypPiBox ((mdecl), tau))
 
@@ -2584,13 +2369,9 @@
 
 let abstrCompTyp tau =
   let rec roll tau cQ = match tau with
-<<<<<<< HEAD
-    | Comp.TypPiBox ((I.CDecl(psi, w, mDep )), tau) ->
-        let dep = match mDep with I.No -> Comp.Explicit | I.Maybe -> Comp.Implicit in
-=======
-    | Comp.TypPiBox ((I.Decl(psi, I.CTyp (w, _) ) , dep), tau) ->
->>>>>>> 3b9058f2
-        roll tau (I.Dec(cQ, CtxV (psi,w,dep)))
+    | Comp.TypPiBox (I.Decl(psi, I.CTyp (w, dep) ), tau) ->
+        let dep' = match dep with I.No -> Comp.Explicit | I.Maybe -> Comp.Implicit in
+        roll tau (I.Dec(cQ, CtxV (psi,w,dep')))
     | tau -> (cQ, tau)
   in
   let (cQ, tau')  = roll tau I.Empty in
@@ -2619,7 +2400,7 @@
   let cG'     = abstractMVarGctx cQ' (0,offset) cG in
   let pat'    = abstractMVarPatObj cQ' cG' (0,offset) pat' in
   let tau'    = abstractMVarCompTyp cQ' (0,offset) tau' in
-  let cD'     = ctxToMCtx ~dep:I.No cQ' in 
+  let cD'     = ctxToMCtx cQ' in 
   let cD2     = abstractMVarMctx cQ' cD1' (0,offset-1) in
   let cD      = Context.append cD' cD2 in
       (cD, cG', pat', tau')
@@ -2639,7 +2420,7 @@
   let cD2     = abstractMVarMctx cQ' cD1' (0, offset-1) in
 (*  let cs1'    = abstractMVarCSub cQ' offset cs1 in
   let cs'     = abstractMVarCSub cQ' offset cs in *)
-  let cD'     = ctxToMCtx ~dep:I.No cQ' in
+  let cD'     = ctxToMCtx cQ' in
   let cD      = Context.append cD' cD2 in
     (cD, cPsi2, (phat, tM2), tA2)
 
@@ -2658,7 +2439,7 @@
   let sigma2   = abstractMVarSub cQ' (0,offset) sigma' in
   let cPhi2    = abstractMVarDctx cQ' (0,offset) cPhi1' in
   let cD2      = abstractMVarMctx cQ' cD1' (0, offset-1) in
-  let cD'      = ctxToMCtx ~dep:I.No cQ' in
+  let cD'      = ctxToMCtx cQ' in
   let cD       = Context.append cD' cD2 in
     (cD, cPsi2, sigma2, cPhi2)
 
