(**
   @author Renaud Germain
   @author Brigitte Pientka
*)
open Store
open Store.Cid
open Substitution
open Syntax
open Id

module S    = Substitution.LF
module I    = Int.LF
module Comp = Int.Comp

module P = Pretty.Int.DefaultPrinter
module R = Store.Cid.DefaultRenderer

let (dprint, _) = Debug.makeFunctions (Debug.toFlags [3])

type varvariant =
    VariantFV | VariantFCV | VariantMMV | VariantMPV
  | VariantMV | VariantFMV | VariantPV | VariantFPV | VariantSV

type error =
  | LeftoverVars of varvariant
  | LeftoverConstraints
  | CyclicDependency of varvariant
  | UnknownIdentifier
  | UnknownSchemaCtx of name


exception Error of Syntax.Loc.t * error

let string_of_varvariant = function
  | VariantFV  -> "free variables"
  | VariantFCV -> "free context variables"
  | VariantMMV -> "meta^2-variables and free variables"
  | VariantMPV -> "meta^2-parameter variables and free variables"
  | VariantMV  -> "meta-variables and free variables"
  | VariantFMV -> "free meta-variables"
  | VariantPV  -> "parameter-variables and free variables"
  | VariantFPV -> "free parameter-variables"

let _ = Error.register_printer
  (fun (Error (loc, err)) ->
    Error.print_with_location loc (fun ppf ->
      match err with
        | UnknownSchemaCtx psi ->
            Format.fprintf ppf "Unable to infer schema for context variable %s"
              (R.render_name psi)
        | LeftoverVars VariantFCV ->
          Format.fprintf ppf "Abstraction not valid LF-type because of leftover context variable"
        | LeftoverVars VariantMV ->
          Format.fprintf ppf "Leftover meta-variables in computation-level expression; provide a type annotation"
        | LeftoverVars (VariantMMV | VariantMPV as varvariant) ->
          Format.fprintf ppf
            ("Encountered %s,@ which we cannot abstract over@ \
            because they depend on meta-variables;@ \
            the user needs to supply more information,@ \
            since the type of a given expression@ \
            is not uniquely determined.@ \
            Meta^2-variables are introduced during type reconstruction;@ \
            if you explicitely quantify over some meta-variables,@ \
            these meta-variables will impose constraints on meta^2-variables@ \
            and we may not be able to abstract over the meta^2-variables.@ \
            The solution is either to not specify any meta-variables explicitly,@ \
            or specify all of them.")
            (string_of_varvariant varvariant)
        | LeftoverConstraints ->
          Format.fprintf ppf "Leftover constraints during abstraction."
        | CyclicDependency variant ->
          Format.fprintf ppf "Cyclic dependencies among %s" (string_of_varvariant variant)
        | UnknownIdentifier ->
          Format.fprintf ppf "Unknown identifier in program."))

(* ******************************************************************* *)
(* Abstraction:

   - Abstract over the meta-variables in O
   - Abstract over the free variables in F

   Abstraction only succeeds, if O and F are not cyclic.

  We write {{Q}} for the context of Q, where MVars and FVars have
  been translated to declarations and their occurrences to BVars.
  We write {{A}}_Q, {{M}}_Q, {{S}}_Q for the corresponding translation
  of a type, an expression or spine.

  Just like contexts Psi, any Q is implicitly assumed to be
  well-formed and in dependency order. ** note that Q may contain
  cyclic dependencies, which need to be detected **

  We write  Q ; Psi ||- M  if all MVars and FVars in M and Psi are
  collected in Q. In particular, . ; Psi ||- M means M and Psi contain
  no MVars or FVars.  Similarly, for spines . ; Psi ||- S and other
  syntactic categories.

  Abstraction proceeds in three phases:

   - Collection of all MVars and FVars in M into Q;

   - Abstraction over all MVars and FVars (which are listed in Q)
     and occur in M, will yield a new term M'

   -

 Collection and abstraction raise Error if there are unresolved
  constraints after simplification.



   Collection will work in a generic way so we can collect
   - FVar  (named free LF-bound variables),
   - FMVar (named free meta-variables),
   - FPVar (named free parameter variables),

   - MVars (references to meta-variables representing unknowns)

   Abstraction over LF-bound variables and abstraction of named
   meta-variables and parameter variables are however kept separate.

   Abstraction over LF-bound variables is performed by the functions
   abstractTerm, abstractType, etc.

   Abstraction over meta-variables and parameter variables is
   performed by the functions abstractMVarTerm, abstractMVarType, etc.





*)

(* marker will indicate whether the type of the variable is already clean,
   i.e. the meta-variables and free variables occurring the type had been
   collected *)
type marker = Pure | Impure

type free_var =
  (* Free variables (references): unnamed *)

  (* For MMV, MV and PV it suffices to store the reference for the
     respective MMVar, MVar and PVar; the substitution associated with an
     MMVar, MVar and PVar is irrelevant here *)

  | MMV of marker * I.head         (* Y ::= u[ms,s]   where h = MMVar(u, cD, Psi, P, _)
                                      and    cD' ; Psi' |- u[ms, s] <= [ms ; s]P      *)
  | MPV of marker * I.head         (* Y ::= u[ms,s]   where h = MPVar(u, cD, Psi, P, _)
                                      and    cD' ; Psi' |- u[ms, s] <= [ms ; s]P      *)
  | MV of marker * I.head          (* Y ::= u[s]   where h = MVar(u, Psi, P, _)
                                      and    cD' ; Psi' |- u[s] <= [s]P               *)
  | PV of marker * I.head          (*    |  p[s]   where h = PVar(p, Psi, A, _)
                                     and    cD' ; Psi' |- p[s] <=
                                      [s]A               *)
  | CV of I.dctx

  | SV of marker * I.sub

  (* Free named variables *)
  | FV of marker * Id.name * I.typ option
                                (*     | (F, A)                  . |- F <= A *)

  | FMV of marker * Id.name * (I.typ * I.dctx) option
                     (*     | (F, (A, cPsi))                  cPsi |- F <= A *)

  | FPV of marker * Id.name * (I.typ * I.dctx) option
                     (*     | (F, (A, cPsi))                  cPsi |- F <= A *)
  | FCV of Id.name * Id.cid_schema option

  | CtxV of (Id.name * cid_schema * Comp.depend)


let rec prefixCompTyp tau = match tau with
  | Comp.TypPiBox (_, tau) -> 1 + prefixCompTyp tau
  | _ -> 0

let rec prefixCompKind cK = match cK with
  | Comp.PiKind (_, _, cK) -> 1 + prefixCompKind cK
  | _ -> 0


let rec raiseType cPsi tA = match cPsi with
  | I.Null -> (None, tA)
  | I.CtxVar psi -> (Some psi, tA)
  | I.DDec (cPsi', decl) ->
      raiseType cPsi' (I.PiTyp ((decl, I.Maybe), tA))

let rec raiseKind cPsi tK = match cPsi with
  | I.Null -> tK
  | I.DDec (cPsi', decl) ->
      raiseKind cPsi' (I.PiKind ((decl, I.Maybe), tK))

let ctxVarToString psi = match psi with
  | None -> " "
  | Some (I.CtxOffset k) -> "Ctx_Var " ^ string_of_int k
  | Some (cvar) -> P.dctxToString I.Empty (I.CtxVar cvar)

let rec collectionToString cQ = match cQ with
  | I.Empty -> ""
  | I.Dec(cQ, CV(I.CtxVar(I.CInst(_n, _r, s_cid, _, _theta)) as cPsi)) ->
      collectionToString cQ ^ " " ^ P.dctxToString I.Empty cPsi ^ " : " ^ R.render_cid_schema s_cid ^ "\n"

  | I.Dec(cQ, FCV(psi, Some s_cid)) ->
      collectionToString cQ ^ " " ^
        R.render_name psi ^ ":" ^
        R.render_cid_schema s_cid ^ "\n"

  | I.Dec(cQ, MV (Pure, (I.MVar (I.Inst(_n, _r, cPsi, tP, _c), _s) as h))) ->
      let (ctx_var, tA) = raiseType cPsi tP in
      let cD = I.Empty in
        collectionToString cQ ^ " "
      ^ P.normalToString cD I.Null (I.Root (Syntax.Loc.ghost, h, I.Nil), LF.id)
      ^ " : "
      ^ ctxVarToString ctx_var
      ^ " . "
      ^ P.typToString cD I.Null (tA , LF.id)
      ^ "\n"
  | I.Dec(cQ, MV (Impure , (I.MVar (I.Inst(_n, _r, cPsi, tP, _c), _s) as h))) ->
      let (ctx_var, tA) = raiseType cPsi tP in
      let cD = I.Empty in
        collectionToString cQ ^ " ["
      ^ P.normalToString cD I.Null  (I.Root (Syntax.Loc.ghost, h, I.Nil), LF.id)
      ^ " : "
      ^ ctxVarToString ctx_var
      ^ " . "
      ^ P.typToString cD I.Null (tA , LF.id)
      ^ " ]\n"

  | I.Dec(cQ, MMV (_ , (I.MMVar (I.MInst(_n, _r, cD, cPsi, tP, _c), _s) as h))) ->
      let (ctx_var, tA) = raiseType cPsi tP in
       collectionToString cQ ^ " "
     ^ P.normalToString cD I.Null  (I.Root (Syntax.Loc.ghost, h, I.Nil), LF.id)
     ^ " : "
     ^ ctxVarToString ctx_var
     ^ " . "
     ^ P.typToString cD I.Null (tA , LF.id)
     ^ "\n"

  | I.Dec(cQ, MPV (_ , (I.MPVar (I.MPInst(_n, _r, cD, cPsi, tP, _c), _s) as h))) ->
      let (ctx_var, tA) = raiseType cPsi tP in
       collectionToString cQ ^ " "
     ^ P.normalToString cD I.Null  (I.Root (Syntax.Loc.ghost, h, I.Nil), LF.id)
     ^ " : "
     ^ ctxVarToString ctx_var
     ^ " . "
     ^ P.typToString cD I.Null (tA , LF.id)
     ^ "\n"

  | I.Dec (cQ, FMV (Pure, u, Some (tP, cPhi))) ->
      let cD = I.Empty in
       collectionToString cQ
     ^ " " ^ R.render_name u ^ " : "
     ^ P.typToString cD cPhi (tP, LF.id)
     ^ " [ "  ^ P.dctxToString cD cPhi ^ "]\n"

  | I.Dec(cQ, PV (_ , (I.PVar (I.PInst(_n, _r, cPsi, tA', _c), _s) as h))) ->
      let (ctx_var, tA) = raiseType cPsi tA' in
      let cD = I.Empty in
       collectionToString cQ
     ^ " " ^ P.normalToString cD I.Null (I.Root (Syntax.Loc.ghost, h, I.Nil), LF.id) ^ " : "
     ^ P.typToString cD I.Null (tA', LF.id)
     ^ " : "
     ^ ctxVarToString ctx_var ^ " . " ^ P.typToString cD I.Null (tA , LF.id)
     ^ "\n"

  | I.Dec(cQ, FV (_marker, _n, None)) ->  collectionToString cQ ^ ",  FV _ .\n"

  | I.Dec(cQ, FV (_marker, n, Some tA)) ->
      let cD = I.Empty in
        collectionToString cQ ^ ",  FV " ^ n.string_of_name ^ " : "
      ^ "(" ^ P.typToString cD I.Null (tA, LF.id) ^ ")"
      ^ "\n"

  | I.Dec(cQ, FPV (_marker, n, Some (tA, cPsi))) ->
      let (ctx_var, tA') = raiseType cPsi tA in
      let cD = I.Empty in
        collectionToString cQ
      ^ " FPV " ^ n.string_of_name ^ " : "
      ^ ctxVarToString ctx_var ^ "." ^ P.typToString cD I.Null (tA', LF.id)
      ^ "\n"

  | I.Dec(cQ, MMV ( _, _ )) -> "MMV _ ? "
  | I.Dec(cQ, MPV ( _, _ )) -> "MPV _ ? "
  | I.Dec(cQ, FMV (Impure , u, None)) -> "FMV "  ^ R.render_name u ^ " (impure) "
  | I.Dec(_cQ, _ ) -> " ?? "

let printCollection s =
  (print_string "Print Collection of contextual variables:\n";
   print_string (collectionToString s) )

(* checkOccurrence p cQ = result

   If the first occurrence of Y in cQ s.t. p(Y) = Some Pure, then Yes
   If the first occurrence of Y:Impure in cQ s.t. p(Y) = Some Impure then Cycle
   otherwise No

*)
type occurrs = Yes | No | Cycle

let rec checkOccurrence p = function
  | I.Empty        -> No
  | I.Dec(cQ', y)  ->
    match p y with
      | No -> checkOccurrence p cQ'
      | result -> result

(* length cPsi = |cPsi| *)
let length cPsi =
  let (_, n) = Context.dctxToHat cPsi in
    n

let rec lengthCollection cQ = match cQ with
  | I.Empty        -> 0
  | I.Dec (cQ', MMV(Impure, _ )) -> lengthCollection cQ'
  | I.Dec (cQ', MPV(Impure, _ )) -> lengthCollection cQ'
  | I.Dec (cQ', MV(Impure, _ )) -> lengthCollection cQ'
  | I.Dec (cQ', PV(Impure, _ )) -> lengthCollection cQ'
  | I.Dec (cQ', FV(Impure, _ , _ )) -> lengthCollection cQ'
  | I.Dec (cQ', FMV(Impure, _ , _ )) -> lengthCollection cQ'
  | I.Dec (cQ', FPV(Impure, _ , _ )) -> lengthCollection cQ'

(*  | I.Dec (cQ', MMV(Pure, _ )) -> lengthCollection cQ' + 1
  | I.Dec (cQ', MV(Pure, _ )) -> lengthCollection cQ'+ 1
  | I.Dec (cQ', PV(Pure, _ )) -> lengthCollection cQ'+ 1
  | I.Dec (cQ', FV(Pure, _ , _ )) -> lengthCollection cQ' + 1
  | I.Dec (cQ', FMV(Pure, _ , _ )) -> lengthCollection cQ' + 1
  | I.Dec (cQ', FPV(Pure, _ , _ )) -> lengthCollection cQ' + 1  *)
  | I.Dec (cQ', _ )  -> lengthCollection cQ' + 1



(* Eta-expansion of bound variables which have function type *)
let etaExpandHead loc h tA =
  let rec etaExpSpine k tS tA = begin match  tA with
    | I.Atom _  -> (k, tS)

    | I.PiTyp (_ , tA') ->
        let tN = I.Root(loc, I.BVar k, I.Nil) in
          etaExpSpine (k+1)  (I.App(tN, tS)) tA'
  end in

  let rec etaExpPrefix loc (tM, tA) = begin match tA with
    | I.Atom _ -> tM
    | I.PiTyp ((I.TypDecl (x, _ ), _ ) , tA') ->
        I.Lam (loc, x, etaExpPrefix loc (tM, tA'))
  end in

  let (k, tS') = etaExpSpine 1 (I.Nil) tA in
  let h'       =  begin match h with
                    | I.BVar x -> I.BVar (x+k-1)
                    | I.FVar _ -> h
                  end  in
    etaExpPrefix loc (I.Root(loc, h' , tS'), tA)




(* eqMMVar mV mV' = B
   where B iff mV and mV' represent same variable
*)
let eqMMVar mmV1 mmV2 = match (mmV1, mmV2) with
  | (I.MMVar (I.MInst (_, r1, _, _, _, _), _s) , MMV (marker , I.MMVar (I.MInst (_, r2, _, _, _, _), _s'))) ->
      if r1 == r2 then
        match marker with Pure -> Yes  | Impure -> Cycle
      else
        No
  | _ -> No

(* eqMPVar mV mV' = B
   where B iff mV and mV' represent same variable
*)
let eqMPVar mmV1 mmV2 = match (mmV1, mmV2) with
  | (I.MPVar (I.MPInst (_, r1, _, _, _, _), _s) , MPV (marker , I.MPVar (I.MPInst (_, r2, _, _, _, _), _s'))) ->
      if r1 == r2 then
        match marker with Pure -> Yes  | Impure -> Cycle
      else
        No
  | _ -> No


(* eqMVar mV mV' = B
   where B iff mV and mV' represent same variable
*)
let eqMVar mV1 mV2 = match (mV1, mV2) with
  | (I.MVar (I.Inst (_, r1, _, _, _), _s) , MV (marker , I.MVar (I.Inst (_, r2, _, _, _), _s'))) ->
       if r1 == r2 then
         match marker with Pure -> Yes | Impure -> Cycle
       else
         No
  | _ -> No


(* eqSVar mV mV' = B
   where B iff mV and mV' represent same variable
*)
let eqSVar mV1 mV2 = match (mV1, mV2) with
  | (I.SVar (I.SInst (_, r1, _, _, _), _, _ ) ,
     SV (marker , I.SVar (I.SInst (_, r2, _, _, _), _, _))) ->
       if r1 == r2 then
         match marker with Pure -> Yes | Impure -> Cycle
       else
         No
  | _ -> No



(* eqPVar mV mV' = B
   where B iff mV and mV' represent same variable
*)
let eqPVar mV1 mV2 = match (mV1, mV2) with
  | (I.PVar (I.PInst (_, r1, _, _, _), _s) , PV (marker , I.PVar (I.PInst (_, r2, _, _, _), _s'))) ->
       if r1 == r2 then
         match marker with Pure -> Yes | Impure -> Cycle
       else
         No
  | _ -> No

(* eqFVar n fV' = B
   where B iff n and fV' represent same variable
*)
let eqFVar n1 fV2 = match (n1, fV2) with
  | (n1 ,  FV (marker, n2, _)) ->
      if n1 = n2 then
        match marker with Pure -> Yes | Impure -> Cycle
      else No
  | _ -> No


(* eqFMVar n fV' = B
   where B iff n and fV' represent same variable
*)
let eqFMVar n1 fV2 = match (n1, fV2) with
  | (n1 ,  FMV (marker, n2, _)) ->
      if n1 = n2 then
        match marker with Pure -> Yes | Impure -> Cycle
      else
        No
  | _ -> No


(* eqFCVar n fV' = B
   where B iff n and fV' represent same variable
*)
let eqFCVar n1 fV2 = match (n1, fV2) with
  | (n1 ,  FCV (n2, _)) ->
      if n1 = n2 then
         Yes
      else
        No
  | _ -> No


(* eqCVar n fV' = B
   where B iff n and fV' represent same variable
*)
let eqCVar n1 fV2 = match (n1, fV2) with
  | (I.CInst (_, r, _, _, _theta ) ,  CV (I.CtxVar (I.CInst (_, r_psi, _, _, _theta' )))) ->
      if r == r_psi then
         Yes
      else
        No
  | _ -> No

(* eqFPVar n fV' = B
   where B iff n and fV' represent same variable
*)
let eqFPVar n1 fV2 = match (n1, fV2) with
  | (n1 ,  FPV (marker, n2, _ )) ->
      if n1 = n2 then
        match marker with Pure -> Yes | Impure -> Cycle
      else
        No
  | _ -> No


let rec constraints_solved cnstr = match cnstr with
  | [] -> true
  | ({contents = I.Queued} :: cnstrs) ->
      constraints_solved cnstrs
  | ({contents = I.Eqn (_cD, cPsi, tM, tN)} :: cnstrs) ->
      if Whnf.conv (tM, LF.id) (tN, LF.id) then
        constraints_solved cnstrs
      else
        (dprint (fun () -> "Encountered unsolved constraint:\n" ^
           P.normalToString I.Empty cPsi (tM, LF.id) ^ " == " ^
           P.normalToString I.Empty cPsi (tN, LF.id) ^ "\n\n") ;
         false )
 | ({contents = I.Eqh (_cD, _cPsi, h1, h2)} :: cnstrs) ->
      if Whnf.convHead (h1, LF.id) (h2, LF.id) then
        constraints_solved cnstrs
      else false



(* Check that a synthesized computation-level type is free of constraints *)
let rec cnstr_ctyp tau =  match tau  with
  | Comp.TypBox (_, tA, cPsi) -> cnstr_typ (tA, LF.id) && cnstr_dctx cPsi
  | Comp.TypSub (_, cPhi, cPsi) -> cnstr_dctx cPhi && cnstr_dctx cPsi

and cnstr_typ sA = match sA with
  | (I.Atom  (_, _a, spine),  s)  -> cnstr_spine (spine , s)

  | (I.PiTyp ((t_decl, _ ), tB),  s) ->
      cnstr_typ_decl (t_decl, s) && cnstr_typ (tB, LF.dot1 s)

  | (I.Sigma t_rec,  s) -> cnstr_typ_rec (t_rec, s)

and cnstr_term sM = match sM with
  | (I.Lam(_ , _x , tM), s) -> cnstr_term (tM, LF.dot1 s)
  | (I.Root (_, h, spine), s) ->
      cnstr_head h && cnstr_spine (spine, s)

and cnstr_spine sS = match sS with
  | (I.Nil, _s) -> false
  | (I.App(tM, tS), s) ->
      cnstr_term (tM, s) && cnstr_spine (tS, s)
  | (I.SClo (tS, s'), s) -> cnstr_spine (tS, LF.comp s' s)


and cnstr_head h = match h with
  | I.MMVar(I.MInst (_, _r, _, _ , _ , cnstr), (_ms, s)) ->
       (if constraints_solved (!cnstr) then
          cnstr_sub s
        else false)
  | I.MPVar(I.MPInst (_, _r, _, _ , _ , cnstr), (_ms, s)) ->
       (if constraints_solved (!cnstr) then
          cnstr_sub s
        else false)

  | I.MVar(I.Inst (_, _r, _ , _ , cnstr), s) ->
       (if constraints_solved (!cnstr) then
          cnstr_sub s
        else false)

  | I.PVar(I.PInst (_, _p, _, _, {contents = cnstr}), s) ->
      (if constraints_solved cnstr then
         cnstr_sub s
       else false)

 | I.Proj (I.PVar (I.PInst (_, _p, _, _, {contents = cnstr}), s), _ ) ->
      (if constraints_solved cnstr then
         cnstr_sub s
       else false)

 |  _  -> false


and cnstr_sub s = match s with
  | I.Shift _   -> false
  | I.Dot (I.Head h , s) -> cnstr_head h && cnstr_sub s
  | I.Dot (I.Obj tM , s) -> cnstr_term (tM, LF.id) && cnstr_sub s
  | I.Dot (I.Undef, s')  -> cnstr_sub s'


and cnstr_dctx cPsi = match cPsi with
  | I.Null -> false
  | I.CtxVar _ -> false
  | I.DDec (cPsi, t_decl) -> cnstr_dctx cPsi && cnstr_typ_decl (t_decl, LF.id)


and cnstr_typ_decl st_decl = match st_decl with
  | (I.TypDecl (_ , tA), s) -> cnstr_typ (tA, s)
  | _ -> false


and cnstr_typ_rec (t_rec, s) = match t_rec with
  | I.SigmaLast tA -> cnstr_typ (tA, s)
  | I.SigmaElem (_, tA, t_rec) -> cnstr_typ (tA, s) && cnstr_typ_rec (t_rec, s)

(* index_of cQ n = i
   where cQ = cQ1, Y, cQ2 s.t. n = Y and length cQ2 = i
*)
let rec index_of cQ n =
  match (cQ, n) with
  | (I.Empty, _) ->
      raise (Error.Violation "index_of for a free variable (FV, FMV, FPV, MV) does not exist.")

  | (I.Dec (cQ', MMV(Impure, _ )), _ ) ->
      index_of cQ' n

  | (I.Dec (cQ', MPV(Impure, _ )), _ ) ->
      index_of cQ' n

  | (I.Dec (cQ', SV(Impure, _ )), _ ) ->
      index_of cQ' n

  | (I.Dec (cQ', MV(Impure, _ )), _ ) ->
      index_of cQ' n

  | (I.Dec (cQ', PV(Impure, _ )), _ ) ->
      index_of cQ' n

  | (I.Dec (cQ', FMV(Impure, _ , _ )), _ ) ->
      index_of cQ' n

  | (I.Dec (cQ', FPV(Impure, _ , _ )), _ ) ->
      index_of cQ' n

  | (I.Dec (cQ', FV(Impure, _ , _ )), _ ) ->
      index_of cQ' n

  | (I.Dec (cQ', MMV (Pure, u1)), MMV (Pure, u2)) ->
      begin match eqMMVar u1 (MMV (Pure, u2)) with
        | Yes -> 1
        | No  -> (index_of cQ' n) + 1
        | Cycle -> raise (Error (Syntax.Loc.ghost, CyclicDependency VariantMMV))
      end

  | (I.Dec (cQ', MPV (Pure, u1)), MPV (Pure, u2)) ->
      begin match eqMPVar u1 (MPV (Pure, u2)) with
        | Yes -> 1
        | No  -> (index_of cQ' n) + 1
        | Cycle -> raise (Error (Syntax.Loc.ghost, CyclicDependency VariantMPV))
      end

  | (I.Dec (cQ', MV (Pure, u1)), MV (Pure, u2)) ->
      begin match eqMVar u1 (MV (Pure, u2)) with
        | Yes -> 1
        | No ->  (index_of cQ' n) + 1
        | Cycle -> raise (Error (Syntax.Loc.ghost, CyclicDependency VariantMV))
      end

  | (I.Dec (cQ', SV (Pure, u1)), SV (Pure, u2)) ->
      begin match eqSVar u1 (SV (Pure, u2)) with
        | Yes -> 1
        | No ->  (index_of cQ' n) + 1
        | Cycle -> raise (Error (Syntax.Loc.ghost, CyclicDependency VariantMV))
      end

  | (I.Dec (cQ', PV (Pure, p1)), PV (Pure, p2)) ->
      begin match eqPVar p1 (PV (Pure, p2)) with
        | Yes -> 1
        | No -> (index_of cQ' n) + 1
        | Cycle -> raise (Error (Syntax.Loc.ghost, CyclicDependency VariantPV))
      end

  | (I.Dec (cQ', FV (Pure, f1, _)), FV (Pure, f2, tA)) ->
      begin match eqFVar f1 (FV (Pure, f2, tA)) with
        | Yes -> 1
        | No  -> (index_of cQ' n) + 1
        | Cycle -> raise (Error (Syntax.Loc.ghost, CyclicDependency VariantFV))
      end

  | (I.Dec (cQ', CV(I.CtxVar psi1)), CV (psi2)) ->
      begin match eqCVar psi1 (CV (psi2)) with
        | Yes ->  1
        | No ->
            (index_of cQ' n) + 1
        | Cycle -> raise (Error (Syntax.Loc.ghost, CyclicDependency VariantFCV))
      end

  | (I.Dec (cQ', FCV(psi1 , _ )), FCV (psi2, s_cid)) ->
      begin match eqFCVar psi1 (FCV (psi2, s_cid)) with
        | Yes -> 1
        | No -> (index_of cQ' n) + 1
        | Cycle -> raise (Error (Syntax.Loc.ghost, CyclicDependency VariantFCV))
      end

  | (I.Dec (cQ', FMV (Pure, u1, _)), FMV (Pure, u2, tA_cPsi)) ->
      begin match eqFMVar u1 (FMV (Pure, u2, tA_cPsi)) with
        | Yes -> 1
        | No -> (index_of cQ' n) + 1
        | Cycle -> raise (Error (Syntax.Loc.ghost, CyclicDependency VariantFMV))
      end

  | (I.Dec (cQ', FPV (Pure, p1, _)), FPV (Pure, p2, tA_cPsi)) ->
      begin match eqFPVar p1 (FPV (Pure, p2, tA_cPsi)) with
        | Yes -> 1
        | No  -> (index_of cQ' n) + 1
        | Cycle -> raise (Error (Syntax.Loc.ghost, CyclicDependency VariantFPV))
      end

  | (I.Dec (cQ', _), _) ->
      (index_of cQ' n) + 1

(* If   cQ = cQ1 (MV u) cQ2
   and  u :: A[Psi]
   then (ctxToDctx cQ) = (ctxToDctx cQ1) Pi Psi . A (ctxToDctx cQ2)

   If   cQ = cQ1 (FV (F, A)) cQ2
   then (ctxToDctx cQ) = (ctxToDctx cQ1) A (ctxToDctx cQ2)
*)
let rec ctxToDctx cQ = match cQ with
  | I.Empty ->
      I.Null

  | I.Dec (cQ', MV (Impure, _ )) ->
      ctxToDctx cQ'

  | I.Dec (cQ', FV (Impure, _ , _ )) ->
      ctxToDctx cQ'

  | I.Dec (cQ', MV (Pure, I.MVar (I.Inst (_, _, cPsi, tA, _), _s))) ->
      begin match raiseType cPsi tA with
        | (None, tA') ->
            let x = Id.mk_name (Id.MVarName (Typ.gen_var_name tA')) in
            I.DDec (ctxToDctx cQ', I.TypDecl (x, tA'))
        | (Some _, _ ) -> raise (Error.Violation "ctxToDctx generates LF-dctx with context variable.")
      end
  | I.Dec (cQ', FV (Pure, x, Some tA)) ->
      (* let x = Id.mk_name (Id.BVarName (Typ.gen_var_name tA)) in  *)
      I.DDec (ctxToDctx cQ', I.TypDecl (x, tA))


let rec ctxToCtx cQ = match cQ with
  | I.Empty ->
      I.Empty

  | I.Dec (cQ', MV (Pure, I.MVar (I.Inst (_, _, cPsi, tA, _), _s))) ->
      begin match raiseType cPsi tA with
        | (None, tA') ->
            let x = Id.mk_name (Id.MVarName (Typ.gen_var_name tA')) in
            I.Dec (ctxToCtx cQ', I.TypDecl (x, tA'))
        | (Some _, _ ) -> raise (Error.Violation "ctxToDctx generates LF-dctx with context variable.")
      end
  | I.Dec (cQ', FV (Pure, x, Some tA)) ->
      (* let x = Id.mk_name (Id.BVarName (Typ.gen_var_name tA)) in  *)
      I.Dec (ctxToCtx cQ', I.TypDecl (x, tA))

  | I.Dec (cQ', FV (Impure, _x, _ )) ->
    ctxToCtx cQ'

  | I.Dec (cQ', MV (Impure, _u )) ->
    ctxToCtx cQ'





let rec ctxToMCtx cQ  = match cQ with
  | I.Empty ->
      I.Empty

  (* The case where cD is not empty and a meta^2-variable is uninstantiated
     should never happen. -bp *)
  | I.Dec (cQ', MMV (Pure, I.MMVar (I.MInst (n, _, I.Empty, cPsi, tA, _), _s))) ->
      (* let u = Id.mk_name (Id.MVarName (Typ.gen_var_name tA)) in *)
      I.Dec (ctxToMCtx cQ', I.MDecl (n, tA, cPsi))

  | I.Dec (_cQ', MMV (Pure, I.MMVar (I.MInst (_, _, _cD, _cPsi, _tA, _), _s))) ->
      raise (Error (Syntax.Loc.ghost, LeftoverVars VariantMMV))

  | I.Dec (cQ', MPV (Pure, I.MPVar (I.MPInst (n, _, I.Empty, cPsi, tA, _), _s))) ->
      (* let u = Id.mk_name (Id.MVarName (Typ.gen_var_name tA)) in *)
      I.Dec (ctxToMCtx cQ', I.PDecl (n, tA, cPsi))

  | I.Dec (_cQ', MPV (Pure, I.MPVar (I.MPInst (_, _, _cD, _cPsi, _tA, _), _s))) ->
      raise (Error (Syntax.Loc.ghost, LeftoverVars VariantMPV))

  | I.Dec (cQ', MV (Pure, I.MVar (I.Inst (n, _, cPsi, tA, _), _s))) ->
      (* let u = Id.mk_name (Id.MVarName (Typ.gen_var_name tA)) in *)
      I.Dec (ctxToMCtx cQ', I.MDecl (n, tA, cPsi))

  | I.Dec (cQ', SV (Pure, I.SVar (I.SInst (n, _, cPsi, cPhi, _), _, _s))) ->
      (* let u = Id.mk_name (Id.MVarName (Typ.gen_var_name tA)) in *)
      I.Dec (ctxToMCtx cQ', I.SDecl (n, cPsi, cPhi))

  | I.Dec (cQ', CV (I.CtxVar (I.CInst (n, {contents = None}, s_cid, _, _theta)))) ->
      (* let psi = Id.mk_name (NoName) in *)
      (* this case should not happen? -bp *)
      I.Dec (ctxToMCtx cQ', I.CDecl (n, s_cid, I.No))

  (* Can this case ever happen?  I don't think so. -bp *)
  | I.Dec (cQ', PV (Pure, I.PVar (I.PInst (n, _, cPsi, tA, _), _s))) ->
      (* let p = Id.mk_name (Id.BVarName (Typ.gen_var_name tA)) in *)
      I.Dec (ctxToMCtx cQ', I.PDecl (n, tA, cPsi))

  | I.Dec (cQ', FCV (psi, Some (s_cid))) ->
      I.Dec (ctxToMCtx cQ', I.CDecl (psi, s_cid, I.Maybe))

  | I.Dec (cQ', FMV (Pure, u, Some (tA, cPsi))) ->
      I.Dec (ctxToMCtx cQ', I.MDecl (u, tA, cPsi))

  | I.Dec (cQ', FPV (Pure, p, Some (tA, cPsi))) ->
      I.Dec (ctxToMCtx cQ', I.PDecl (p, tA, cPsi))

  | I.Dec (cQ', CtxV (x,w, dep)) ->
      let dep' = match dep with Comp.Explicit -> I.No | Comp.Implicit -> I.Maybe in
      I.Dec (ctxToMCtx cQ', I.CDecl (x, w, dep'))

  (* this case should not happen -bp *)
   | I.Dec (cQ', FV (_, _, Some tA)) ->
      raise (Error.Violation "Free variables in computation-level reconstruction.")

   | I.Dec (cQ', FPV(Impure, _, _ )) ->
       ctxToMCtx cQ'

   | I.Dec (cQ', FMV(Impure, _, _ )) ->
       ctxToMCtx cQ'


(* collectTerm p cQ phat (tM,s) = cQ'

   Invariant:

   If  cPsi' |- tM <= tA'   and
       cPsi  |- s  <= cPsi' and  (tM, s) is ins whnf
                            and   phat = |cPsi|
       No circularities in [s]tM
       (enforced by extended occurs-check for FVars
        in Unify (to be done -bp))

   then cQ' = cQ, cQ''
        where cQ'' contains all MVars and FVars in tM
            all MVars and FVars in s are already in cQ.


   Improvement: if tM is in normal form, we don't
                need to call whnf.
*)
let rec collectTerm p cQ phat sM = collectTermW p cQ phat (Whnf.whnf sM)

and collectTermW p cQ ((cvar, offset) as phat) sM = match sM with
  | (I.Lam (loc, x, tM), s) ->
      let (cQ', tM') =  collectTerm p cQ (cvar, offset + 1) (tM, LF.dot1 s) in
        (cQ', I.Lam (loc, x, tM'))

  | (I.Tuple (loc, tuple), s) ->
      let (cQ', tuple') = collectTuple p cQ phat (tuple, s) in
        (cQ', I.Tuple (loc, tuple'))

  | (I.Root (loc, h, tS), s) ->
      let (cQ', h') = collectHead p cQ phat loc (h, s) in
      let (cQ'', tS') =  collectSpine p cQ' phat (tS, s) in
        (cQ'', I.Root(loc, h', tS'))

and collectTuple p cQ phat = function
  | (I.Last tM, s) ->
      let (cQ', tM') = collectTerm p cQ phat (tM, s) in
        (cQ', I.Last tM')
  | (I.Cons (tM, tuple), s) ->
      let (cQ', tM') = collectTerm p cQ phat (tM, s) in
      let (cQ2, tuple') = collectTuple p cQ' phat (tuple, s) in
        (cQ2, I.Cons(tM', tuple'))


(* collectSpine p cQ phat (S, s) = cQ'

   Invariant:
   If    cPsi |- s : cPsi1     cPsi1 |- S : A > P
   then  cQ' = cQ, cQ''
       where cQ'' contains all MVars and FVars in (S, s)

*)
and collectSpine p cQ phat sS = match sS with
  | (I.Nil, _) -> (cQ, I.Nil)

  | (I.SClo (tS, s'), s) ->
      collectSpine p cQ phat (tS, LF.comp s' s)

  | (I.App (tM, tS), s) ->
    let (cQ', tM') = collectTerm p cQ phat (tM, LF.id)  in
    let (cQ'', tS') = collectSpine p cQ' phat (tS, s) in
      (cQ'', I.App (tM', tS'))


(* collectSub p cQ phat s = cQ'

   Invariant:
   If    cPsi |- s : cPsi1    and phat = |cPsi|
   then  cQ' = cQ, cQ''
   where cQ'' contains all MVars and FVars in s

*)
and collectSub p cQ phat s = match s with
  | I.Shift _ -> (cQ, s) (* we do not collect the context variable in the
                            argument to shift; if the substitution is
                            well-typed, then it has been already collected *)
  | I.Dot (I.Head h, s) ->
      let (cQ1, h') = collectHead p cQ phat (Syntax.Loc.ghost) (h, LF.id) in
      let (cQ2, s') =  collectSub p cQ1 phat s in
        (cQ2, I.Dot(I.Head h', s'))

  | I.Dot (I.Obj tM, s) ->
      let (cQ1, tM') = collectTerm p cQ phat (tM, LF.id) in
      let (cQ2,s') =  collectSub p cQ1 phat s in
        (cQ2, I.Dot (I.Obj tM', s'))

  | I.Dot (I.Undef, s') ->
    (let _ = Printf.printf "Collect Sub encountered undef\n" in
       (* -bp Aug 24, 2009 BUG: If the substitution includes an undef
          one would need to prune the type of the MVAR with which this
          substitution is associated. *)
     let (cQ1, s) = collectSub p cQ phat  s' in
       (cQ1, I.Dot (I.Undef, s)))

  | I.SVar (I.Offset offset, n, s) ->
    let (cQ1,s') = collectSub p cQ phat s in
       (cQ1, I.SVar(I.Offset offset, n, s'))

  | I.SVar (I.SInst (n, s, cPsi, cPhi, ({contents = cnstr} as c)) as sv, k, s') as sigma ->
    if constraints_solved cnstr then
      begin match checkOccurrence (eqSVar sigma) cQ with
        | Yes ->  let (cQ', s') = collectSub p cQ phat s' in
                    (cQ', I.SVar(sv, k, s'))
        | No  ->  let (cQ0, s') = collectSub p cQ phat s' in
                  let cQ' = I.Dec(cQ0, SV(Impure, sigma)) in
                  let psihat = Context.dctxToHat cPsi in
                  let (cQ1, cPsi')  = collectDctx (Syntax.Loc.ghost) k cQ' psihat cPsi in
                  let phihat = Context.dctxToHat cPhi in
                  let (cQ2, cPhi')  = collectDctx  (Syntax.Loc.ghost) k cQ1 phihat cPhi in
                  let sigma' = I.SVar (I.SInst (n,s, cPsi', cPhi', c), k , s') in
                  (I.Dec (cQ2, SV (Pure, sigma')), sigma')

        | Cycle -> raise (Error (Syntax.Loc.ghost, CyclicDependency VariantSV))
      end
    else
        raise (Error (Syntax.Loc.ghost, LeftoverConstraints))


(* collectMSub p cQ theta = cQ' *)
and collectMSub p cQ theta =  match theta with
  | I.MShift _n ->  (cQ , theta)
  | I.MDot(I.MObj(phat, tM), t) ->
      let (cQ1, t') =  collectMSub p cQ t in
      let (cQ1, phat') = collectHat p cQ1 phat in
      let (cQ2, tM') = collectTerm p cQ1 phat' (tM, LF.id) in
        (cQ2 , I.MDot (I.MObj (phat', tM'), t'))

  | I.MDot(I.PObj(phat, h), t) ->
      let (cQ1, t') =  collectMSub p cQ t in
      let (cQ1, phat') = collectHat p cQ1 phat in
      let (cQ2, h') = collectHead p cQ1 phat' (Syntax.Loc.ghost) (h, LF.id) in
        (cQ2, I.MDot (I.PObj (phat', h'), t'))

  | I.MDot (I.CObj (cPsi), t) ->
      let (cQ1, t') =  collectMSub p cQ t in
      let phat = Context.dctxToHat cPsi in
      let (cQ2, cPsi') = collectDctx (Syntax.Loc.ghost) p cQ1 phat cPsi in
        (cQ2, I.MDot (I.CObj (cPsi'), t'))

  | I.MDot (I.SObj (phat, s), t) ->
    let (cQ1, t') =  collectMSub p cQ t in
    let (cQ1, phat') = collectHat p cQ1 phat in
    let (cQ2, s')    = collectSub p cQ1 phat' s in
      (cQ2, I.MDot (I.SObj(phat', s'), t'))

and collectHead (k:int) cQ phat loc ((head, _subst) as sH) =
    match sH with

  | (I.BVar _x, _s)  -> (cQ, head)

  | (I.Const _c, _s) -> (cQ, head)

  | (I.FVar name, _s) ->
      begin match checkOccurrence (eqFVar name) cQ with
        | Yes -> (cQ, I.FVar name)
        | No ->
            let Int.LF.Type tA  = FVar.get name in
            let (cQ', tA') = collectTyp k (I.Dec(cQ, FV(Impure, name, None))) (None, 0) (tA, LF.id) in
              (* tA must be closed *)
              (* Since we only use abstraction on pure LF objects,
                 there are no context variables; different abstraction
                 is necessary for handling computation-level expressions,
                 and LF objects which occur in computations. *)
              (I.Dec (cQ', FV (Pure, name, Some tA')) , I.FVar name)
        | Cycle -> raise (Error (loc, CyclicDependency VariantFV))
      end


  | (I.FMVar (u, s'), s) ->
        begin match checkOccurrence (eqFMVar u) cQ with
          | Yes ->
              let (cQ', sigma) = collectSub k cQ phat (LF.comp s' s) in (cQ', I.FMVar (u, sigma))
          | No ->
              let (cQ0, sigma) = collectSub k cQ phat (LF.comp s' s) in
              let (cD_d, I.MDecl (_, tA, cPhi))  = FCVar.get u in
	      let d = k - Context.length cD_d in
	      let (tA,cPhi) = (if d <= 0  then (tA,cPhi)
                               else
                                 (Whnf.cnormTyp (tA, Int.LF.MShift d),
                                  Whnf.cnormDCtx (cPhi, Int.LF.MShift d))) in
              let phihat = Context.dctxToHat cPhi in
              let cQ' = I.Dec(cQ0, FMV(Impure, u, None)) in
              let (cQ1, cPhi')  = collectDctx loc k cQ' phihat cPhi in
              let _ = dprint (fun () -> "[collectTerm] FMVar "
                                ^ R.render_name u ^ " has typ " ^
                                P.typToString I.Empty cPhi (tA, LF.id))
              in

              let (cQ'', tA')   = collectTyp k cQ1  phihat (tA, LF.id) in
                (* tA must be closed with respect to cPhi *)
                (* Since we only use abstraction on pure LF objects,
                   there are no context variables; different abstraction
                   is necessary for handling computation-level expressions,
                   and LF objects which occur in comp utations. *)
                (I.Dec (cQ'', FMV (Pure, u, Some (tA', cPhi'))), I.FMVar (u, sigma))
          | Cycle -> raise (Error (loc, CyclicDependency VariantFMV))
      end

  | (I.MVar (I.Inst (n, q, cPsi, tA,  ({contents = cnstr} as c)) as r, s') as u, _s) ->
      if constraints_solved cnstr then
          begin match checkOccurrence (eqMVar u) cQ with
            | Yes ->
                let (cQ', sigma) = collectSub k cQ phat s' in
                  (cQ', I.MVar(r, sigma))
            | No ->
                (*  checkEmpty !cnstrs? -bp *)
                let (cQ0, sigma) = collectSub k cQ phat s' in
                let cQ' = I.Dec(cQ0, MV(Impure, u)) in
                let phihat = Context.dctxToHat cPsi in
                let (cQ1, cPsi')  = collectDctx loc k cQ' phihat cPsi in
                let (cQ'', tA') = collectTyp k cQ1  phihat (tA, LF.id) in
                let v = I.MVar (I.Inst (n, q, cPsi', tA',  c), sigma) in
                  (I.Dec (cQ'', MV (Pure, v)) , v)
            | Cycle -> raise (Error (loc, CyclicDependency VariantMV))
          end
      else
        raise (Error (loc, LeftoverConstraints))

  | (I.MMVar (I.MInst (n, ({contents = None} as q), I.Empty, cPsi, tA,  ({contents = cnstr} as c)) as r, (ms', s')) as u, _s) ->
      if constraints_solved cnstr then
          begin match checkOccurrence (eqMMVar u) cQ with
            | Yes ->
                let (cQ0, ms1) = collectMSub k cQ ms' in
                let (cQ', sigma) = collectSub k cQ0 phat s' in
                  (cQ', I.MMVar(r, (ms1, sigma)))
            | No  ->  (*  checkEmpty !cnstrs ? -bp *)
                let (cQ0, ms1) = collectMSub k cQ ms' in
                let (cQ2, sigma) = collectSub k cQ0 phat s' in

                let cQ' = I.Dec(cQ2, MMV(Impure, u)) in
                let phihat = Context.dctxToHat cPsi in
                let (_ , offset) = phihat in
                (* let cPsi = Whnf.normDCtx cPsi in *)
                let (cQ1, cPsi')  = collectDctx loc k cQ' phihat cPsi in
                let _ = dprint (fun () -> "[collect] (collect in cPsi and tA) for MMV : " ^ P.headToString I.Empty (Context.hatToDCtx phihat) head) in
                let _ = dprint (fun () -> "[collect] offset = " ^ string_of_int offset) in
                let _ = dprint (fun () -> "[collect] MMV before : cPsi = " ^ P.dctxToString I.Empty cPsi) in
                let _ = dprint (fun () -> "[collect] MMV after: cPsi' = " ^ P.dctxToString I.Empty cPsi') in
                let (cQ'', tA') = collectTyp k cQ1  phihat (tA, LF.id) in
                let v = I.MMVar (I.MInst (n, q, I.Empty, cPsi', tA',  c), (ms1, sigma)) in
                  (I.Dec (cQ'', MMV (Pure, v)) , v)
            | Cycle -> raise (Error (loc, CyclicDependency VariantMMV))
          end
      else
        raise (Error (loc, LeftoverConstraints))

  | (I.MMVar (I.MInst (_n, _r, _cD, _cPsi, _tA,  _), _),  _s) ->
      raise (Error (loc, LeftoverVars VariantMMV))

  | (I.MPVar (I.MPInst (n, ({contents = None} as q), I.Empty, cPsi, tA,  ({contents = cnstr} as c)) as r, (ms', s')) as u, _s) ->
      if constraints_solved cnstr then
          begin match checkOccurrence (eqMPVar u) cQ with
            | Yes ->
                let (cQ0, ms1) = collectMSub k cQ ms' in
                let (cQ', sigma) = collectSub k cQ0 phat s' in
                  (cQ', I.MPVar(r, (ms1, sigma)))
            | No  ->  (*  checkEmpty !cnstrs ? -bp *)
                let (cQ0, ms1) = collectMSub k cQ ms' in
                let (cQ2, sigma) = collectSub k cQ0 phat s' in

                let cQ' = I.Dec(cQ2, MPV(Impure, u)) in
                let phihat = Context.dctxToHat cPsi in
                let (cQ1, cPsi')  = collectDctx loc k cQ' phihat cPsi in
                let (cQ'', tA') = collectTyp k cQ1  phihat (tA, LF.id) in
                let v = I.MPVar (I.MPInst (n, q, I.Empty, cPsi', tA',  c), (ms1, sigma)) in
                  (I.Dec (cQ'', MPV (Pure, v)) , v)
            | Cycle -> raise (Error (loc, CyclicDependency VariantMPV))
          end
      else
        raise (Error (loc, LeftoverConstraints))

  | (I.MPVar (I.MPInst (_n, ({contents = Some h} as _q), cD, cPsi, _tA,
    ({contents = _cnstr} as _c)) as _r, (ms', s')), s) ->
      let h' = Whnf.cnormHead (h,ms') in
      collectHead k cQ phat loc (h', LF.comp s' s)

(*      (Printf.printf "[collectHead] non-normal MPVar : ";
       dprint (fun () -> "             " ^ P.headToString cD cPsi h);
       raise (Error (loc, LeftoverConstraints)))
*)
  | (I.MPVar (I.MPInst (_n, _r, _cD, _cPsi, _tA,  _), _),  _s) ->
      raise (Error (loc, LeftoverVars VariantMPV))

  | (I.MVar (I.Offset j, s'), s) ->
      let (cQ', sigma) = collectSub k cQ phat (LF.comp s' s)  in
        (cQ', I.MVar (I.Offset j, sigma))

  | (I.FPVar (u, s'), _s) ->
      begin match checkOccurrence (eqFPVar u) cQ with
          | Yes ->
              let (cQ', sigma) = collectSub k cQ phat s' (* (LF.comp s' s) *) in
                (cQ', I.FPVar (u, sigma))
          | No  ->
              let (cQ2, sigma) = collectSub k cQ phat s' (* (LF.comp s' s) *) in
              let (cD_d, I.PDecl (_, tA, cPhi))  = FCVar.get u in
              let d = k - Context.length cD_d in

	      let (tA, cPhi) = (if d <= 0 then (tA,cPhi) else
                      (Whnf.cnormTyp (tA, Int.LF.MShift d), Whnf.cnormDCtx (cPhi, Int.LF.MShift d))) in
                (* tA must be closed with respect to cPhi *)
                (* Since we only use abstraction on pure LF objects,
                   there are no context variables; different abstraction
                   is necessary for handling computation-level expressions,
                   and LF objects which occur in computations. *)

              let phihat = Context.dctxToHat cPhi in
              let cQ' = I.Dec(cQ2, FPV(Impure, u, None)) in
              let (cQ1, cPhi')  = collectDctx loc k cQ' phihat cPhi in
              let (cQ'', tA')   = collectTyp k cQ1  phihat (tA, LF.id) in
                (I.Dec (cQ'', FPV (Pure, u, Some (tA', cPhi'))), I.FPVar (u, sigma))
          | Cycle -> raise (Error (loc, CyclicDependency VariantFPV))
        end


  | (I.PVar (I.PInst (n, r, cPsi, tA, ({contents = cnstr} as c)), s') as p,  s) ->
      if constraints_solved cnstr then
        begin match checkOccurrence (eqPVar p) cQ with
          | Yes ->
              let (cQ', sigma) = collectSub k cQ phat (LF.comp s' s) in
                (cQ', I.PVar (I.PInst (n, r, cPsi, tA, c), sigma))
            | No ->
                (*  checkEmpty !cnstrs ? -bp *)
                let (cQ2, sigma) = collectSub k cQ phat (LF.comp s' s) in
                let cQ' = (I.Dec(cQ2, PV(Impure, p))) in
                let psihat = Context.dctxToHat cPsi in

                let (cQ1, cPsi')  = collectDctx loc k cQ' psihat cPsi in
                let (cQ'', tA') = collectTyp k cQ1  psihat (tA, LF.id) in

                let p' = I.PVar (I.PInst (n, r, cPsi', tA', c), sigma) in
                  (I.Dec (cQ'', PV (Pure, p')) , p')
            | Cycle -> raise (Error (loc, CyclicDependency VariantPV))
          end
      else
        raise (Error (loc, LeftoverConstraints))

  | (I.PVar (I.Offset k', s'), _s) ->
      let (cQ', sigma) =  collectSub k cQ phat s' (* (LF.comp s' s) *) in
        (cQ', I.PVar (I.Offset k', sigma))


  | (I.Proj (head, j),  s) ->
      let (cQ', h') = collectHead k cQ phat loc (head, s)  in
        (cQ' , I.Proj (h', j))


and collectTyp p cQ ((cvar, offset) as phat) sA = match sA with
  | (I.Atom (loc, a, tS), s) ->
      let (cQ', tS') = collectSpine p cQ phat (tS, s) in
        (cQ', I.Atom (loc, a, tS'))

  | (I.PiTyp ((I.TypDecl (x, tA), dep ), tB),  s) ->
      let (cQ', tA')  = collectTyp p cQ phat (tA, s) in
      let (cQ'', tB') = collectTyp p cQ' (cvar, offset + 1) (tB, LF.dot1 s) in
        (cQ'', I.PiTyp ((I.TypDecl (x, tA'), dep ), tB'))

  | (I.TClo (tA, s'),  s) ->
      collectTyp p cQ phat (tA, LF.comp s' s)

  | (I.Sigma typRec,  s) ->
      let (cQ', typRec') = collectTypRec p cQ phat (typRec, s) in
        (cQ', I.Sigma typRec')


and collectTypRec p cQ ((cvar, offset) as phat) = function
  | (I.SigmaLast tA, s) ->
      let (cQ', tA') = collectTyp p cQ phat (tA, s) in
        (cQ', I.SigmaLast tA')

  | (I.SigmaElem(loc, tA, typRec), s) ->
       let (cQ',tA') = collectTyp p cQ phat (tA, s) in
       let (cQ'', typRec') = collectTypRec p cQ' (cvar, offset + 1) (typRec, LF.dot1 s) in
         (cQ'', I.SigmaElem (loc, tA', typRec'))

and collectKind p cQ ((cvar, offset) as phat) sK = match sK with
  | (I.Typ, _s) ->
      (cQ, I.Typ)

  | (I.PiKind ((I.TypDecl (x, tA), dep), tK), s) ->
      let (cQ', tA') = collectTyp p cQ phat (tA, s) in
      let (cQ'', tK')= collectKind p cQ' (cvar, offset + 1) (tK, LF.dot1 s) in
        (cQ'', I.PiKind ((I.TypDecl (x, tA'), dep), tK'))


and collectHat p cQ phat = match phat with
  | (None, _offset ) -> (cQ, phat)
  | (Some (I.CtxOffset _) , _ ) -> (cQ, phat)
  | (Some (I.CInst (_, {contents=Some cPsi}, _, _, theta )), k ) ->
       let phat' = begin match Context.dctxToHat (Whnf.cnormDCtx (cPsi, theta)) with
                  | (None, i) -> (None, k+i)
                  | (Some cvar', i) -> (Some cvar', i+k)
                  end
       in
         collectHat p cQ phat'
  | (Some (I.CInst (_, {contents=None}, _, _, _theta ) as psi), _ ) ->
       (* this case should not happen -bp *)
        begin match checkOccurrence (eqCVar psi) cQ with
          | Yes -> (cQ, phat)
          | No ->  (I.Dec (cQ, CV (I.CtxVar psi)) , phat)
        end
  | (Some (I.CtxName psi) , _ ) ->
      begin match checkOccurrence (eqFCVar psi) cQ with
          | Yes -> (cQ, phat)
          | No ->
              let (_,I.CDecl (_, s_cid, _))  = FCVar.get psi in
                (I.Dec (cQ, FCV (psi, Some (s_cid))),
                 phat)
        end

and collectDctx loc p cQ (cvar, offset) cPsi =
  collectDctx' loc p cQ (cvar, offset) (Whnf.normDCtx cPsi)

and collectDctx' loc p cQ ((cvar, offset) as _phat) cPsi = match cPsi with
  | I.Null ->  (cQ, I.Null)

  | I.CtxVar (I.CtxName psi) ->
        begin match checkOccurrence (eqFCVar psi) cQ with
          | Yes ->   (cQ , cPsi)
          | No ->
	      begin try
		let (_,I.CDecl (_, s_cid, _))  = FCVar.get psi in
                  (I.Dec (cQ, FCV (psi, Some (s_cid))),
                   I.CtxVar (I.CtxName psi))
	      with
		  Not_found -> raise (Error (loc, UnknownSchemaCtx psi))
	      end
        end
  | I.CtxVar (I.CtxOffset _ ) -> (cQ , cPsi)

  | I.CtxVar (I.CInst (_, {contents = Some cPsi} , _, _cD, theta)) ->
      collectDctx' loc p cQ (cvar, offset) (Whnf.cnormDCtx (cPsi, theta))

  | I.CtxVar (I.CInst (_, {contents = None} , _, _cD, _theta) as psi) ->
        (* this case should not happen *)
        begin match checkOccurrence (eqCVar psi) cQ with
          | Yes -> (cQ, cPsi)
          | No ->  (I.Dec (cQ, CV (cPsi)) , cPsi)
        end
  | I.DDec(cPsi, I.TypDecl(x, tA)) ->
      let (cQ', cPsi') =  collectDctx' loc p cQ (cvar, offset - 1) cPsi in

      let (cQ'', tA')  =  collectTyp p cQ' (cvar, offset - 1) (tA, LF.id) in
        (cQ'', I.DDec (cPsi', I.TypDecl(x, tA')))


let rec collectMctx  cQ cD = match cD with
  | I.Empty -> (cQ, I.Empty)

  | I.Dec(cD, I.MDecl(u, tA, cPsi)) ->
      let (cQ', cD')  = collectMctx cQ cD in
      let phat = Context.dctxToHat cPsi in
      let (cQ'', cPsi') = collectDctx (Syntax.Loc.ghost) 0 cQ' phat cPsi in
      let (cQ2, tA')    =  collectTyp 0 cQ'' phat  (tA, LF.id) in
        (cQ2, I.Dec(cD', I.MDecl(u, tA', cPsi')))

  | I.Dec(cD, I.PDecl(p, tA, cPsi)) ->
      let (cQ', cD')  = collectMctx cQ cD in
      let phat = Context.dctxToHat cPsi in
      let (cQ'', cPsi') = collectDctx (Syntax.Loc.ghost) 0 cQ' phat cPsi in
      let (cQ2, tA')    = collectTyp 0 cQ'' phat (tA, LF.id) in
        (cQ2,  I.Dec(cD', I.PDecl(p, tA', cPsi')))

<<<<<<< HEAD
  | I.Dec(cD, I.SDecl(u, cPhi, cPsi)) ->
      let (cQ', cD')  = collectMctx cQ cD in
      let psi_hat = Context.dctxToHat cPsi in
      let phi_hat = Context.dctxToHat cPhi in
      let (cQ0, cPsi') = collectDctx (Syntax.Loc.ghost) 0 cQ' psi_hat cPsi in
      let (cQ1, cPhi') = collectDctx (Syntax.Loc.ghost) 0 cQ0 phi_hat cPhi in
        (cQ1, I.Dec(cD', I.SDecl(u, cPhi', cPsi')))
=======
  | I.Dec(cD, I.SDecl(s, cPhi, cPsi)) ->
      let (cQ', cD')  = collectMctx cQ cD in
      let phat = Context.dctxToHat cPsi in
      let (cQ'', cPsi') = collectDctx (Syntax.Loc.ghost) 0 cQ' phat cPsi in
      let (cQ2, cPhi')  =  collectDctx (Syntax.Loc.ghost) 0 cQ'' phat cPhi in
        (cQ2, I.Dec(cD', I.SDecl(s, cPhi', cPsi')))
>>>>>>> 70809ff7

(* ****************************************************************** *)
(* Abstraction over LF-bound variables                                *)
(* ****************************************************************** *)

(* abstractKind cQ offset tK = tK'

   where tK' is tK with all occurences of FVar and MVar have been replaced by
   BVar and indexed according to their order in cQ and the base offset

   assumes there are no cycles
*)

let rec abstractKind cQ offset sK = match sK with
  | (I.Typ, _s) -> I.Typ

  | (I.PiKind ((I.TypDecl (x, tA), dep), tK), s) ->
      I.PiKind ((I.TypDecl (x, abstractTyp cQ offset (tA,s)), dep),
                abstractKind cQ (offset + 1) (tK, LF.dot1 s))

and abstractTyp cQ offset sA = abstractTypW cQ offset (Whnf.whnfTyp sA)

and abstractTypW cQ offset sA = match sA with
  | (I.Atom (loc, a, tS), s (* id *)) ->
      I.Atom (loc, a, abstractSpine cQ offset (tS, s))

  | (I.PiTyp ((I.TypDecl (x, tA), dep),  tB), s) ->
      I.PiTyp ((I.TypDecl (x, abstractTyp cQ offset (tA, s)), dep),
               abstractTyp cQ (offset + 1) (tB, LF.dot1 s))


and abstractTypRec cQ offset = function
  | (I.SigmaLast tA, s) -> I.SigmaLast (abstractTyp cQ offset (tA, s))
  | (I.SigmaElem(x, tA, typRec), s) ->
      let tA = abstractTyp cQ offset (tA, s) in
      let typRec = abstractTypRec cQ offset (typRec, LF.dot1 s) in
        I.SigmaElem(x, tA, typRec)



and abstractTerm cQ offset sM = abstractTermW cQ offset (Whnf.whnf sM)

and abstractTermW cQ offset sM = match sM with
  | (I.Lam (loc, x, tM), s) ->
      I.Lam (loc, x, abstractTerm cQ (offset + 1) (tM, LF.dot1 s))

  | (I.Root (loc, (I.MVar (I.Inst (_n, _r, cPsi, _tP, _cnstr), s) as tH), _tS (* Nil *)), _s (* LF.id *)) ->
    (* Since sM is in whnf, _u is MVar (Inst (ref None, tP, _, _)) *)
      let x = index_of cQ (MV (Pure, tH)) + offset in
        I.Root (loc, I.BVar x, subToSpine cQ offset (s,cPsi) I.Nil)

  | (I.Root (loc, tH, tS), s (* LF.id *)) ->
      I.Root (loc, abstractHead cQ offset tH, abstractSpine cQ offset (tS, s))


and abstractHead cQ offset tH = match tH with
  | I.BVar x ->
      I.BVar x

  | I.Const c ->
      I.Const c

  | I.FVar n ->
      I.BVar ((index_of cQ (FV (Pure, n, None))) + offset)

  | I.AnnH (_tH, _tA) ->
      raise Error.NotImplemented

  (* other cases impossible for object level *)


and subToSpine cQ offset (s,cPsi) tS = match (s, cPsi) with
  | (I.Shift (I.NoCtxShift,_k), I.Null) ->  tS

  | (I.Shift (I.NoCtxShift, k) , I.DDec(_cPsi', _dec)) ->
       subToSpine cQ offset (I.Dot (I.Head (I.BVar (k + 1)), I.Shift (I.NoCtxShift, (k + 1))), cPsi) tS

  | (I.Dot (I.Head (I.BVar k), s), I.DDec(cPsi', I.TypDecl (_, tA))) ->
      let tN = etaExpandHead Syntax.Loc.ghost (I.BVar k) (Whnf.normTyp (tA, LF.id)) in
      subToSpine cQ offset  (s,cPsi') (I.App (tN, tS))

  | (I.Dot (I.Head (I.MVar (_u, _r)), _s) , I.DDec(_cPsi', _dec)) ->
      (Printf.printf "SubToSpine encountered MVar as head\n";
      raise Error.NotImplemented)
      (* subToSpine cQ offset s (I.App (I.Root (I.BVar k, I.Nil), tS)) *)

  | (I.Dot (I.Obj tM, s), I.DDec(cPsi', _dec)) ->
      subToSpine cQ offset (s, cPsi') (I.App (abstractTerm cQ offset (tM, LF.id), tS))

and abstractSpine cQ offset sS = match sS with
  | (I.Nil, _s) ->
      I.Nil

  | (I.App (tM, tS), s) ->
      I.App (abstractTerm cQ offset (tM,s),  abstractSpine cQ offset (tS, s))

  | (I.SClo (tS, s'), s)  ->
      abstractSpine cQ offset (tS, LF.comp s' s)

and abstractCtx cQ =  match cQ with
  | I.Empty ->
      I.Empty
  | I.Dec (cQ, MV (Impure, _ )) ->
      abstractCtx cQ
  | I.Dec (cQ, PV (Impure, _ )) ->
      abstractCtx cQ

  | I.Dec (cQ, FV (Impure, _ , _ )) ->
      abstractCtx cQ

  | I.Dec (cQ, MV (Pure, I.MVar (I.Inst (n, r, cPsi, tA, cnstr), s))) ->
      let cQ'   = abstractCtx cQ  in
      let l     = length cPsi in
      let cPsi' = abstractDctx cQ cPsi l in
      (* let  (_, depth)  = dctxToHat cPsi in   *)
      (* let tA'   = abstractTyp cQ 0 (tA, LF.id) in *)
      let tA'   = abstractTyp cQ l (tA, LF.id) in
(*      let _     = Printf.printf "Abstraction: mvar r of type tA = %s\n in context = %s\n with substitution s = %s\n\n"
        (P.typToString I.Empty I.Empty cPsi (tA, LF.id))
        (P.dctxToString I.Empty I.Empty cPsi)
        (P.subToString I.Empty I.Empty cPsi s) in *)
      let s'    = abstractSub cQ l s in
      let u'    = I.MVar (I.Inst (n, r, cPsi', tA', cnstr), s') in
        I.Dec (cQ', MV (Pure, u'))

  | I.Dec (cQ, PV (Pure, I.PVar (I.PInst (n, r, cPsi, tA, cnstr), s))) ->
      let cQ'   = abstractCtx cQ  in
      let l     = length cPsi in
      let cPsi' = abstractDctx cQ cPsi l in
      (* let  (_, depth)  = dctxToHat cPsi in   *)
      (* let tA'   = abstractTyp cQ 0 (tA, LF.id) in *)
      let tA'   = abstractTyp cQ l (tA, LF.id) in
      let s'    = abstractSub cQ l s in
      let p'    = I.PVar (I.PInst (n, r, cPsi', tA', cnstr), s') in
        I.Dec (cQ', PV (Pure, p'))

  | I.Dec (cQ, FV (Pure, f, Some tA)) ->
      let cQ' = abstractCtx cQ in
      let tA' = abstractTyp cQ 0 (tA, LF.id) in
        I.Dec (cQ', FV (Pure, f, Some tA'))


(* abstractDctx cQ cPsi l = cPsi'
   where cQ only contains FV variables not free contextual variables *)
and abstractDctx cQ cPsi l = match cPsi with
  | I.Null ->
      I.Null

  | I.CtxVar psi -> cPsi

 | I.DDec (cPsi, I.TypDecl (x, tA)) ->
      let cPsi' = abstractDctx cQ cPsi (l-1) in
      let tA'   = abstractTyp cQ (l-1) (tA, LF.id) in
        I.DDec (cPsi', I.TypDecl (x, tA'))

  (* other cases impossible in LF layer *)

and abstractSub cQ offset s = match s with
  | I.Shift _   -> s

  | I.Dot (I.Head tH, s) ->
      I.Dot (I.Head (abstractHead cQ offset tH), abstractSub cQ offset s)

  | I.Dot (I.Obj tM, s) ->
      I.Dot (I.Obj (abstractTerm cQ offset (tM, LF.id)), abstractSub cQ offset s)

  (* what about I.Dot (I.Undef, s) ? *)

  (* SVar impossible in LF layer *)

(* ****************************************************************** *)
(* Abstraction over meta-variables and parameter variables            *)
(* ****************************************************************** *)

(* Abstracting over free meta-variables (MVars with references),
   named free meta-variables, and named free parameter variables to
   create a context cD.


   This is needed in type checking and type reconstruction for computations.

*)

let rec abstractMVarTyp cQ offset sA = abstractMVarTypW cQ offset (Whnf.whnfTyp sA)

and abstractMVarTypW cQ offset sA = match sA with
  | (I.Atom (loc, a, tS), s (* id *)) ->
      I.Atom (loc, a, abstractMVarSpine cQ offset (tS, s))

  | (I.PiTyp ((I.TypDecl (x, tA), dep), tB), s) ->
      I.PiTyp ((I.TypDecl (x, abstractMVarTyp cQ offset (tA, s)), dep),
               abstractMVarTyp cQ offset (tB, LF.dot1 s))

  | (I.Sigma typRec,  s) ->
      let typRec'   = abstractMVarTypRec cQ offset (typRec, s) in
        I.Sigma typRec'


and abstractMVarTypRec cQ offset = function
  | (I.SigmaLast tA, s) -> I.SigmaLast (abstractMVarTyp cQ offset (tA, s))
  | (I.SigmaElem(x, tA, typRec), s) ->
      let tA = abstractMVarTyp cQ offset (tA, s) in
      let typRec = abstractMVarTypRec cQ offset (typRec, LF.dot1 s) in
        I.SigmaElem(x, tA, typRec)

and abstractMVarTerm cQ offset sM = abstractMVarTermW cQ offset (Whnf.whnf sM)

and abstractMVarTermW cQ offset sM = match sM with
  | (I.Lam (loc, x, tM), s) ->
      I.Lam (loc, x, abstractMVarTerm cQ offset (tM, LF.dot1 s))

  | (I.Tuple (loc, tuple), s) ->
      I.Tuple (loc, abstractMVarTuple cQ offset (tuple, s))

  | (I.Root (loc, tH, tS), s (* LF.id *)) ->
      I.Root (loc, abstractMVarHead cQ offset tH, abstractMVarSpine cQ offset (tS,s))

and abstractMVarTuple cQ offset = function
  | (I.Last tM, s) ->
      let tM' = abstractMVarTerm cQ offset (tM, s) in
        I.Last tM'
  | (I.Cons (tM, tuple), s) ->
      let tM' = abstractMVarTerm cQ offset (tM, s) in
      let tuple' = abstractMVarTuple cQ offset (tuple, s) in
      I.Cons (tM', tuple')

and abstractMVarHead cQ ((l,d) as offset) tH = match tH with
  | I.BVar x ->
      I.BVar x

  | I.PVar (I.PInst(_n, _r, _cPsi, _tA , _cnstr), s) ->
      let x = index_of cQ (PV (Pure, tH)) + d in
        I.PVar (I.Offset x, abstractMVarSub cQ offset s)

  | I.FPVar (p, s) ->
      let x = index_of cQ (FPV (Pure, p, None)) + d in
        I.PVar (I.Offset x, abstractMVarSub cQ offset s)

  | I.MMVar (I.MInst(_n, _r, I.Empty, _cPsi, _tP , _cnstr), (_ms, s)) ->
      let x = index_of cQ (MMV (Pure, tH)) + d in
        I.MVar (I.Offset x, abstractMVarSub cQ offset s)

  | I.MMVar (I.MInst(_n, _r, _cD, _cPsi, _tP , _cnstr), (_ms, _s)) ->
      raise (Error (Syntax.Loc.ghost, LeftoverVars VariantMMV))

  | I.MPVar (I.MPInst(_n, _r, I.Empty, _cPsi, _tP , _cnstr), (_ms, s)) ->
      let x = index_of cQ (MPV (Pure, tH)) + d in
        I.PVar (I.Offset x, abstractMVarSub cQ offset s)

  | I.MPVar (I.MPInst(_n, _r, _cD, _cPsi, _tP , _cnstr), (_ms, _s)) ->
      raise (Error (Syntax.Loc.ghost, LeftoverVars VariantMPV))

  | I.MVar (I.Inst(_n, _r, cPsi, _tP , _cnstr), s) ->
      let x = index_of cQ (MV (Pure, tH)) + d in
        I.MVar (I.Offset x, abstractMVarSub cQ offset s)

  | I.MVar (I.Offset x , s) ->
      (* let k = Context.length cQ in  *)
      let k = lengthCollection cQ in
      if x > d then I.MVar(I.Offset ( x + k), abstractMVarSub cQ offset s)
      else
        I.MVar (I.Offset x, abstractMVarSub cQ offset s)

  |  I.FMVar (u, s) ->
      let x = index_of cQ (FMV (Pure, u, None)) + d in
        I.MVar (I.Offset x, abstractMVarSub cQ offset s)

  | I.Const c ->
      I.Const c

(* Should never happen
  | I.FVar n ->
      I.BVar ((index_of cQ (FV (Pure, n, None))) + d)
*)
  | I.AnnH (_tH, _tA) ->
      raise Error.NotImplemented

  | I.Proj (head, k) ->
      let head = abstractMVarHead cQ offset head in   (* ??? -jd *)
        I.Proj (head, k)

  | I.PVar (I.Offset p , s) ->
      let k = lengthCollection cQ in
      (* let k = Context.length cQ in *)
      if p > d then  I.PVar (I.Offset (p+k), abstractMVarSub cQ offset s)
      else
        I.PVar (I.Offset p, abstractMVarSub cQ offset s)


  (* other cases impossible for object level *)
and abstractMVarSpine cQ offset sS = match sS with
  | (I.Nil, _s) ->
      I.Nil

  | (I.App (tM, tS), s) ->
      I.App (abstractMVarTerm cQ offset (tM,s),  abstractMVarSpine cQ offset (tS, s))

  | (I.SClo (tS, s'), s)  ->
      abstractMVarSpine cQ offset (tS, LF.comp s' s)

and abstractMVarCtxV cQ (l,offset) ctx_var =
(match ctx_var with
   | I.CtxOffset psi ->
       if psi <= offset then ctx_var
       else
         I.CtxOffset (psi + l)
   | I.CtxName psi   ->
       let x = index_of cQ (FCV (psi, None)) + offset in
         I.CtxOffset x
   | I.CInst (_, {contents = None}, _, _ ,_theta ) ->
       (* this case should not happen -bp *)
       let x = index_of cQ (CV (I.CtxVar ctx_var)) + offset in
         I.CtxOffset x
(*   | I.CInst (_, {contents = Some cPsi}, _, _, _ ) ->
       abstractMVarDctx cQ (l,offset) cPsi *)
      )

and abstractMVarSub cQ offset s = abstractMVarSub'
  cQ offset (Whnf.cnormSub (s, Whnf.m_id))

and abstractMVarSub' cQ ((l,d) as offset) s = match s with
  | I.Shift (I.CtxShift ctx_var, d)   ->
      let ctx_var' = abstractMVarCtxV cQ offset ctx_var in
        I.Shift (I.CtxShift ctx_var', d)
  | I.Shift (I.NegCtxShift ctx_var, d)   ->
      let ctx_var' = abstractMVarCtxV cQ offset ctx_var in
        I.Shift (I.NegCtxShift ctx_var', d)
  | I.Shift (I.NoCtxShift, _) -> s

  | I.Dot (I.Head tH, s) ->
      I.Dot (I.Head (abstractMVarHead cQ offset tH), abstractMVarSub' cQ offset s)

  | I.Dot (I.Obj tM, s) ->
      I.Dot (I.Obj (abstractMVarTerm cQ offset (tM, LF.id)), abstractMVarSub' cQ offset s)

  | I.SVar (I.Offset s, n, sigma) ->
      I.SVar (I.Offset s, n, abstractMVarSub' cQ offset sigma)

  | I.Dot (I.Undef, s) ->
      I.Dot (I.Undef, abstractMVarSub' cQ offset s)

  | I.SVar (I.SInst (_n, _r, _cPsi, _cPhi, _cnstr), k, s') as sigma ->
    let s = index_of cQ (SV (Pure, sigma)) + d  in
    I.SVar (I.Offset s, k, abstractMVarSub' cQ offset s')
(*  | I.FSVar (s, sigma) ->
      let x = index_of cQ (FSV (Pure, s, None)) + offset in
        I.SVar (I.Offset x, abstractMVarSub cQ offset sigma)
*)



and abstractMVarHat cQ (l,offset) phat = match phat with
  | (None, _ ) -> phat
  | (Some (I.CtxOffset x), k ) ->
      if x <= offset then phat
      else (Some (I.CtxOffset (x+l)), k)
  | (Some (I.CtxName psi), k) ->
      let x = index_of cQ (FCV (psi, None)) + offset in
        (Some (I.CtxOffset x), k)
  (* case where contents = Some cPsi cannot happen,
     since collect normalized phat *)
  | (Some (I.CInst (_, {contents = None}, _, _, _theta ) as psi), k) ->
      let x = index_of cQ (CV (I.CtxVar psi)) + offset in
        (Some (I.CtxOffset x  ), k)
  |  _ -> abstractMVarHat cQ (l,offset) (Whnf.cnorm_psihat phat Whnf.m_id)

and abstractMVarDctx cQ (l,offset) cPsi = match cPsi with
  | I.Null ->
      I.Null
  | I.CtxVar (I.CtxOffset psi) ->
      if psi <= offset then
        cPsi
      else
           I.CtxVar (I.CtxOffset (psi + l))
  | I.CtxVar (I.CtxName psi) ->
      let x = index_of cQ (FCV (psi, None)) + offset in
        I.CtxVar (I.CtxOffset x)
  | I.CtxVar (I.CInst (_, {contents = Some cPsi}, _, _, theta )) ->
      abstractMVarDctx cQ (l,offset) (Whnf.cnormDCtx (cPsi, theta))
  | I.CtxVar (I.CInst (_, {contents = None}, _, _, _theta)) ->
      (* this case should not happen -bp *)
      let x = index_of cQ (CV cPsi) + offset in
        I.CtxVar (I.CtxOffset x)

  | I.DDec (cPsi, I.TypDecl (x, tA)) ->
      let cPsi' = abstractMVarDctx cQ (l,offset) cPsi in
      let tA'   = abstractMVarTyp cQ (l,offset) (tA, LF.id) in
        I.DDec (cPsi', I.TypDecl (x, tA'))

and abstractMVarMctx cQ cD (l,offset) = match cD with
  | I.Empty -> I.Empty

  | I.Dec(cD, I.MDecl(u, tA, cPsi)) ->
      let cD' = abstractMVarMctx cQ cD (l, offset - 1) in
      let cPsi' = abstractMVarDctx cQ (l,offset) cPsi in
      let tA'   = abstractMVarTyp cQ (l,offset) (tA, LF.id) in
        I.Dec(cD', I.MDecl (u, tA', cPsi'))

  | I.Dec(cD, I.PDecl(u, tA, cPsi)) ->
      let cD' = abstractMVarMctx cQ cD (l, offset - 1) in
      let cPsi' = abstractMVarDctx cQ (l, offset) cPsi in
      let tA'   = abstractMVarTyp cQ (l,offset) (tA, LF.id) in
        I.Dec(cD', I.PDecl (u, tA', cPsi'))

<<<<<<< HEAD
  | I.Dec(cD, I.SDecl(u, cPhi, cPsi)) ->
      let cD' = abstractMVarMctx cQ cD (l, offset - 1) in
      let cPsi' = abstractMVarDctx cQ (l,offset) cPsi in
      let cPhi' = abstractMVarDctx cQ (l,offset) cPhi in
        I.Dec(cD', I.SDecl (u, cPhi', cPsi'))

=======
  | I.Dec(cD, I.SDecl(s, cPhi, cPsi)) ->
      let cD' = abstractMVarMctx cQ cD (l, offset - 1) in
      let cPsi' = abstractMVarDctx cQ (l,offset) cPsi in
      let cPhi' = abstractMVarDctx cQ (l,offset) cPhi in
        I.Dec(cD', I.SDecl (s, cPhi', cPsi'))
>>>>>>> 70809ff7

and abstractMVarCtx cQ l =  match cQ with
  | I.Empty -> I.Empty

  | I.Dec (cQ, MMV (Pure, I.MMVar (I.MInst (n, r, I.Empty, cPsi, tA, cnstr), (ms, s)))) ->
      let cQ'   = abstractMVarCtx  cQ (l-1) in
      let cPsi' = abstractMVarDctx cQ (l,0) cPsi in
      let tA'   = abstractMVarTyp cQ (l,0) (tA, LF.id) in
      let s'    = abstractMVarSub cQ (l,0) s in
        (* Do we need to consider the substitution s here? -bp *)
      let u'    = I.MMVar (I.MInst (n, r, I.Empty, cPsi', tA', cnstr), (ms, s')) in
        I.Dec (cQ', MMV (Pure, u'))

  | I.Dec (_cQ, MMV (Pure, I.MMVar (I.MInst (_n, _r, _cD, _cPsi, _tA, _cnstr), _s))) ->
      raise (Error (Syntax.Loc.ghost, LeftoverVars VariantMMV))

  | I.Dec (cQ, MPV (Pure, I.MPVar (I.MPInst (n, r, I.Empty, cPsi, tA, cnstr), (ms, s)))) ->
      let cQ'   = abstractMVarCtx  cQ (l-1) in
      let cPsi' = abstractMVarDctx cQ (l,0) cPsi in
      let tA'   = abstractMVarTyp cQ (l,0) (tA, LF.id) in
      let s'    = abstractMVarSub cQ (l,0) s in
        (* Do we need to consider the substitution s here? -bp *)
      let u'    = I.MPVar (I.MPInst (n, r, I.Empty, cPsi', tA', cnstr), (ms, s')) in
        I.Dec (cQ', MPV (Pure, u'))

  | I.Dec (_cQ, MPV (Pure, I.MPVar (I.MPInst (_n, _r, _cD, _cPsi, _tA, _cnstr), _s))) ->
      raise (Error (Syntax.Loc.ghost, LeftoverVars VariantMPV))

  | I.Dec (cQ, MV (Pure, I.MVar (I.Inst (n, r, cPsi, tA, cnstr), s))) ->
      let cQ'   = abstractMVarCtx  cQ (l-1) in
      let cPsi' = abstractMVarDctx cQ (l,0) cPsi in
      let tA'   = abstractMVarTyp cQ (l,0) (tA, LF.id) in
      let s'    = abstractMVarSub cQ (l,0) s in
        (* Do we need to consider the substitution s here? -bp *)
      let u'    = I.MVar (I.Inst (n, r, cPsi', tA', cnstr), s') in
        I.Dec (cQ', MV (Pure, u'))

  | I.Dec (cQ, SV (Pure, I.SVar (I.SInst (n, r, cPsi, cPhi, cnstr), k, s))) ->
      let cQ'   = abstractMVarCtx  cQ (l-1) in
      let cPsi' = abstractMVarDctx cQ (l,0) cPsi in
      let cPhi' = abstractMVarDctx cQ (l,0) cPhi in
      let s'    = abstractMVarSub cQ (l,0) s in
        (* Do we need to consider the substitution s here? -bp *)
      let sigma' = I.SVar (I.SInst (n, r, cPsi', cPhi', cnstr), k, s') in
        I.Dec (cQ', SV (Pure, sigma'))


  | I.Dec (cQ, PV (Pure, I.PVar (I.PInst (n, r, cPsi, tA, cnstr), s))) ->
      let cQ'   = abstractMVarCtx  cQ (l-1) in
      let cPsi' = abstractMVarDctx cQ (l,0) cPsi in
      let tA'   = abstractMVarTyp cQ (l,0)  (tA, LF.id) in
      let s'    = abstractMVarSub cQ (l,0) s in
        (* Do we need to consider the substitution s here? -bp *)
      let p'    = I.PVar (I.PInst (n, r, cPsi', tA', cnstr), s') in
        I.Dec (cQ', PV (Pure, p'))

  | I.Dec (cQ, CV (cPsi)) -> (* cPsi = CtxVar (CInst _ ) *)
      let cQ'   = abstractMVarCtx  cQ (l-1) in
      I.Dec(cQ', CV (cPsi))

  | I.Dec (cQ, CtxV cdecl) ->
      let cQ'   = abstractMVarCtx  cQ (l-1) in
      I.Dec(cQ', CtxV cdecl)

  | I.Dec (cQ, FCV (psi, Some s_cid)) ->
      let cQ'   = abstractMVarCtx  cQ (l-1) in
      I.Dec(cQ', FCV (psi, Some s_cid))

  | I.Dec (cQ, FMV (Pure, u, Some (tA, cPsi))) ->
      let cQ'   = abstractMVarCtx cQ (l-1) in
      let cPsi' = abstractMVarDctx cQ (l,0) cPsi in
      let tA'   = abstractMVarTyp cQ (l,0) (tA, LF.id) in

        I.Dec (cQ', FMV (Pure, u, Some (tA', cPsi')))


  | I.Dec (cQ, FPV (Pure, u, Some (tA, cPsi))) ->
      let cQ'   = abstractMVarCtx  cQ (l-1) in
      let cPsi' = abstractMVarDctx cQ (l,0) cPsi in
      let tA'   = abstractMVarTyp cQ (l,0) (tA, LF.id) in

        I.Dec (cQ', FPV (Pure, u, Some (tA', cPsi')))

  | I.Dec (cQ, MV (Impure, _u)) ->
      abstractMVarCtx  cQ l

  | I.Dec (cQ, SV (Impure, _u)) ->
      abstractMVarCtx  cQ l

  | I.Dec (cQ, PV (Impure, _u)) ->
      abstractMVarCtx  cQ l

  | I.Dec (cQ, MMV (Impure, _u)) ->
      abstractMVarCtx  cQ l

  | I.Dec (cQ, MPV (Impure, _u)) ->
      abstractMVarCtx  cQ l

  | I.Dec (cQ, FPV (Impure, _q, _)) ->
      abstractMVarCtx  cQ l

  | I.Dec (cQ, FMV (Impure, _u, _)) ->
      abstractMVarCtx  cQ l

  | I.Dec (_cQ, FV _) ->
        (* This case is hit in e.g.  ... f[g, x:block y:tp. exp unk], where unk is an unknown identifier;
         * is it ever hit on correct code?  -jd 2009-02-12
         * No. This case should not occur in correct code - bp
         *)
      raise (Error (Syntax.Loc.ghost, UnknownIdentifier))


(* Cases for: FMV, FPV *)

let rec abstrMSub cQ t =
  let l = lengthCollection cQ in
  let rec abstrMSub' t =
    match t with
      | I.MShift n -> I.MShift (n+l)
      | I.MDot(I.MObj(phat, tM), t) ->
          let s'  = abstrMSub' t  in
          let phat' = abstractMVarHat cQ (0,0) phat in
          let tM' = abstractMVarTerm cQ (0,0) (tM, LF.id) in
            I.MDot(I.MObj(phat', tM'), s')

      | I.MDot(I.PObj(phat, h), t) ->
          let s' = abstrMSub' t in
          let phat' = abstractMVarHat cQ (0,0) phat in
          let h' = abstractMVarHead cQ (0,0) h in
            I.MDot(I.PObj(phat', h'), s')

      | I.MDot(I.CObj(cPsi), t) ->
          let t'    = abstrMSub' t in
          let cPsi' = abstractMVarDctx cQ (0,0) cPsi in
            I.MDot(I.CObj(cPsi'), t')

      | I.MDot (I.SObj (phat, s), t) ->
        let t'    = abstrMSub' t in
        let phat' = abstractMVarHat cQ (0,0) phat in
        let s'    = abstractMVarSub cQ (0,0) s in
          I.MDot (I.SObj (phat', s'), t')

  in
    abstrMSub' t

and abstractMSub t =
  let (cQ, t') = collectMSub 0 I.Empty t in
  let cQ' = abstractMVarCtx cQ 0 in
  let t'' = abstrMSub cQ' t' in
  let cD' = ctxToMCtx cQ' in
  (t'', cD')

(* wrapper function *)
let abstrKind tK =
  (* what is the purpose of phat? *)
  let empty_phat = (None, 0) in
  let (cQ, tK')      = collectKind 0 I.Empty empty_phat (tK, LF.id) in
    begin match cQ with
        Int.LF.Empty -> (tK', 0)
      | _       ->
          let cQ'        = abstractCtx cQ in
          let tK''        = abstractKind cQ' 0 (tK', LF.id) in
          let cPsi       = ctxToDctx cQ' in
            (raiseKind cPsi tK'', length cPsi)
    end

and abstrTyp tA =
  let empty_phat = (None, 0) in

  let (cQ, tA')       = collectTyp 0 I.Empty empty_phat (tA, LF.id) in
   begin match cQ with
        Int.LF.Empty -> (tA', 0)
      | _       ->
          let cQ'        = abstractCtx cQ in
          let tA2        = abstractTyp cQ' 0 (tA', LF.id) in
          let cPsi       = ctxToDctx cQ' in
            begin match raiseType cPsi tA2 with
              | (None, tA3) -> (tA3, length cPsi)
              | _            -> raise (Error (Syntax.Loc.ghost, LeftoverVars VariantFCV))
            end
    end

(* *********************************************************************** *)
(* Abstract over computations *)
(* *********************************************************************** *)
let collectCDecl p cQ cdecl = match cdecl with
  | I.MDecl (u, tA, cPsi) ->
      let phat = Context.dctxToHat cPsi in
      let (cQ1, cPsi') = collectDctx (Syntax.Loc.ghost) p cQ phat cPsi in
      let (cQ2, tA')    = collectTyp p cQ1 phat (tA, LF.id) in
        (cQ2, I.MDecl (u, tA', cPsi') )
  | I.PDecl (u, tA, cPsi) ->
      let phat = Context.dctxToHat cPsi in
      let (cQ1, cPsi') = collectDctx (Syntax.Loc.ghost) p cQ phat cPsi in
      let (cQ2, tA')    = collectTyp p cQ1 phat (tA, LF.id) in
        (cQ2, I.PDecl (u, tA', cPsi'))
  | I.CDecl _ -> (cQ, cdecl)
  | I.SDecl (u, cPhi, cPsi) ->
      let phat = Context.dctxToHat cPsi in
      let (cQ1, cPsi') = collectDctx (Syntax.Loc.ghost) p cQ phat cPsi in
      let (cQ2, cPhi')    = collectDctx (Syntax.Loc.ghost) p cQ1 phat cPhi in
        (cQ2, I.SDecl (u, cPhi', cPsi') )

let rec collectCompKind p cQ cK = match cK with
  | Comp.Ctype _ -> (cQ, cK)
  | Comp.PiKind (loc, (cdecl, dep), cK1) ->
      let (cQ' , cdecl') = collectCDecl p cQ cdecl in
      let (cQ'', cK2)    = collectCompKind p cQ' cK1 in
        (cQ'', Comp.PiKind (loc, (cdecl', dep), cK2) )

let rec collect_meta_obj p cQ cM = match cM with
  | Comp.MetaCtx (loc, cPsi) ->
      let phat = Context.dctxToHat cPsi in
      let (cQ', cPsi') = collectDctx loc p cQ phat cPsi in
        (cQ', Comp.MetaCtx (loc, cPsi'))
  | Comp.MetaObj (loc, phat, tM) ->
      let (cQ', phat') = collectHat p cQ phat in
      let (cQ', tM') = collectTerm p cQ' phat' (tM, LF.id) in
        (cQ', Comp.MetaObj (loc, phat', tM'))
  | Comp.MetaObjAnn (loc, cPsi, tM) ->
      let phat = Context.dctxToHat cPsi in
      let (cQ', cPsi') = collectDctx loc p cQ phat cPsi in
      let (cQ'', tM') = collectTerm p cQ' phat (tM, LF.id) in
        (cQ'', Comp.MetaObjAnn (loc, cPsi', tM'))
  | Comp.MetaParam (loc, phat, h) ->
      let (cQ', phat') = collectHat p cQ phat in
      let (cQ'', h') = collectHead p cQ' phat loc (h, LF.id) in
        (cQ'', Comp.MetaParam (loc, phat', h'))
  | Comp.MetaSObj (loc, phat, tM) ->
      let (cQ', phat') = collectHat p cQ phat in
      let (cQ', tM') = collectSub p cQ' phat' tM in
        (cQ', Comp.MetaSObj (loc, phat', tM'))
  | Comp.MetaSObjAnn (loc, cPsi, tM) ->
      let phat = Context.dctxToHat cPsi in
      let (cQ', cPsi') = collectDctx loc p cQ phat cPsi in
      let (cQ'', tM') = collectSub p cQ' phat tM in
        (cQ'', Comp.MetaSObjAnn (loc, cPsi', tM'))

and collect_meta_spine p cQ cS = match cS with
  | Comp.MetaNil -> (cQ, Comp.MetaNil)
  | Comp.MetaApp (cM, cS) ->
      let (cQ', cM') = collect_meta_obj p cQ cM in
      let (cQ'', cS') = collect_meta_spine p cQ' cS in
        (cQ'', Comp.MetaApp (cM', cS'))

let rec collectCompTyp p cQ tau = match tau with
  | Comp.TypBase (loc, a, ms) ->
      let (cQ', ms') = collect_meta_spine p cQ ms in
        (cQ', Comp.TypBase (loc, a, ms'))
  | Comp.TypCobase (loc, a, ms) ->
      let (cQ', ms') = collect_meta_spine p cQ ms in
        (cQ', Comp.TypCobase (loc, a, ms'))

  | Comp.TypBox (loc, tA, cPsi) ->
      let phat = Context.dctxToHat cPsi in
      let (cQ', cPsi') = collectDctx loc p cQ phat cPsi in
      let (cQ'', tA')  = collectTyp p cQ' phat (tA, LF.id) in
        (cQ'', Comp.TypBox (loc, tA', cPsi'))

  | Comp.TypSub (loc, cPhi, cPsi) ->
      let phat = Context.dctxToHat cPsi in
      let (cQ', cPsi') = collectDctx loc p cQ phat cPsi in
      let (cQ'', cPhi') = collectDctx loc p cQ phat cPhi in
        (cQ'', Comp.TypSub (loc, cPhi', cPsi'))

  | Comp.TypArr (tau1, tau2) ->
      let (cQ1, tau1') = collectCompTyp p cQ tau1 in
      let (cQ2, tau2') = collectCompTyp p cQ1 tau2 in
        (cQ2, Comp.TypArr (tau1', tau2'))

  | Comp.TypCross (tau1, tau2) ->
      let (cQ1, tau1') = collectCompTyp p cQ tau1 in
      let (cQ2, tau2') = collectCompTyp p cQ1 tau2 in
        (cQ2, Comp.TypCross (tau1', tau2'))

  | Comp.TypCtxPi (ctx_dec, tau) ->
      let (cQ1, tau') = collectCompTyp p cQ tau  in
        (cQ1, Comp.TypCtxPi (ctx_dec, tau'))

  | Comp.TypPiBox ((I.MDecl(u, tA, cPsi), dep ), tau) ->
      let phat = Context.dctxToHat cPsi in
      let (cQ1, cPsi') = collectDctx (Syntax.Loc.ghost) p cQ phat cPsi in
      let (cQ2, tA')    = collectTyp p cQ1 phat (tA, LF.id) in
      let (cQ3, tau')  = collectCompTyp p cQ2 tau in
        (cQ3 , Comp.TypPiBox ((I.MDecl(u, tA', cPsi'), dep ), tau'))


  | Comp.TypPiBox ((I.PDecl(u, tA, cPsi), dep ), tau) ->
      let phat = Context.dctxToHat cPsi in
      let (cQ1, cPsi') = collectDctx (Syntax.Loc.ghost) p cQ phat cPsi in
      let (cQ2, tA')    = collectTyp p cQ1 phat (tA, LF.id) in
      let (cQ3, tau')  = collectCompTyp p cQ2 tau in
        (cQ3 , Comp.TypPiBox ((I.PDecl(u, tA', cPsi'), dep ), tau'))


  | Comp.TypPiBox ((I.SDecl(u, cPhi, cPsi), dep ), tau) ->
      let phat = Context.dctxToHat cPsi in
      let phat' = Context.dctxToHat cPhi in
      let (cQ1, cPsi') = collectDctx (Syntax.Loc.ghost) p cQ phat cPsi in
      let (cQ2, cPhi')    = collectDctx (Syntax.Loc.ghost) p cQ1 phat' cPhi in
      let (cQ3, tau')  = collectCompTyp p cQ2 tau in
        (cQ3 , Comp.TypPiBox ((I.SDecl(u, cPhi', cPsi'), dep ), tau'))

  | Comp.TypBool  -> (cQ, tau)
  | Comp.TypClo _ -> (dprint (fun () -> "collectCTyp -- TypClo missing");
                      raise Error.NotImplemented)


let rec collectGctx cQ cG = match cG with
  | I.Empty -> (cQ, I.Empty)
  | I.Dec (cG, Comp.CTypDecl (x, tau)) ->
      let (cQ1, cG') = collectGctx cQ cG in
      let (cQ2, tau') = collectCompTyp 0 cQ1 tau in
        (cQ2, I.Dec (cG', Comp.CTypDecl (x, tau')))

let rec collectExp cQ e = match e with
  | Comp.Syn (loc, i) ->
      let (cQ', i') = collectExp' cQ i in
        (cQ', Comp.Syn(loc, i'))

  | Comp.Rec (loc, f, e) ->
      let (cQ', e') = collectExp cQ e in
        (cQ', Comp.Rec (loc, f, e') )

  | Comp.Fun (loc, x, e) ->
      let (cQ', e') = collectExp cQ e in
        (cQ', Comp.Fun (loc, x, e'))

  | Comp.Cofun (loc, bs) ->
      let (cQ', bs') = collectCofuns cQ bs in
        (cQ', Comp.Cofun (loc, bs'))

  | Comp.MLam (loc, u, e) ->
      let (cQ', e') = collectExp cQ e in
        (cQ', Comp.MLam (loc, u, e'))

  | Comp.Pair (loc, e1, e2) ->
      let (cQ1, e1') = collectExp cQ e1 in
      let (cQ2, e2') = collectExp cQ1 e2 in
        (cQ2, Comp.Pair (loc, e1', e2') )

  | Comp.LetPair (loc, i, (x, y, e)) ->
      let (cQi, i') = collectExp' cQ i in
      let (cQ2, e') = collectExp cQi e in
        (cQ2, Comp.LetPair (loc, i', (x, y, e')))

  | Comp.Let (loc, i, (x, e)) ->
      let (cQi, i') = collectExp' cQ i in
      let (cQ2, e') = collectExp cQi e in
        (cQ2, Comp.Let (loc, i', (x, e')))

  | Comp.CtxFun (loc, psi, e) ->
      let (cQ', e') = collectExp cQ e in
        (cQ', Comp.CtxFun (loc, psi, e'))

  | Comp.Box (loc, phat, tM) ->
      let (cQ', phat') = collectHat 0 cQ phat in
      let (cQ'', tM') = collectTerm 0 cQ'  phat' (tM, LF.id)  in
        (cQ'', Comp.Box (loc, phat', tM') )


  | Comp.SBox (loc, phat, sigma) ->
      let (cQ', phat') = collectHat 0 cQ phat in
      let (cQ'', sigma') = collectSub 0 cQ'  phat' sigma  in
        (cQ'', Comp.SBox (loc, phat', sigma') )

  | Comp.Case (loc, prag, i, branches) ->
      let (cQ', i') = collectExp' cQ i in
      let (cQ2, branches') = collectBranches cQ' branches in
        (cQ2, Comp.Case (loc, prag, i', branches'))

  | Comp.If (loc, i, e1, e2) ->
      let (cQ', i') = collectExp' cQ i in
      let (cQ1, e1') = collectExp cQ' e1 in
      let (cQ2, e2') = collectExp cQ1 e2 in
        (cQ2, Comp.If (loc, i', e1', e2'))

  | Comp.Hole (loc) -> (cQ, Comp.Hole (loc))

and collectExp' cQ i = match i with
  | Comp.Var _x -> (cQ , i)
  | Comp.DataConst _c ->  (cQ , i)
  | Comp.DataDest _c -> (cQ , i)
  | Comp.Const _c ->  (cQ , i)
  | Comp.Apply (loc, i, e) ->
      let (cQ', i') = collectExp' cQ i  in
      let (cQ'', e') = collectExp cQ' e in
        (cQ'', Comp.Apply (loc, i', e'))

  | Comp.CtxApp (loc, i, cPsi) ->
      let (cQ', i') = collectExp' cQ i  in
      let phat = Context.dctxToHat cPsi in
      let (cQ'', cPsi') = collectDctx loc 0 cQ' phat cPsi in
        (cQ'', Comp.CtxApp (loc, i', cPsi'))

  | Comp.MApp (loc, i, (phat, cObj)) ->
      let (cQ', i') = collectExp' cQ i  in
      let (cQ', phat') = collectHat 0 cQ' phat in
      let (cQ'', cObj') = begin match cObj with
                              | Comp.NormObj tM ->
                                  let (cQ'', tM') = collectTerm 0 cQ' phat' (tM, LF.id)  in (cQ'', Comp.NormObj tM')
                              | Comp.NeutObj h  ->
                                  let (cQ'', h')  = collectHead 0 cQ' phat' loc (h, LF.id)   in (cQ'', Comp.NeutObj h')
                              | Comp.SubstObj s ->
                                  let (cQ'', s')  = collectSub 0 cQ' phat' s             in (cQ'', Comp.SubstObj s')
                         end in
        (cQ'', Comp.MApp (loc, i', (phat', cObj')))

  | Comp.Ann  (e, tau) ->
      let (cQ', e') = collectExp cQ e in
      let (cQ'', tau') = collectCompTyp 0 cQ' tau in
        (cQ'', Comp.Ann  (e', tau'))

  | Comp.Equal (loc, i1, i2) ->
     let (cQ', i1') = collectExp' cQ i1  in
     let (cQ'', i2') = collectExp' cQ' i2  in
       (cQ'', Comp.Equal(loc, i1', i2'))

  | Comp.PairVal (loc, i1, i2) ->
     let (cQ', i1') = collectExp' cQ i1  in
     let (cQ'', i2') = collectExp' cQ' i2  in
       (cQ'', Comp.PairVal(loc, i1', i2'))

  | Comp.Boolean b -> (cQ, Comp.Boolean b)

and collectCofun cQ csp = match csp with
  | Comp.CopatNil loc -> (cQ, Comp.CopatNil loc)
  | Comp.CopatApp (loc, dest, csp') ->
      let (cQ, csp') = collectCofun cQ csp' in
        (cQ, Comp.CopatApp (loc, dest, csp'))
  | Comp.CopatMeta (loc, cM, csp') ->
      let (cQ, cM') = collect_meta_obj 0 cQ cM in
      let (cQ, csp') = collectCofun cQ csp' in
        (cQ, Comp.CopatMeta (loc, cM', csp'))

and collectCofuns cQ csps = match csps with
  | [] -> (cQ, [])
  | (c, e)::csps' ->
      let (cQ', c') = collectCofun cQ c in
      let (cQ2, e') = collectExp cQ' e in
      let (cQ2', csps'') =  collectCofuns cQ' csps' in
        (cQ2', (c', e')::csps'')

and collectPatObj cQ pat = match pat with
  | Comp.PatEmpty (loc, cPsi) ->
      let (cQ1, cPsi') = collectDctx loc 0 cQ (Context.dctxToHat cPsi) cPsi in
        (cQ1, Comp.PatEmpty (loc, cPsi'))
  | Comp.PatFVar (loc, x) -> (cQ, pat)
  | Comp.PatVar  (loc, x) -> (cQ, pat)
  | Comp.PatTrue loc -> (cQ, pat)
  | Comp.PatFalse loc -> (cQ, pat)
  | Comp.PatPair (loc, pat1, pat2) ->
      let (cQ1, pat1') = collectPatObj cQ pat1 in
      let (cQ2, pat2') = collectPatObj cQ1 pat2 in
        (cQ2, Comp.PatPair (loc, pat1', pat2'))
  | Comp.PatAnn (loc, pat, tau) ->
      let (cQ1, pat') = collectPatObj cQ pat in
      let (cQ2, tau') = collectCompTyp 0 cQ1 tau in
        (cQ2, Comp.PatAnn (loc, pat', tau'))
  | Comp.PatConst (loc, c, pat_spine) ->
      let (cQ1, pat_spine') = collectPatSpine cQ pat_spine in
        (cQ1, Comp.PatConst (loc, c, pat_spine'))
  | Comp.PatMetaObj (loc, cM) ->
      let (cQ, cM') = collect_meta_obj 0 cQ cM in
        (cQ, Comp.PatMetaObj (loc, cM'))

and collectPatSpine cQ pat_spine = match pat_spine with
  | Comp.PatNil -> (cQ, Comp.PatNil)
  | Comp.PatApp (loc, pat, pat_spine) ->
      let (cQ1, pat') = collectPatObj cQ pat in
      let (cQ2, pat_spine') = collectPatSpine cQ1 pat_spine in
        (cQ2, Comp.PatApp (loc, pat', pat_spine'))


and collectPattern cQ cD cPsi (phat, tM) tA =
  let (cQ1, cD') = collectMctx cQ cD in
  let (cQ2, cPsi') = collectDctx (Syntax.Loc.ghost) 0 cQ1 phat cPsi in
  let (cQ2', phat') = collectHat 0 cQ2 phat in
  let (cQ3, tM') = collectTerm 0 cQ2' phat' (tM, LF.id) in
  let (cQ4, tA') = collectTyp 0 cQ3 phat' (tA, LF.id) in
    (cQ4, cD', cPsi', (phat', tM'), tA')



and collectSubPattern cQ cD cPsi sigma cPhi =
  let (cQ1, cD')    = collectMctx cQ cD in
  let phat = Context.dctxToHat cPsi in
  let (cQ2, cPsi')  = collectDctx (Syntax.Loc.ghost) 0 cQ1 phat cPsi in
  let (cQ3, cPhi')  = collectDctx (Syntax.Loc.ghost) 0 cQ2 phat cPhi in
  let (cQ4, sigma') = collectSub  0 cQ3 phat sigma in

    (cQ4, cD', cPsi', sigma', cPhi')




and collectBranch cQ branch = match branch with
  | Comp.Branch (loc, cD, cG, pat, msub, e) ->
      (* cG, cD, and pat cannot contain any free meta-variables *)
      let (cQ', e') = collectExp cQ e in
        (cQ', Comp.Branch (loc, cD, cG, pat, msub, e'))
  | Comp.EmptyBranch _  ->
        (cQ, branch)
  | Comp.BranchBox (cO, cD, (dctx, Comp.NormalPattern(pat, e), msub, csub)) ->
      (* pat and cD cannot contain any free meta-variables *)
      let (cQ', e') = collectExp cQ e in
        (cQ', Comp.BranchBox (cO, cD, (dctx, Comp.NormalPattern(pat, e'), msub, csub)))

  | Comp.BranchBox (cO, cD, (dctx, Comp.EmptyPattern, msub, csub)) ->
      (* pat and cD cannot contain any free meta-variables *)
        (cQ, Comp.BranchBox (cO, cD, (dctx, Comp.EmptyPattern, msub, csub)))

and collectBranches cQ branches = match branches with
  | [] -> (cQ, [])
  | b::branches ->
      let (cQ', b') = collectBranch cQ b in
      let (cQ2, branches') =  collectBranches cQ' branches in
        (cQ2, b'::branches')


let abstractMVarCdecl cQ offset cdecl = match cdecl with
  | I.MDecl (u, tA, cPsi) ->
      let cPsi' = abstractMVarDctx cQ offset cPsi in
      let tA'   = abstractMVarTyp cQ offset (tA, LF.id) in
        I.MDecl(u, tA', cPsi')
  | I.PDecl (p, tA, cPsi) ->
      let cPsi' = abstractMVarDctx cQ offset cPsi in
      let tA'   = abstractMVarTyp cQ offset (tA, LF.id) in
        I.PDecl(p, tA', cPsi')
  | I.CDecl _ -> cdecl
  | I.SDecl (s, cPhi, cPsi) ->
      let cPsi' = abstractMVarDctx cQ offset cPsi in
      let cPhi' = abstractMVarDctx cQ offset cPhi in
        I.SDecl(s, cPhi', cPsi')

let rec abstractMVarCompKind cQ (l,offset) cK = match cK with
  | Comp.Ctype _loc -> cK
  | Comp.PiKind (loc, (cdecl, dep), cK) ->
      let cK'  = abstractMVarCompKind cQ (l,offset+1) cK in
      let cdecl' = abstractMVarCdecl cQ (l,offset) cdecl in
        Comp.PiKind (loc, (cdecl', dep), cK')

let rec abstractMVarMetaObj cQ offset cM = match cM with
  | Comp.MetaCtx (loc, cPsi) ->
      let cPsi' = abstractMVarDctx cQ offset cPsi in
        Comp.MetaCtx (loc, cPsi')
  | Comp.MetaObj (loc, phat, tM) ->
      let phat' = abstractMVarHat cQ offset phat in
      let tM' = abstractMVarTerm  cQ  offset (tM, LF.id) in
        Comp.MetaObj (loc, phat', tM')
  | Comp.MetaObjAnn (loc, cPsi, tM) ->
      let cPsi' = abstractMVarDctx cQ offset cPsi in
      let tM' = abstractMVarTerm  cQ  offset (tM, LF.id) in
        Comp.MetaObjAnn (loc, cPsi', tM')
  | Comp.MetaParam (loc, phat, h) ->
      let phat' = abstractMVarHat cQ offset phat in
      let h' = abstractMVarHead cQ offset h in
        Comp.MetaParam (loc, phat', h')
  | Comp.MetaSObj (loc, phat, tM) ->
      let phat' = abstractMVarHat cQ offset phat in
      let tM' = abstractMVarSub  cQ  offset tM in
        Comp.MetaSObj (loc, phat', tM')
  | Comp.MetaSObjAnn (loc, cPsi, tM) ->
      let cPsi' = abstractMVarDctx cQ offset cPsi in
      let tM' = abstractMVarSub  cQ  offset tM in
        Comp.MetaSObjAnn (loc, cPsi', tM')

and abstractMVarMetaSpine cQ offset cS = match cS with
  | Comp.MetaNil -> Comp.MetaNil
  | Comp.MetaApp (cM, cS) ->
      let cM' = abstractMVarMetaObj cQ offset cM in
      let cS' = abstractMVarMetaSpine cQ offset cS in
        Comp.MetaApp (cM', cS')

let rec abstractMVarCompTyp cQ ((l,d) as offset) tau = match tau with
  | Comp.TypBase (loc, a, cS) ->
      let cS' = abstractMVarMetaSpine cQ offset cS in
        Comp.TypBase (loc, a , cS')
  | Comp.TypCobase (loc, a, cS) ->
      let cS' = abstractMVarMetaSpine cQ offset cS in
        Comp.TypCobase (loc, a , cS')
  | Comp.TypBox (loc, tA, cPsi) ->
      let cPsi' = abstractMVarDctx cQ offset cPsi in
      let tA'   = abstractMVarTyp cQ offset (tA, LF.id) in
        Comp.TypBox (loc, tA', cPsi')

  | Comp.TypSub (loc, cPhi, cPsi) ->
      let cPsi' = abstractMVarDctx cQ offset cPsi in
      let cPhi' = abstractMVarDctx cQ offset cPhi in
        Comp.TypSub (loc, cPhi', cPsi')

  | Comp.TypArr (tau1, tau2) ->
      Comp.TypArr (abstractMVarCompTyp cQ offset tau1,
                   abstractMVarCompTyp cQ offset tau2)

  | Comp.TypCross (tau1, tau2) ->
      Comp.TypCross (abstractMVarCompTyp cQ offset tau1,
                     abstractMVarCompTyp cQ offset tau2)

  | Comp.TypCtxPi (ctx_decl, tau) ->
      Comp.TypCtxPi (ctx_decl, abstractMVarCompTyp cQ (l,d+1) tau)

  | Comp.TypPiBox ((I.MDecl(u, tA, cPsi), dep), tau) ->
      let cPsi' = abstractMVarDctx cQ offset cPsi in
      let tA'   = abstractMVarTyp cQ offset (tA, LF.id) in
      let tau'  = abstractMVarCompTyp cQ (l,d+1) tau in
        Comp.TypPiBox ((I.MDecl(u, tA', cPsi'), dep), tau')

  | Comp.TypPiBox ((I.PDecl(u, tA, cPsi), dep), tau) ->
      let cPsi' = abstractMVarDctx cQ offset cPsi in
      let tA'   = abstractMVarTyp cQ offset (tA, LF.id) in
      let tau'  = abstractMVarCompTyp cQ (l, d+1) tau in
        Comp.TypPiBox ((I.PDecl(u, tA', cPsi'), dep), tau')


  | Comp.TypPiBox ((I.SDecl(u, cPhi, cPsi), dep), tau) ->
      let cPsi' = abstractMVarDctx cQ offset cPsi in
      let cPhi' = abstractMVarDctx cQ offset cPhi in
      let tau'  = abstractMVarCompTyp cQ (l,d+1) tau in
        Comp.TypPiBox ((I.SDecl(u, cPhi', cPsi'), dep), tau')

  | Comp.TypBool -> Comp.TypBool


let rec abstractMVarGctx cQ offset cG = match cG with
  | I.Empty -> I.Empty
  | I.Dec (cG, Comp.CTypDecl (x, tau)) ->
      let cG' = abstractMVarGctx cQ offset cG in
      let tau' = abstractMVarCompTyp cQ offset tau in
        I.Dec (cG', Comp.CTypDecl (x, tau'))

let rec abstractMVarPatObj cQ cG offset pat = match pat with
  | Comp.PatEmpty (loc, cPsi) ->
      let cPsi' = abstractMVarDctx cQ offset cPsi in
        Comp.PatEmpty (loc, cPsi')
  | Comp.PatTrue loc -> pat
  | Comp.PatFalse loc -> pat
  | Comp.PatVar (_loc,_x) -> pat
  | Comp.PatFVar (loc,x) -> pat

  | Comp.PatPair (loc, pat1, pat2) ->
      let pat1' = abstractMVarPatObj cQ cG offset pat1 in
      let pat2' = abstractMVarPatObj cQ cG offset pat2 in
        Comp.PatPair (loc, pat1', pat2')
  | Comp.PatAnn (loc, pat, tau) ->
      let  pat' = abstractMVarPatObj cQ cG offset pat in
      let tau' = abstractMVarCompTyp cQ offset tau in
        Comp.PatAnn (loc, pat', tau')
  | Comp.PatConst (loc, c, pat_spine) ->
      let pat_spine' = abstractMVarPatSpine cQ cG offset pat_spine in
        Comp.PatConst (loc, c, pat_spine')

  | Comp.PatMetaObj (loc, mO) ->
      let mO' = abstractMVarMetaObj cQ offset mO in
        Comp.PatMetaObj (loc, mO')

and abstractMVarPatSpine cQ cG offset pat_spine = match pat_spine with
  | Comp.PatNil -> Comp.PatNil
  | Comp.PatApp (loc, pat, pat_spine) ->
      let pat' = abstractMVarPatObj cQ cG offset pat in
      let pat_spine' = abstractMVarPatSpine cQ cG offset pat_spine in
        Comp.PatApp (loc, pat', pat_spine')


(* REDUNDANT Tue Apr 21 09:50:08 2009 -bp
let rec abstractMVarExp cQ offset e = match e with
  | Comp.Syn (loc, i) -> Comp.Syn (loc, abstractMVarExp' cQ offset i)

  | Comp.Rec (loc, f, e) -> Comp.Rec (loc, f, abstractMVarExp cQ offset e)

  | Comp.Fun (loc, x, e) -> Comp.Fun (loc, x, abstractMVarExp  cQ offset e)

  | Comp.MLam (loc, u, e) -> Comp.MLam (loc, u, abstractMVarExp  cQ (offset+1) e)

  | Comp.Pair (loc, e1, e2) ->
      let e1' = abstractMVarExp  cQ offset e1 in
      let e2' = abstractMVarExp  cQ offset e2 in
        Comp.Pair (e1', e2')

  | Comp.LetPair (loc, i, (x, y, e)) ->
      let i' = abstractMVarExp' cQ offset i in
      let e' = abstractMVarExp cQ offset e in
        Comp.LetPair (loc, i', (x, y, e'))

  | Comp.CtxFun (loc, psi, e) -> Comp.CtxFun (loc, psi, abstractMVarExp cQ offset e)

  | Comp.Box (loc, phat, tM) -> Comp.Box (loc, phat, abstractMVarTerm  cQ  offset (tM, LF.id) )

  | Comp.Case (loc, i, branches) ->
      let i' = abstractMVarExp' cQ offset i in
        Comp.Case(loc, i', abstractMVarBranches cQ offset branches)


and abstractMVarExp' cQ offset i = match i with
  | Comp.Var x -> Comp.Var x
  | Comp.Const _c ->  i
  | Comp.Apply (loc, i, e) ->
      let i' = abstractMVarExp' cQ offset i  in
      let e' = abstractMVarExp  cQ offset e in
        Comp.Apply (loc, i', e')

  | Comp.CtxApp (loc, i, cPsi) ->
      let i' = abstractMVarExp' cQ offset i  in
      let cPsi' = abstractMVarDctx cQ offset cPsi in
        Comp.CtxApp (loc, i', cPsi')

  | Comp.MApp (loc, i, (phat, tM)) ->
      let i' = abstractMVarExp' cQ offset i  in
      let tM' = abstractMVarTerm cQ offset (tM, LF.id) in
        Comp.MApp (loc, i', (phat, tM'))

  | Comp.Ann  (e, tau) ->
      let e' = abstractMVarExp cQ offset e in
      let tau' = abstractMVarCompTyp cQ offset tau in
        Comp.Ann (e', tau')

and abstractMVarBranches cQ offset branches =
  List.map (function b -> abstractMVarBranch cQ offset b) branches

and abstractMVarBranch cQ offset branch = match branch with
  | Comp.BranchBox(cD, (cPsi, tM, (t, cD')), e) ->
      (* cD, tM, tA, cPsi cannot contain any free meta-variables *)
      let offset  = Context.length cD + offset in
      let e'      = abstractMVarExp  cQ offset e in
        Comp.BranchBox (cD, (phat, tM, (tA, cPsi)), e')

*)
(*
let raiseCompTyp cD tau =
  let rec roll tau = match tau with
    | Comp.TypCtxPi (ctx_decl, tau) ->
        Comp.TypCtxPi (ctx_decl, roll tau)
    | tau -> raisePiBox cD tau

  and raisePiBox cD tau = match cD with
    | I.Empty -> tau
    | I.Dec(cD ,mdecl) ->
        raisePiBox cD (Comp.TypPiBox ((mdecl, Comp.Implicit), tau))
  in
    roll tau
*)

let rec raiseCompTyp cD tau =  match cD with
  | I.Empty -> tau
  | I.Dec(cD, I.CDecl (psi, w, dep)) ->
      let dep' = match dep with I.No -> Comp.Explicit | I.Maybe -> Comp.Implicit in
      raiseCompTyp cD (Comp.TypCtxPi ((psi, w, dep'), tau))
  | I.Dec(cD ,mdecl) ->
      raiseCompTyp cD (Comp.TypPiBox ((mdecl, Comp.Implicit), tau))

let raiseCompKind cD cK =
  let
(*    rec roll cK = match cK with
    | Comp.PiKind (loc, (cdecl, dep), cK') ->
        Comp.PiKind (loc, (cdecl, dep), roll cK')
    | _ ->  raisePiBox cD cK
*)
  rec raisePiBox cD cK = match cD with
    | I.Empty -> cK
  | I.Dec(cD, (I.CDecl (psi, w, dep) as cdecl)) ->
      let dep' = match dep with I.No -> Comp.Explicit | I.Maybe -> Comp.Implicit in
      raisePiBox cD (Comp.PiKind (Syntax.Loc.ghost, (cdecl, dep'), cK))
    | I.Dec(cD', mdecl) ->
        raisePiBox cD' (Comp.PiKind (Syntax.Loc.ghost, (mdecl, Comp.Implicit), cK))
  in
    raisePiBox cD cK

let abstrCompKind cK =
  let rec roll cK cQ = match cK with
    | Comp.PiKind (_, (I.CDecl(psi, w, _), Comp.Explicit ), cK) ->
        roll cK (I.Dec(cQ, CtxV (psi,w, Comp.Explicit)))
    | Comp.PiKind (_, (I.CDecl(psi, w, _), Comp.Implicit ), cK) ->
        roll cK (I.Dec(cQ, CtxV (psi,w, Comp.Implicit)))
    | cK -> (cQ, cK)
  in
  let (cQ, cK')  = roll cK I.Empty in
  let l'           = lengthCollection cQ in
  let p = prefixCompKind cK' in (* p = number of explicitely declared mvars *)
  let (cQ, cK1)  = collectCompKind (l'+p) cQ cK' in
  let k           = lengthCollection cQ in
  let l           = (k - l') in
  let cQ'  = abstractMVarCtx cQ (l-1-p)  in
  let cK' = abstractMVarCompKind cQ' (l,0) cK1 in
  let cD'  = ctxToMCtx cQ' in
  let cK2 = raiseCompKind cD' cK' in
    (cK2, Context.length cD')

let abstrCompTyp tau =
  let rec roll tau cQ = match tau with
    | Comp.TypCtxPi ((_psi, _w, _ ) as ctx_decl, tau) ->
        roll tau (I.Dec(cQ, CtxV (ctx_decl)))
    | tau -> (cQ, tau)
  in
  let (cQ, tau')  = roll tau I.Empty in
  let l'           = lengthCollection cQ in
  let p = prefixCompTyp tau' in (* p = number of explicitely declared mvars *)
  let (cQ, tau1)  = collectCompTyp (l'+p) cQ tau' in
  let k           = lengthCollection cQ in
  let l           = (k - l') in
  let cQ'  = abstractMVarCtx cQ (l-1-p) in
  (* let cQ'  = abstractMVarCtx cQ (l-1) in  *)
  let tau' = abstractMVarCompTyp cQ' (l,0) tau1 in
  let cD'  = ctxToMCtx cQ' in
  let tau'' = raiseCompTyp cD' tau' in
    (tau'', Context.length cD' )



let abstrPatObj loc cD cG pat tau =
  let pat = Whnf.cnormPattern (pat, Whnf.m_id) in
  let cG = Whnf.cnormCtx (cG, Whnf.m_id) in
  let (cQ1, cD1') = collectMctx I.Empty cD in
  let (cQ2, cG)   = collectGctx cQ1 cG   in
  let (cQ3, pat') = collectPatObj cQ2 pat in
  let (cQ, tau') = collectCompTyp 0 cQ3 tau in
  let cQ'     = abstractMVarCtx cQ 0 in
  let offset  = Context.length cD1' in
  let cG'     = abstractMVarGctx cQ' (0,offset) cG in
  let pat'    = abstractMVarPatObj cQ' cG' (0,offset) pat' in
  let tau'    = abstractMVarCompTyp cQ' (0,offset) tau' in
  let cD2     = abstractMVarMctx cQ' cD1' (0,offset-1) in
  let cD'     = ctxToMCtx cQ' in
  let cD      = Context.append cD' cD2 in
      (cD, cG', pat', tau')

(*
   1) Collect FMVar and FPVars  in cD1, Psi1, tM and tA
   2) Abstract FMVar and FPVars in cD1, Psi1, tM and tA

*)
let abstrPattern cD1 cPsi1  (phat, tM) tA =
  let (cQ, cD1', cPsi1', (phat, tM'), tA')  = collectPattern I.Empty cD1 cPsi1 (phat,tM) tA in
  let cQ'     = abstractMVarCtx cQ 0 in
  let offset  = Context.length cD1' in
  let cPsi2   = abstractMVarDctx cQ' (0,offset) cPsi1' in
  let tM2     = abstractMVarTerm cQ' (0,offset) (tM', LF.id) in
  let tA2     = abstractMVarTyp  cQ' (0,offset) (tA', LF.id) in
  let cD2     = abstractMVarMctx cQ' cD1' (0, offset-1) in
(*  let cs1'    = abstractMVarCSub cQ' offset cs1 in
  let cs'     = abstractMVarCSub cQ' offset cs in *)
  let cD'     = ctxToMCtx cQ' in
  let cD      = Context.append cD' cD2 in
    (cD, cPsi2, (phat, tM2), tA2)



(*
   1) Collect FMVar and FPVars  in cD1, Psi1, tM and tA
   2) Abstract FMVar and FPVars in cD1, Psi1, tM and tA

*)
let abstrSubPattern cD1 cPsi1  sigma cPhi1 =
  let (cQ, cD1', cPsi1', sigma', cPhi1')  = collectSubPattern I.Empty cD1 cPsi1 sigma cPhi1 in
  let cQ'      = abstractMVarCtx cQ 0 in
  let offset   = Context.length cD1' in
  let cPsi2    = abstractMVarDctx cQ' (0,offset) cPsi1' in
  let sigma2   = abstractMVarSub cQ' (0,offset) sigma' in
  let cPhi2    = abstractMVarDctx cQ' (0,offset) cPhi1' in
  let cD2      = abstractMVarMctx cQ' cD1' (0, offset-1) in
  let cD'      = ctxToMCtx cQ' in
  let cD       = Context.append cD' cD2 in
    (cD, cPsi2, sigma2, cPhi2)



let abstrExp e =
  let (cQ, e')    = collectExp I.Empty e in
    begin match cQ with
        I.Empty -> e'
      | _       ->
            let _ = dprint (fun () -> "Collection of MVars\n" ^ collectionToString cQ )in
              raise (Error (Syntax.Loc.ghost, LeftoverVars VariantMV))
    end

(* appDCtx cPsi1 cPsi2 = cPsi1, cPsi2 *)
let rec appDCtx cPsi1 cPsi2 = match cPsi2 with
  | I.Null -> cPsi1
  | I.DDec (cPsi2', dec) ->
      let cPsi1' = appDCtx cPsi1 cPsi2' in
        I.Dec (cPsi1', dec)

let abstrSchema (I.Schema elements) =
  let rec abstrElems elements = match elements with
    | [] -> []
    | Int.LF.SchElem (cPsi, trec) ::els ->
        let cPsi0 = Context.projectCtxIntoDctx cPsi in
        let (cQ, cPsi0') = collectDctx (Syntax.Loc.ghost) 0 I.Empty (Context.dctxToHat I.Null) cPsi0 in
        let (_, l) as phat = Context.dctxToHat cPsi0 in
        let (cQ, trec') = collectTypRec 0 cQ phat (trec, LF.id) in
        let cQ' = abstractCtx cQ in

        let cPsi' = abstractDctx cQ' cPsi0'  l in
        let trec' = abstractTypRec cQ' l (trec', LF.id) in
        let cPsi1 = ctxToCtx cQ' in
        let cPsi1' = appDCtx cPsi1 cPsi' in

        let els'  = abstrElems els in
          Int.LF.SchElem (cPsi1', trec') :: els'
  in
    I.Schema (abstrElems elements)

let printFreeMVars phat tM =
  let (cQ, _ ) = collectTerm 0 I.Empty  phat (tM, LF.id) in
    printCollection cQ

let rec fvarInCollection cQ = begin match cQ with
  | I.Empty -> false
  | I.Dec(_cQ, FV (_, _, None)) ->  true
  | I.Dec(cQ, FV (_, _, Some (tA))) ->
       let (cQ',_ ) = collectTyp 0 I.Empty (None, 0) (tA, LF.id) in
         begin match cQ' with
             Int.LF.Empty -> (print_string "empty" ; fvarInCollection cQ)
           | _ -> true
         end


  | I.Dec(cQ, _ ) -> fvarInCollection cQ
end

let closedTyp (cPsi, tA) =
  let (cQ1, _ ) = collectDctx (Syntax.Loc.ghost) 0 I.Empty (None, 0) cPsi in
  let (cQ2, _ ) = collectTyp 0 cQ1 (Context.dctxToHat cPsi) (tA, LF.id) in
    not (fvarInCollection cQ2)


(* We abstract over the MVars in cPsi, tM, and tA *)
let abstrCovGoal cPsi tM tA ms =
  let phat = Context.dctxToHat cPsi in
  let (cQ0 , ms') = collectMSub 0 I.Empty ms in
  let (cQ1, cPsi') = collectDctx (Syntax.Loc.ghost) 0 cQ0 phat cPsi in
  let (cQ2, tA') = collectTyp 0 cQ1 phat (tA, LF.id) in
  let (cQ3, tM')   = collectTerm 0 cQ2 phat (tM, LF.id) in


  let cQ'     = abstractMVarCtx cQ3 0 in

  let ms0     = abstrMSub cQ' ms' in
  let cPsi0   = abstractMVarDctx cQ' (0,0) cPsi' in
  let tM0     = abstractMVarTerm cQ' (0,0) (tM', LF.id) in
  let tA0     = abstractMVarTyp  cQ' (0,0) (tA', LF.id) in

  let cD0     = ctxToMCtx cQ' in

    (cD0, cPsi0, tM0, tA0, ms0)

let abstrCovPatt cG pat tau ms =
  let (cQ1 , ms') = collectMSub 0 I.Empty ms in
  let (cQ2, cG') = collectGctx cQ1 cG in
  let (cQ3, pat') = collectPatObj cQ2 pat in
  let (cQ, tau') = collectCompTyp 0 cQ3 tau in
  let cQ'     = abstractMVarCtx cQ 0 in
  let ms0     = abstrMSub cQ' ms' in
  let cG'     = abstractMVarGctx cQ' (0,0) cG in
  let pat'    = abstractMVarPatObj cQ' cG' (0,0) pat' in
  let tau'    = abstractMVarCompTyp cQ' (0,0) tau' in
  let cD'     = ctxToMCtx cQ' in
    (cD', cG', pat', tau', ms0)

(* Shorter names for export outside of this module. *)
let kind = abstrKind
let typ = abstrTyp
let covgoal = abstrCovGoal
let covpatt = abstrCovPatt
let schema = abstrSchema
let msub = abstractMSub
let compkind = abstrCompKind
let comptyp = abstrCompTyp
let exp = abstrExp
let pattern = abstrPattern
let patobj = abstrPatObj
let subpattern = abstrSubPattern<|MERGE_RESOLUTION|>--- conflicted
+++ resolved
@@ -1252,7 +1252,6 @@
       let (cQ2, tA')    = collectTyp 0 cQ'' phat (tA, LF.id) in
         (cQ2,  I.Dec(cD', I.PDecl(p, tA', cPsi')))
 
-<<<<<<< HEAD
   | I.Dec(cD, I.SDecl(u, cPhi, cPsi)) ->
       let (cQ', cD')  = collectMctx cQ cD in
       let psi_hat = Context.dctxToHat cPsi in
@@ -1260,14 +1259,6 @@
       let (cQ0, cPsi') = collectDctx (Syntax.Loc.ghost) 0 cQ' psi_hat cPsi in
       let (cQ1, cPhi') = collectDctx (Syntax.Loc.ghost) 0 cQ0 phi_hat cPhi in
         (cQ1, I.Dec(cD', I.SDecl(u, cPhi', cPsi')))
-=======
-  | I.Dec(cD, I.SDecl(s, cPhi, cPsi)) ->
-      let (cQ', cD')  = collectMctx cQ cD in
-      let phat = Context.dctxToHat cPsi in
-      let (cQ'', cPsi') = collectDctx (Syntax.Loc.ghost) 0 cQ' phat cPsi in
-      let (cQ2, cPhi')  =  collectDctx (Syntax.Loc.ghost) 0 cQ'' phat cPhi in
-        (cQ2, I.Dec(cD', I.SDecl(s, cPhi', cPsi')))
->>>>>>> 70809ff7
 
 (* ****************************************************************** *)
 (* Abstraction over LF-bound variables                                *)
@@ -1672,20 +1663,12 @@
       let tA'   = abstractMVarTyp cQ (l,offset) (tA, LF.id) in
         I.Dec(cD', I.PDecl (u, tA', cPsi'))
 
-<<<<<<< HEAD
-  | I.Dec(cD, I.SDecl(u, cPhi, cPsi)) ->
-      let cD' = abstractMVarMctx cQ cD (l, offset - 1) in
-      let cPsi' = abstractMVarDctx cQ (l,offset) cPsi in
-      let cPhi' = abstractMVarDctx cQ (l,offset) cPhi in
-        I.Dec(cD', I.SDecl (u, cPhi', cPsi'))
-
-=======
   | I.Dec(cD, I.SDecl(s, cPhi, cPsi)) ->
       let cD' = abstractMVarMctx cQ cD (l, offset - 1) in
       let cPsi' = abstractMVarDctx cQ (l,offset) cPsi in
       let cPhi' = abstractMVarDctx cQ (l,offset) cPhi in
         I.Dec(cD', I.SDecl (s, cPhi', cPsi'))
->>>>>>> 70809ff7
+
 
 and abstractMVarCtx cQ l =  match cQ with
   | I.Empty -> I.Empty
