--- conflicted
+++ resolved
@@ -8,11 +8,8 @@
 # Declare the files the package will contain
 FILES[] =
         abstract
-<<<<<<< HEAD
         ast
-=======
         apxnorm
->>>>>>> aa882878
         lfcheck
         lfrecon
         check
@@ -34,12 +31,8 @@
         pragma
         pretty
         reconstruct
-<<<<<<< HEAD
-        slexer
         sparser
-=======
         recsgn
->>>>>>> aa882878
         store
         substitution
         syntax
