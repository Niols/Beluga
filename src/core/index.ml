
(* -------------------------------------------------------------*)
(*  indexing
 *
 * index_term names ext_m = (m, fvars)
 *
 * Translates an object ext_m in external syntax
 * into an object m in approximate internal syntax.
 *
 * ASSUMPTION:
 *
 *    ext_m is in beta normal form
 *
 *)

open Id
open Store
open Store.Cid
open Syntax


module P = Pretty.Int.DefaultPrinter
module R = Store.Cid.DefaultRenderer
module RR = Store.Cid.NamedRenderer


let (dprint, _) = Debug.makeFunctions (Debug.toFlags [11])

let term_closed = true

type error =
  | UnboundName          of Id.name
  | UnboundCtxName       of Id.name
  | UnboundCtxSchemaName of Id.name
  | UnboundCompName      of Id.name
  | UnboundCompConstName of Id.name
  | PatCtxRequired
  | CompEmptyPattBranch
  | UnboundIdSub
  | PatVarNotUnique
  | IllFormedCompTyp
  | MispacedOperator of Id.name
  | ParseError

exception Error of Syntax.Loc.t * error

let _ = Error.register_printer
  (fun (Error (loc, err)) ->
    Error.print_with_location loc (fun ppf ->
      match err with
      | MispacedOperator n ->
        Format.fprintf ppf ("Illegal use of operator %s.") (R.render_name n)

      | UnboundName n ->
          Format.fprintf ppf
	    "Unbound data-level variable (ordinary or meta-variable) or constructor: %s."
	    (R.render_name n)
      | UnboundCtxName n ->
          Format.fprintf ppf "Unbound context variable: %s." (R.render_name n)
      | UnboundCtxSchemaName n ->
          Format.fprintf ppf "Unbound context schema: %s." (R.render_name n)
      | UnboundCompName n ->
          Format.fprintf ppf "Unbound computation-level variable: %s." (R.render_name n)
      | UnboundCompConstName n ->
          Format.fprintf ppf "Unbound computation-level constructor: %s." (R.render_name n)
      | PatCtxRequired ->
          Format.fprintf ppf
	    "The context in a pattern must be a proper context, where a variable declaration must carry its type."
      | CompEmptyPattBranch ->
          Format.fprintf ppf "If the pattern in a branch is empty, there should be no branch body."
      | UnboundIdSub ->
          Format.fprintf ppf "Identity substitution used without context variable."
      | PatVarNotUnique ->
          Format.fprintf ppf "Pattern variable not linear."
      | IllFormedCompTyp ->
	       Format.fprintf ppf "Ill-formed computation-level type."
      | ParseError ->
        Format.fprintf ppf "Unable to parse operators into valid structure"))


type free_cvars =
    FMV of Id.name | FPV of Id.name | FSV of Id.name | FCV of Id.name

type fcvars = free_cvars list * bool

let rec nearestFCVar fvars = begin match fvars with
  | [] -> None
  | FCV psi :: fvs -> Some (Apx.LF.CtxName psi)
  | _ :: fvs -> nearestFCVar fvs
end

let rec fcvarsToString fcvars = match fcvars with
  | [] -> ""
  | FMV m :: fcvars -> ", FMV " ^ R.render_name m ^ fcvarsToString fcvars
  | FPV m :: fcvars -> ", FPV " ^ R.render_name m ^ fcvarsToString fcvars
  | FCV m :: fcvars -> ", FCV " ^ R.render_name m ^ fcvarsToString fcvars
  | FSV m :: fcvars -> ", FSV " ^ R.render_name m ^ fcvarsToString fcvars

let rec lookup_fv fvars m = begin  match (fvars, m) with
     ([], _ ) -> false
  | (FMV n :: fvars' , FMV m) ->
      if n = m then true
      else lookup_fv fvars' (FMV m)
  | (FPV p :: fvars' , FPV q) ->
      if p = q then true
      else lookup_fv fvars' m
  | (FCV n :: fvars' , FCV m) ->
      if n = m then true
      else lookup_fv fvars' (FCV m)
  | (FSV n :: fvars' , FSV m) ->
      if n = m then true
      else lookup_fv fvars' (FSV m)

  | (FPV _ :: fvars' , FMV _ ) -> lookup_fv fvars' m
  | (FCV _ :: fvars' , FMV _ ) -> lookup_fv fvars' m
  | (FSV _ :: fvars' , FMV _ ) -> lookup_fv fvars' m
  | (FMV _ :: fvars' , FPV _ ) -> lookup_fv fvars' m
  | (FCV _ :: fvars' , FPV _ ) -> lookup_fv fvars' m
  | (FSV _ :: fvars' , FPV _ ) -> lookup_fv fvars' m
  | (FMV _ :: fvars' , FCV _ ) -> lookup_fv fvars' m
  | (FPV _ :: fvars' , FCV _ ) -> lookup_fv fvars' m
  | (FSV _ :: fvars' , FCV _ ) -> lookup_fv fvars' m
  | (FMV _ :: fvars' , FSV _ ) -> lookup_fv fvars' m
  | (FPV _ :: fvars' , FSV _ ) -> lookup_fv fvars' m
  | (FCV _ :: fvars' , FSV _ ) -> lookup_fv fvars' m
end

let rec get_ctxvar psi = match psi with
  | Ext.LF.Null -> None
  | Ext.LF.CtxVar (_loc, psi_name) -> Some psi_name
  | Ext.LF.DDec (psi, _ ) -> get_ctxvar psi


let get_ctxvar_mobj mO = match mO with
  | Ext.Comp.MetaCtx (_, cPsi) -> get_ctxvar cPsi
  | Ext.Comp.MetaObjAnn (_, cPsi, _tM) -> get_ctxvar cPsi
  | _ -> None

let rec length_typ_rec t_rec = match t_rec with
  | Ext.LF.SigmaLast _ -> 1
  | Ext.LF.SigmaElem (x, _ , rest ) ->
      (print_string (R.render_name x ^ "  ");
      1 + length_typ_rec rest )

let rec index_kind cvars bvars fvars = function
  | Ext.LF.Typ _ ->
      (Apx.LF.Typ, fvars)

  | Ext.LF.ArrKind (_, a, k) ->
      let x            = Id.mk_name Id.NoName
      and (a', fvars1) = index_typ cvars bvars fvars a in
      let bvars'       = BVar.extend bvars (BVar.mk_entry x) in
      let (k', fvars2) = index_kind cvars bvars' fvars1 k in
        (Apx.LF.PiKind ((Apx.LF.TypDecl (x, a'), Apx.LF.No), k') , fvars2)

  | Ext.LF.PiKind (_, Ext.LF.TypDecl (x, a), k) ->
      let (a', fvars1) = index_typ cvars bvars fvars a in
      let bvars'       = BVar.extend bvars (BVar.mk_entry x) in
      let (k', fvars2) = index_kind cvars bvars' fvars1 k in
        (Apx.LF.PiKind ((Apx.LF.TypDecl (x, a'), Apx.LF.Maybe), k') , fvars2)

and index_typ cvars bvars fvars = function
  | Ext.LF.Atom (loc, a, s) ->
    begin
      try
        let a' = Typ.index_of_name a in
	      let (s', fvars') = index_spine cvars bvars fvars s in
          (Apx.LF.Atom (loc, a', s') , fvars')
        with Not_found ->
	        raise (Error (loc, UnboundName a))
    end

  | Ext.LF.ArrTyp (_loc, a, b) ->
      let x            = Id.mk_name Id.NoName
      and (a', fvars1) = index_typ cvars bvars fvars a in
      let bvars'       = BVar.extend bvars (BVar.mk_entry x) in
      let (b', fvars2) = index_typ cvars bvars' fvars1 b in
        (Apx.LF.PiTyp ((Apx.LF.TypDecl (x, a'), Apx.LF.No), b') , fvars2)

  | Ext.LF.PiTyp (_loc, Ext.LF.TypDecl (x, a), b) ->
      let (a', fvars1)  = index_typ cvars bvars  fvars a in
      let bvars'        = BVar.extend bvars (BVar.mk_entry x) in
      let (b', fvars2)  = index_typ cvars bvars' fvars1 b in
        (Apx.LF.PiTyp ((Apx.LF.TypDecl (x, a'), Apx.LF.Maybe), b') , fvars2)

  | Ext.LF.Sigma (_, typRec) ->
      let (typRec', fvars') = index_typ_rec cvars bvars fvars typRec in
      (Apx.LF.Sigma typRec' , fvars')

  | Ext.LF.AtomTerm(loc, n) ->
      begin match n with
        | Ext.LF.TList(loc2,nl) ->
            let Ext.LF.Root(_, Ext.LF.Name(_, a), s') as n = shunting_yard nl in
            index_typ cvars bvars fvars (Ext.LF.Atom (loc, a, s')) 
        | Ext.LF.Root(loc2, Ext.LF.Name(_,name), sp) -> 
            index_typ cvars bvars fvars (Ext.LF.Atom(loc2, name, sp))
      end

and locOfNormal = function
  | Ext.LF.Lam(l,_,_) -> l
  | Ext.LF.Root(l,_,_) -> l
  | Ext.LF.Tuple(l,_) -> l
  | Ext.LF.Ann(l,_,_) -> l
  | Ext.LF.TList(l,_) -> l
  | Ext.LF.LFHole l -> l

(* Adaptation of Dijkstra's 'shunting yard' algorithm for
 * parsing infix, postfix, and prefix operators from a list
 *
 * Preconditions:
 *    - All operators (constructors and typs) are contained in the store
 * 
 * Post: List of normals is converted to a Root with a head and a spine 
 *        - Head contains the name of the atom term that is to be indexed
 * 
*)
and shunting_yard (l : Ext.LF.normal list) : Ext.LF.normal =
  
  let get_pragma = function
    | Ext.LF.Root(_, Ext.LF.Name(_, name), Ext.LF.Nil) 
    | Ext.LF.Root(_, Ext.LF.PVar(_, name, _), Ext.LF.Nil)
    | Ext.LF.Root(_, Ext.LF.MVar(_, name, _), Ext.LF.Nil) -> 
      let Some x = Store.OpPragmas.getPragma name in x
  in
  let pragmaExists = function
    | Ext.LF.Root(_, Ext.LF.Name(_, name), Ext.LF.Nil) 
    | Ext.LF.Root(_, Ext.LF.PVar(_, name, _), Ext.LF.Nil)
    | Ext.LF.Root(_, Ext.LF.MVar(_, name, _), Ext.LF.Nil) -> 
      let args_expected = 
        try Typ.args_of_name name with _ -> 
        try Term.args_of_name name with _ -> 
          -1 in
        (Store.OpPragmas.pragmaExists name) && (args_expected > 0)
    | _ -> false
  in
  let lte (p : Store.OpPragmas.fixPragma) (o : Store.OpPragmas.fixPragma) : bool = 
    let p_p = p.Store.OpPragmas.precedence in
    let o_p = o.Store.OpPragmas.precedence in
    let p_a = match p.Store.OpPragmas.assoc with
      | Some a -> a
      | None -> !Store.OpPragmas.default in
    p_p < o_p ||
    (p_p = o_p && p_a = Ext.Sgn.Left)
(*      p.Store.OpPragmas.precedence < o.Store.OpPragmas.precedence ||
    (p.Store.OpPragmas.precedence = o.Store.OpPragmas.precedence && 
      ((o.Store.OpPragmas.assoc = None && !Store.OpPragmas.default = Ext.Sgn.Left) ||
       o.Store.OpPragmas.assoc = Some Ext.Sgn.Left))
 *)  in
  let rec normalListToSpine : Ext.LF.normal list -> Ext.LF.spine = function
    | [] -> Ext.LF.Nil
    | h::t -> Ext.LF.App(locOfNormal h, h, normalListToSpine t)
  in
  let rec parse : int * Ext.LF.normal list * (int * Ext.LF.normal) list * (int * Store.OpPragmas.fixPragma) list -> Ext.LF.normal = function
  | i, Ext.LF.TList(_, nl) :: t, y, z -> let h = parse (0,nl, [], []) in parse(i+1, t,(i,h)::y,z)
  | i, Ext.LF.Lam (loc, name, Ext.LF.TList(_, nl)) :: t, y, z -> 
    let h = parse (0, nl, [], []) in 
    parse(i+1, t, (i, Ext.LF.Lam(loc, name, h))::y, z)
  | i, h::t, exps, [] when pragmaExists h -> 
    let p = get_pragma h in
    parse(i+1, t, exps, [(i, p)])
  | i, h::t, exps, (x, o)::os when pragmaExists h -> 
    begin
      let p = get_pragma h in 
      if lte p o then begin match o.Store.OpPragmas.fix with
        | Ext.Sgn.Prefix ->
          let args_expected = 
            try Typ.args_of_name o.Store.OpPragmas.name with _ -> 
            try Term.args_of_name o.Store.OpPragmas.name with _ -> 
              failwith ("Unknown operator " ^ (o.Store.OpPragmas.name.Id.string_of_name)) in
          let (ops, es) = take args_expected exps in
          let loc = 
            if args_expected > 0 then 
              try let (_,x) = List.hd ops in locOfNormal x 
              with _ -> raise (Error(locOfNormal h, MispacedOperator o.Store.OpPragmas.name))
            else Syntax.Loc.ghost in
          let ops = List.map (fun (_,x) ->x) ops in
          let e' = Ext.LF.Root(loc, Ext.LF.Name(loc, o.Store.OpPragmas.name), normalListToSpine ops) in
          parse(i+1, h::t, (i, e')::es, os)

        | Ext.Sgn.Postfix -> 
          let (_, e)::es = exps in
          let loc = locOfNormal e in
          let e' = Ext.LF.Root(loc, Ext.LF.Name(loc, o.Store.OpPragmas.name), Ext.LF.App(loc, e, Ext.LF.Nil)) in
          parse(i+1, h::t, (i, e')::es, os)

        | Ext.Sgn.Infix -> 
          let (_, e2)::(_, e1)::es = exps in
          let loc = locOfNormal e1 in
          let e' = Ext.LF.Root(loc, Ext.LF.Name(loc, o.Store.OpPragmas.name), normalListToSpine [e1; e2]) in
          parse(i+1, h::t, (i, e')::es, os) 

      end else
        parse(i+1, t, exps, (i, p)::(x, o)::os)
    end
  | i, h ::t, y, z -> parse(i+1, t, (i, h)::y, z)
  | _, [], y, z -> 
    reconstruct (y, z)

  and reconstruct : (int * Ext.LF.normal) list * (int * Store.OpPragmas.fixPragma) list -> Ext.LF.normal = function
  | [(_, e)], [] -> e
  | exps, (i, o)::os when (o.Store.OpPragmas.fix = Ext.Sgn.Prefix) ->
    let args_expected = 
      try Typ.args_of_name o.Store.OpPragmas.name with _ -> 
      try Term.args_of_name o.Store.OpPragmas.name with _ -> 
        failwith ("Unknown operator " ^ (o.Store.OpPragmas.name.Id.string_of_name)) in
    let (ops, es) = take args_expected exps in
    let loc = 
      if args_expected > 0 then 
        try let (_,x) = List.hd ops in locOfNormal x
        with _ -> raise (Error(Syntax.Loc.ghost, MispacedOperator o.Store.OpPragmas.name))
      else Syntax.Loc.ghost in
    if List.for_all (fun (x, _) -> x > i) ops then begin
      let ops = List.map (fun (_, x) -> x) ops in
      let e' = Ext.LF.Root(loc, Ext.LF.Name(loc, o.Store.OpPragmas.name), normalListToSpine ops) in
      reconstruct((i, e')::es, os) end
    else raise (Error(loc, MispacedOperator o.Store.OpPragmas.name))

  | (i2, e2)::(i1, e1)::es, (i, o)::os when o.Store.OpPragmas.fix = Ext.Sgn.Infix ->
    let loc = locOfNormal e1 in
    if i2 > i && i > i1 then begin
      let e' = Ext.LF.Root(loc, Ext.LF.Name(loc, o.Store.OpPragmas.name), normalListToSpine [e1; e2]) in
      reconstruct((i, e')::es, os) end
    else raise (Error(loc, MispacedOperator o.Store.OpPragmas.name))

  | (i1, e)::es, (i, o)::os when o.Store.OpPragmas.fix = Ext.Sgn.Postfix -> 
    let loc = locOfNormal e in
    if i > i1 then begin
      let e' = Ext.LF.Root(loc, Ext.LF.Name(loc, o.Store.OpPragmas.name), Ext.LF.App(loc, e, Ext.LF.Nil)) in
      reconstruct((i, e')::es, os) end
    else raise (Error(loc, MispacedOperator o.Store.OpPragmas.name))

  | l, [] ->     
    let l' = List.rev l in
    let (_, Ext.LF.Root(loc, h, Ext.LF.Nil)) :: t = l' in 
    let t = List.map (fun (_,x) -> x) t in
    Ext.LF.Root(loc, h, normalListToSpine t)

  | a, b ->
    failwith "Error in indexing"

  and take : type a b. int -> (a * b) list -> ((a * b) list) * ((a * b) list) = fun i l ->
    let rec aux n l c = match l with
      | h::t when n > 0 -> aux (n-1) t (h::c)
      | _  -> (c, l)
  in aux i l []
in try parse (0, l, [], []) 
  with 
  | (Error _) as e -> raise e
  | _ -> begin 
    let l = match List.hd l with 
      | Ext.LF.Lam(l, _, _) | Ext.LF.Root(l, _, _) | Ext.LF.Tuple(l, _)
      | Ext.LF.Ann(l, _, _) | Ext.LF.TList(l, _)   | Ext.LF.NTyp(l, _) | Ext.LF.LFHole l-> l
    in raise (Error(l, ParseError)) end

and index_typ_rec cvars bvars fvars = function
  | Ext.LF.SigmaLast(n, a) ->
      let (last, fvars') = index_typ cvars bvars fvars a in
        (Apx.LF.SigmaLast (n,last) , fvars')
  | Ext.LF.SigmaElem (x, a, rest) ->
      let (a', fvars1)    = index_typ cvars bvars fvars a in
      let bvars'          = BVar.extend bvars (BVar.mk_entry x) in
      let (rest', fvars2) = index_typ_rec cvars bvars' fvars1 rest in
        (Apx.LF.SigmaElem (x, a', rest') , fvars2)

and index_tuple cvars bvars fvars = function
  | Ext.LF.Last m ->
      let (m', fvars') = index_term cvars bvars fvars m in
        (Apx.LF.Last m', fvars')
  | Ext.LF.Cons (m, rest) ->
      let (m', fvars1) = index_term cvars bvars fvars m in
      let (rest', fvars2) = index_tuple cvars bvars fvars1 rest in
        (Apx.LF.Cons (m', rest') , fvars2)

and index_term cvars bvars fvars = function
  | Ext.LF.Lam (loc, x, m) ->
      let bvars' = BVar.extend bvars (BVar.mk_entry x) in
      let (m', fvars')     = index_term cvars bvars' fvars m in
        (Apx.LF.Lam (loc, x, m') , fvars')

  | Ext.LF.Tuple (loc, tuple) ->
      let (tuple', fvars') = index_tuple cvars bvars fvars tuple in
        (Apx.LF.Tuple (loc, tuple') , fvars')

  | Ext.LF.Root (loc, h, s) ->
      let (h', fvars1) = index_head  cvars bvars fvars h in
      let (s', fvars2) = index_spine cvars bvars fvars1 s in
        (Apx.LF.Root (loc, h', s') , fvars2)

  | Ext.LF.LFHole loc -> (Apx.LF.LFHole loc, fvars)


  | Ext.LF.Ann (loc, m, a) ->
    let (a', fvars') = index_typ cvars bvars fvars a in
    let (m', fvars'') = index_term cvars bvars fvars' m in
    (Apx.LF.Ann (loc, m', a'), fvars'')

  | Ext.LF.TList (loc, nl)->
    index_term cvars bvars fvars (shunting_yard nl )

and index_head cvars bvars ((fvars, closed_flag) as fvs) = function
  | Ext.LF.Name (_, n) ->
      let _ = dprint (fun () -> "Indexing name " ^ n.string_of_name) in
      begin try
        (Apx.LF.BVar (BVar.index_of_name bvars n) , fvs)
      with Not_found -> try
        (Apx.LF.Const (Term.index_of_name n) , fvs)
      with Not_found ->
        dprint (fun () -> "FVar " ^ n.string_of_name );
        (Apx.LF.FVar n , fvs)
      end

  | Ext.LF.ProjName (loc, k, n) ->
      let (bvar, fvs') = index_head cvars bvars fvs (Ext.LF.Name (loc, n)) in
        (Apx.LF.Proj(bvar, k), fvs')

  | Ext.LF.NamedProjName (loc, k, n) ->
      let (bvar, fvs') = index_head cvars bvars fvs (Ext.LF.Name (loc, n)) in
        (Apx.LF.NamedProj(bvar, k), fvs')

  | Ext.LF.PVar (loc, p, s) ->
      if lookup_fv fvars (FPV p) then
        let (s', (fvars', closed_flag))  = index_sub cvars bvars fvs s in
          (Apx.LF.FPVar (p, s') , (fvars' , closed_flag))
      else
        begin try
          let offset = CVar.index_of_name cvars (CVar.PV p) in
          let (s' , fvs') = index_sub cvars bvars fvs s in
            (Apx.LF.PVar (Apx.LF.Offset offset, s') , fvs')
        with Not_found ->
	  if closed_flag then
	    ((* if lookup_fv fvars (FPV p) then
                let (s', (fvars', closed_flag))  = index_sub cvars bvars fvs s in
                (Apx.LF.FPVar (p, s') , (fvars' , closed_flag))
	        else *)
	      raise (Error (loc, UnboundName p))
	    )
	  else
            let (s', (fvars', closed_flag))  = index_sub cvars bvars fvs s in
              (Apx.LF.FPVar (p, s') , (FPV p :: fvars' , closed_flag))
        end

  | Ext.LF.ProjPVar (loc, k, (p, s)) ->
      let (pvar, fvs') = index_head cvars bvars fvs (Ext.LF.PVar (loc, p, s)) in
        (Apx.LF.Proj (pvar, k), fvs')

  | Ext.LF.NamedProjPVar (loc, k, (p, s)) ->
      let (pvar, fvs') = index_head cvars bvars fvs (Ext.LF.PVar (loc, p, s)) in
        (Apx.LF.NamedProj (pvar, k), fvs')


  | Ext.LF.Hole _loc ->
      (Apx.LF.Hole , fvs)

  | Ext.LF.MVar (loc, u, s) ->
      if lookup_fv fvars (FMV u) then
        let (s', fvs')     = index_sub cvars bvars fvs s in
          (Apx.LF.FMVar (u, s') , fvs')
      else
        begin try
          let offset = CVar.index_of_name cvars (CVar.MV u) in
          let (s', fvs')     = index_sub cvars bvars fvs s in
            (Apx.LF.MVar (Apx.LF.Offset offset, s') , fvs')
        with Not_found ->
	  if closed_flag then
	    (* if lookup_fv fvars (FMV u) then
               let (s', (fvars', closed_flag))     = index_sub cvars bvars fvs s in
		 (Apx.LF.FMVar (u, s') , (fvars' , closed_flag))
	     else *)
	       raise (Error (loc, UnboundName u))
	  else
            let (s', (fvars', closed_flag))     = index_sub cvars bvars fvs s in
              (Apx.LF.FMVar (u, s') , (FMV u :: fvars' , closed_flag))
        end

  (* | Ext.LF.SVar (loc, n, _sigma) -> *)
  (*     let _        = dprint (fun () -> "Indexing head : SVar " ^ n.string_of_name) in *)
  (*       raise (Error (loc, UnboundName n)) *)

and index_spine cvars bvars fvars = function
  | Ext.LF.Nil ->
      (Apx.LF.Nil , fvars)

  | Ext.LF.App (_, m, s) ->
    match m with
      | Ext.LF.TList(loc, nl) -> 
        let n = shunting_yard nl in
        index_spine cvars bvars fvars (Ext.LF.App (loc, n, s))
      | _ ->
        let (m', fvars')  = index_term  cvars bvars fvars m in
        let (s', fvars'') = index_spine cvars bvars fvars' s in
          (Apx.LF.App (m', s') , fvars'')

and index_sub cvars bvars ((fvs, closed_flag )  as fvars) = function
  | Ext.LF.Id loc ->
      let psi =
	begin try Apx.LF.CtxOffset (CVar.nearest_cvar cvars)
	with Not_found ->  (match nearestFCVar fvs with
			      | None -> raise (Error (loc ,
							    UnboundIdSub))
			      | Some psi -> psi
			   )
	end
      in
	(dprint (fun () ->
		   match psi with
		     | Apx.LF.CtxOffset offset ->
			 "[index_sub] id : domain has index " ^ R.render_offset offset
		     | Apx.LF.CtxName psi ->
			 "[index_sub] id : domain has index " ^ R.render_name psi)
	;
	(Apx.LF.Id psi, fvars))

  | Ext.LF.Dot (_, s, Ext.LF.Head h) ->
      let (s', fvars')  = index_sub cvars bvars fvars s  in
      let (h', fvars'') = index_head cvars bvars fvars' h in
        (Apx.LF.Dot (Apx.LF.Head h', s') , fvars'')

  | Ext.LF.Dot (_, s, Ext.LF.Normal m) ->
      let (s', fvars')  = index_sub cvars bvars fvars s  in
      let (m', fvars'') = index_term cvars bvars fvars' m in
        (Apx.LF.Dot (Apx.LF.Obj  m', s') , fvars'')

  | Ext.LF.EmptySub _ ->
      (Apx.LF.EmptySub, fvars)

  | Ext.LF.SVar (loc, u, s) ->
      if lookup_fv fvs (FSV u) then
        let (s', fvs')     = index_sub cvars bvars fvars s in
          (Apx.LF.FSVar (u, s') , fvs')
      else
        begin try
          let offset = CVar.index_of_name cvars (CVar.SV u) in
          let (s', fvs') = index_sub cvars bvars fvars s in
          let _ = dprint (fun () -> "[index_sub] s = " ^ string_of_int offset) in
            (Apx.LF.SVar (Apx.LF.Offset offset, s') , fvs')
        with Not_found ->
	  if closed_flag then
	    (* if lookup_fv fvars (FMV u) then
               let (s', (fvars', closed_flag))     = index_sub cvars bvars fvs s in
		 (Apx.LF.FMVar (u, s') , (fvars' , closed_flag))
	     else *)
	       raise (Error (loc, UnboundName u))
	  else
            let (s', (fvars', closed_flag))     = index_sub cvars bvars fvars s in
              (Apx.LF.FSVar (u, s') , (FSV u :: fvars' , closed_flag))
        end


let index_decl cvars bvars fvars (Ext.LF.TypDecl(x, a)) =
  let (a', fvars') = index_typ cvars bvars fvars a in
  let bvars'       = BVar.extend bvars (BVar.mk_entry x) in
    (Apx.LF.TypDecl (x,a'), bvars', fvars')

let rec index_dctx cvars bvars ((fvs, closed) as fvars) = function
  | Ext.LF.Null        -> (Apx.LF.Null , bvars, fvars)

  | Ext.LF.CtxVar (loc, psi_name)  ->
      if lookup_fv fvs (FCV psi_name) then
	(Apx.LF.CtxVar (Apx.LF.CtxName psi_name), bvars, (fvs, closed))
      else
	begin try
          let offset = CVar.index_of_name cvars (CVar.CV psi_name) in
            (Apx.LF.CtxVar (Apx.LF.CtxOffset offset) , bvars, fvars)
	with Not_found ->
	if closed then
	     raise (Error (loc, UnboundName psi_name))
	else
	  (Apx.LF.CtxVar (Apx.LF.CtxName psi_name), bvars, ((FCV psi_name :: fvs),  closed))
	end
  | Ext.LF.DDec (psi, decl) ->
      let (psi', bvars', fvars')    = index_dctx cvars bvars fvars psi in
      let (decl', bvars'', fvars'') = index_decl cvars bvars' fvars' decl in
        (Apx.LF.DDec (psi', decl'), bvars'', fvars'')

(* Order of psihat? -bp
   It's not clear how to know that the last name is a bound variable
   or if it is a name of a context variable...
*)
let index_psihat cvars fcvars extphat =
  let bv = BVar.create () in

  let rec index_hat bvars = function
    | [] -> (0, bvars)
    | x :: psihat ->
        let bvars' = BVar.extend bvars (BVar.mk_entry x) in
        let (l, bvars'') = index_hat bvars' psihat in
          (l + 1, bvars'')

  in
    begin match extphat with
      | [] -> ((None, 0), bv)
      |  x :: psihat ->
	   let (fvs, _ ) = fcvars in
	     if lookup_fv fvs (FCV x) then
               let (d, bvars) = index_hat bv psihat in
		 ((Some (Int.LF.CtxName x), d) , bvars)
	     else
               begin try
		 let ctx_var = CVar.index_of_name cvars (CVar.CV x) in
		 let (d, bvars) = index_hat bv psihat in
		 let _ = dprint (fun () -> "[index_psihat] offset = " ^
				   R.render_offset ctx_var ) in
		   ((Some (Int.LF.CtxOffset ctx_var), d) , bvars)
               with Not_found ->
		 let (d, bvars ) = index_hat bv extphat in
		   ((None, d) , bvars)
               end
    end

let rec index_ctx cvars bvars fvars = function
  | Ext.LF.Empty ->
      (Apx.LF.Empty , bvars, fvars)

  | Ext.LF.Dec (psi, dec) ->
      let (psi', bvars', fvars')   = index_ctx  cvars bvars fvars psi in
      let (dec', bvars'', fvars'') = index_decl cvars bvars' fvars' dec in
        (Apx.LF.Dec (psi', dec'), bvars'', fvars'')

let index_cdecl cvars fvars = function
  | Ext.LF.Decl(u, Ext.LF.MTyp(loc, a, psi, dep)) ->
      let (psi', bvars', fvars') = index_dctx cvars (BVar.create ()) fvars psi in
      let (a', fvars'')          = index_typ  cvars bvars' fvars' a in
      let cvars'                 = CVar.extend cvars (CVar.mk_entry (CVar.MV u)) in
      let dep = match dep with Ext.LF.Maybe -> Apx.LF.Maybe | Ext.LF.No -> Apx.LF.No in
        (Apx.LF.Decl (u, Apx.LF.MTyp(a', psi', dep)), cvars', fvars'')

  | Ext.LF.Decl(p, Ext.LF.PTyp(loc, a, psi, dep)) ->
      let (psi', bvars', fvars') = index_dctx cvars (BVar.create ()) fvars psi in
      let (a', fvars')           = index_typ  cvars bvars' fvars' a in
      let cvars'                 = CVar.extend cvars (CVar.mk_entry (CVar.PV p)) in
      let dep = match dep with Ext.LF.Maybe -> Apx.LF.Maybe | Ext.LF.No -> Apx.LF.No in
      (Apx.LF.Decl (p, Apx.LF.PTyp(a', psi', dep)), cvars', fvars')

  | Ext.LF.Decl(s, Ext.LF.STyp(loc, phi, psi, dep)) ->
      let (psi', _bvars', fvars') = index_dctx cvars (BVar.create ()) fvars psi in
      let (phi', _bvars', fvars'') = index_dctx cvars (BVar.create ()) fvars' phi in
      let _              = dprint (fun () -> "Extend cvars with " ^ R.render_name s) in
      let cvars'         = CVar.extend cvars (CVar.mk_entry (CVar.SV s)) in
      let dep = match dep with Ext.LF.Maybe -> Apx.LF.Maybe | Ext.LF.No -> Apx.LF.No in
        (Apx.LF.Decl (s, Apx.LF.STyp(phi', psi', dep)), cvars', fvars'')

  | Ext.LF.Decl(ctx_name, Ext.LF.CTyp(loc, schema_name, dep)) ->
    begin try
      let cvars'        = CVar.extend cvars (CVar.mk_entry (CVar.CV ctx_name)) in
      let schema_cid    = Schema.index_of_name schema_name in
      let dep = match dep with Ext.LF.Maybe -> Apx.LF.Maybe | Ext.LF.No -> Apx.LF.No in
        (Apx.LF.Decl (ctx_name, Apx.LF.CTyp(schema_cid, dep)), cvars', fvars)
    with
        Not_found -> raise (Error (loc, UnboundCtxSchemaName schema_name))
    end


let rec index_mctx cvars fvars = function
  | Ext.LF.Empty ->
      (Apx.LF.Empty, Apx.LF.Empty, cvars, fvars)

  | Ext.LF.Dec (delta, cdec) ->
      let (omega', delta', cvars', fvars') = index_mctx cvars fvars delta in
      let (cdec', cvars'', fvars'') = index_cdecl cvars' fvars' cdec in
        begin match cdec' with
          | Apx.LF.Decl (_, Apx.LF.CTyp (_, _)) -> (omega', Apx.LF.Dec (delta', cdec'), cvars'', fvars'')
              (* (Apx.LF.Dec(omega', cdec'), delta', cvars'', fvars'') *)
          | _       -> (omega', Apx.LF.Dec (delta', cdec'), cvars'', fvars'')
        end


(* Records are not handled in a general manner
 * We need to change the datatype for typ_rec to be typ_decl ctx
 *)
let rec index_typrec cvars bvars fvars = function
  | Ext.LF.SigmaLast (n, last_a) ->
      let (last, fvars') = index_typ cvars bvars fvars last_a in
      (Apx.LF.SigmaLast(n, last), fvars')

  | Ext.LF.SigmaElem (x, a, arec) ->
      let (a', fvars') = index_typ cvars bvars fvars a in
      let  bvars' = BVar.extend bvars (BVar.mk_entry x) in
      let (arec', fvars'') = index_typrec cvars bvars' fvars' arec in
        (Apx.LF.SigmaElem (x, a', arec'), fvars'')


(* Translation of external schemas into approximate schemas *)
let rec index_elements el_list = List.map index_el el_list

and index_el (Ext.LF.SchElem (_, typ_ctx, typ_rec)) =
  let cvars = (CVar.create ()) in
  let bvars = BVar.create () in
  let fvars = [] in
  let (typ_ctx', bvars', _ ) = index_ctx cvars bvars (fvars,not term_closed) typ_ctx in
  let _ = dprint (fun () ->  ("\n[index_el] ext block has length " ^ string_of_int (length_typ_rec typ_rec) ^ "\n")) in
  let (typ_rec', _ )         = index_typrec cvars bvars' (fvars, not term_closed) typ_rec in
    Apx.LF.SchElem (typ_ctx', typ_rec')


let index_schema (Ext.LF.Schema el_list) =
  Apx.LF.Schema (index_elements el_list)


(* Translation of external computations into approximate computations *)

let rec index_meta_obj cvars fcvars = function
  | Ext.Comp.MetaCtx (l, cpsi) ->
      let (cPsi, _bvars, fcvars') = index_dctx cvars (BVar.create ()) fcvars cpsi in
        (Apx.Comp.MetaCtx (l, cPsi), fcvars')

  | Ext.Comp.MetaObj (l, phat, m) ->
      let (psihat' , bvars) = index_psihat cvars fcvars phat in
      let (m', fcvars') = index_term cvars bvars fcvars m in
        (Apx.Comp.MetaObj (l, psihat', m'), fcvars)

  | Ext.Comp.MetaObjAnn (l, cpsi, m) ->
      let (cPsi, bvars, fcvars') = index_dctx cvars (BVar.create ()) fcvars cpsi in
      let (m', fcvars'') = index_term cvars  bvars fcvars' m in
        (Apx.Comp.MetaObjAnn (l, cPsi, m'), fcvars'')

  | Ext.Comp.MetaSObj (l, phat, m) ->
      let (psihat' , bvars) = index_psihat cvars fcvars phat in
      let (m', fcvars') = index_sub cvars bvars fcvars m in
        (Apx.Comp.MetaSub (l, psihat', m'), fcvars)

  | Ext.Comp.MetaSObjAnn (l, cpsi, m) ->
      let (cPsi, bvars, fcvars') = index_dctx cvars (BVar.create ()) fcvars cpsi in
      let (m', fcvars'') = index_sub cvars  bvars fcvars' m in
        (Apx.Comp.MetaSubAnn (l, cPsi, m'), fcvars'')

and index_meta_spine cvars fcvars = function
  | Ext.Comp.MetaNil ->
      (Apx.Comp.MetaNil , fcvars)

  | Ext.Comp.MetaApp (m, s) ->
      let (m', fcvars')  = index_meta_obj  cvars fcvars m in
      let (s', fcvars'') = index_meta_spine cvars fcvars' s in
        (Apx.Comp.MetaApp (m', s') , fcvars'')

let index_meta_typ cvars fcvars = function
  | Ext.Comp.MetaTyp (loc, a, psi) ->
    begin match a with
      | Ext.LF.Atom (_ , name, Ext.LF.Nil)
          when (try ignore (CVar.index_of_name cvars (CVar.CV name)); true with Not_found -> false) ->
        let offset = CVar.index_of_name cvars (CVar.CV name) in
        let (psi', _ , fcvars1) = index_dctx cvars (BVar.create ()) fcvars psi in
        let _ = dprint (fun () -> "Indexing TypSub -- turning TypBox into TypSub") in
          (Apx.Comp.MetaSubTyp (loc, Apx.LF.CtxVar (Apx.LF.CtxOffset offset), psi'), fcvars1)
      | _ ->
        let (psi', bvars', fcvars') = index_dctx cvars (BVar.create ()) fcvars psi in
        let (a', fcvars'' )         = index_typ cvars bvars' fcvars' a   in
        (Apx.Comp.MetaTyp (loc, a', psi'), fcvars'')
    end

 | Ext.Comp.MetaSubTyp (loc, phi, psi)    ->
      let (psi', _ , fcvars1 ) = index_dctx cvars (BVar.create ()) fcvars psi in
      let (phi', _ , fcvars2 ) = index_dctx cvars (BVar.create ()) fcvars1 phi in
        (Apx.Comp.MetaSubTyp (loc, phi', psi'), fcvars2)



let rec index_compkind cvars fcvars = function
  | Ext.Comp.Ctype loc -> Apx.Comp.Ctype loc

  | Ext.Comp.PiKind (loc, cdecl, cK) ->
      let (cdecl', cvars', fcvars') = index_cdecl cvars fcvars cdecl in
      let cK' = index_compkind cvars' fcvars' cK in
        Apx.Comp.PiKind (loc, cdecl', cK')


let rec index_comptyp cvars  ((fcvs, closed) as fcvars) =
  function
  | Ext.Comp.TypBase (loc, a, ms) ->
      begin try
        let a' = CompTyp.index_of_name a in
        let (ms', fcvars') = index_meta_spine cvars fcvars ms in
	  (Apx.Comp.TypBase (loc, a', ms'), fcvars')
      with Not_found -> try
        let a' = CompCotyp.index_of_name a in
        let (ms', fcvars') = index_meta_spine cvars fcvars ms in
	  (Apx.Comp.TypCobase (loc, a', ms'), fcvars')
      with Not_found ->
        begin try
          let a' = CompTypDef.index_of_name a in
          let (ms', fcvars') = index_meta_spine cvars fcvars ms in
            (Apx.Comp.TypDef (loc, a', ms'), fcvars')
        with Not_found ->
          raise (Error (loc, UnboundName a))
        end
      end
  | Ext.Comp.TypBox (loc, mU) ->
      let (mU', fcvars') = index_meta_typ cvars fcvars mU in
        (Apx.Comp.TypBox (loc, mU'), fcvars')

  | Ext.Comp.TypArr (_loc, tau, tau') ->
      let (tau1, fcvars1) = index_comptyp cvars fcvars tau in
      let (tau2, fcvars2) = index_comptyp cvars fcvars1 tau' in
      (Apx.Comp.TypArr (tau1, tau2), fcvars2)


  | Ext.Comp.TypCross (_loc, tau, tau') ->
      let (tau1, fcvars1) = index_comptyp cvars fcvars tau in
      let (tau2, fcvars2) = index_comptyp cvars fcvars1 tau' in
	(Apx.Comp.TypCross (tau1, tau2), fcvars2)


  | Ext.Comp.TypPiBox (_loc, cdecl, tau)    ->
      let (cdecl', cvars', fcvars1) = index_cdecl cvars fcvars cdecl in
      let (tau', fcvars2) = index_comptyp cvars' fcvars1 tau in
      (Apx.Comp.TypPiBox (cdecl', tau'), fcvars2)

  | Ext.Comp.TypBool -> (Apx.Comp.TypBool, fcvars)


let rec index_exp cvars vars fcvars = function
  | Ext.Comp.Syn (loc , i)   ->
      Apx.Comp.Syn (loc, index_exp' cvars vars fcvars i)

  | Ext.Comp.Fun (loc, x, e) ->
      let vars' = Var.extend vars (Var.mk_entry x) in
        Apx.Comp.Fun (loc, x, index_exp cvars vars' fcvars e)

  | Ext.Comp.Cofun (loc, copatterns) ->
      let copatterns' =
        List.map (function (sp, e) ->
                    let (sp', fcvars') = index_copat_spine cvars vars fcvars sp in
                      (sp', index_exp cvars vars fcvars' e))
          copatterns
      in
        Apx.Comp.Cofun (loc, copatterns')

  | Ext.Comp.MLam (loc, (psi_name, Ext.Comp.CObj), e) ->
        let cvars' = CVar.extend cvars (CVar.mk_entry (CVar.CV psi_name)) in
        Apx.Comp.MLam (loc, psi_name, index_exp cvars' vars fcvars e)

  | Ext.Comp.MLam (loc, (u, Ext.Comp.MObj), e) ->
      let cvars' = CVar.extend cvars (CVar.mk_entry (CVar.MV u)) in
        Apx.Comp.MLam (loc, u, index_exp cvars' vars fcvars e)

  | Ext.Comp.MLam (loc, (u, Ext.Comp.PObj), e) ->
      let cvars' = CVar.extend cvars (CVar.mk_entry (CVar.PV u)) in
        Apx.Comp.MLam (loc, u, index_exp cvars' vars fcvars e)

  | Ext.Comp.MLam (loc, (u, Ext.Comp.SObj), e) ->
      let cvars' = CVar.extend cvars (CVar.mk_entry (CVar.SV u)) in
        Apx.Comp.MLam (loc, u, index_exp cvars' vars fcvars e)

  | Ext.Comp.Pair (loc, e1, e2) ->
      let e1 = index_exp cvars vars fcvars e1 in
      let e2 = index_exp cvars vars fcvars e2 in
        Apx.Comp.Pair (loc, e1, e2)

  | Ext.Comp.LetPair (loc, i, (x, y, e)) ->
      let i' = index_exp' cvars vars fcvars i in
      let vars1 = Var.extend vars (Var.mk_entry x) in
      let vars2 = Var.extend vars1 (Var.mk_entry y) in
      let e' = index_exp cvars vars2 fcvars e in
        Apx.Comp.LetPair(loc, i', (x,y,e'))

  | Ext.Comp.Let (loc, i, (x, e)) ->
      let i' = index_exp' cvars vars fcvars i in
      let vars1 = Var.extend vars (Var.mk_entry x) in
      let e' = index_exp cvars vars1 fcvars e in
        Apx.Comp.Let (loc, i', (x,e'))

  | Ext.Comp.Box (loc, m)  ->
      let (m', fcvars')  = index_meta_obj  cvars fcvars m in
        Apx.Comp.Box (loc, m')

  | Ext.Comp.Case (loc, prag, i, branches) ->
      let i' = index_exp' cvars vars fcvars i in
      let _ = dprint (fun () -> "index case") in
      let branches' = List.map (function b -> index_branch cvars vars fcvars b) branches in
        Apx.Comp.Case (loc, prag, i', branches')

  | Ext.Comp.If (loc, i, e1, e2) ->
      let i' = index_exp' cvars vars fcvars i in
      let e1' = index_exp cvars vars fcvars e1 in
      let e2' = index_exp cvars vars fcvars e2 in
        Apx.Comp.If(loc, i', e1', e2')

  | Ext.Comp.Hole (loc) -> Apx.Comp.Hole (loc)

and index_exp' cvars vars fcvars = function
  | Ext.Comp.Var (loc, x) ->
      begin try
        Apx.Comp.Var (loc, Var.index_of_name vars x)
      with Not_found -> try
<<<<<<< HEAD
        Apx.Comp.Const (loc,Comp.index_of_name x)
=======
        Apx.Comp.Const (loc, Comp.index_of_name x)
>>>>>>> dc0a115a
      with Not_found -> try
        Apx.Comp.DataConst (loc, CompConst.index_of_name x)
      with Not_found -> try
        Apx.Comp.DataDest (loc, CompDest.index_of_name x)
      with Not_found ->
        raise (Error (loc, UnboundCompName x))
      end
  | Ext.Comp.DataConst (loc, c) ->
    begin
      try
	Apx.Comp.DataConst (loc, CompConst.index_of_name c)
      with Not_found -> try
        Apx.Comp.DataDest (loc, CompDest.index_of_name c)
      with Not_found -> raise (Error (loc, UnboundCompConstName  c))
    end
  | Ext.Comp.Apply (loc, i, e) ->
      let i' = index_exp' cvars vars fcvars i in
      let e' = index_exp  cvars vars fcvars e in
        Apx.Comp.Apply (loc, i', e')

  | Ext.Comp.MApp (loc, i, mO) ->
      let i'      = index_exp' cvars vars fcvars i in
      let (mobj', _ )  = index_meta_obj cvars fcvars mO in
        Apx.Comp.MApp (loc, i', mobj')

  | Ext.Comp.BoxVal (loc, m0) ->
      let (mobj', _ )  = index_meta_obj cvars fcvars m0 in
        Apx.Comp.BoxVal (loc, mobj')

  | Ext.Comp.PairVal (loc, i1, i2) ->
      let i1' = index_exp' cvars vars fcvars i1 in
      let i2' = index_exp' cvars vars fcvars i2 in
	    Apx.Comp.PairVal (loc, i1', i2')

  | Ext.Comp.Ann (_loc, e, tau) ->
      let (tau', _ ) =  index_comptyp cvars fcvars tau in
      Apx.Comp.Ann (index_exp  cvars vars fcvars e, tau' )

  | Ext.Comp.Equal (loc, i, i') ->
      let i1 = index_exp' cvars vars fcvars i in
      let i2 = index_exp' cvars vars fcvars i' in
        Apx.Comp.Equal (loc, i1, i2)

  | Ext.Comp.Boolean (loc , b) -> Apx.Comp.Boolean (loc, b)


and index_pattern_mobj cvars fcvars  mO = match mO with
  | Ext.Comp.MetaCtx (loc, cPsi) ->
    let (cPsi', _bvars, fcvars')  = index_dctx cvars (BVar.create ()) fcvars cPsi in
      (Apx.Comp.MetaCtx (loc, cPsi') , fcvars')

  | Ext.Comp.MetaObj (loc, phat, tM) ->
      raise (Error (loc, PatCtxRequired))
  | Ext.Comp.MetaObjAnn (loc, cPsi, tM) ->
    let (cPsi', bvars, fcvars1)  = index_dctx cvars (BVar.create ()) fcvars cPsi in
    let (tM', fcvars2)           = index_term cvars bvars fcvars1 tM in
      (Apx.Comp.MetaObjAnn (loc, cPsi', tM') , fcvars2)
  | Ext.Comp.MetaSObj (loc, phat, s) ->  raise (Error (loc, PatCtxRequired))
  | Ext.Comp.MetaSObjAnn (loc, cPsi, s) ->
    let (cPsi', bvars, fcvars1)  = index_dctx cvars (BVar.create ()) fcvars cPsi in
    let (s', fcvars2)           = index_sub cvars bvars fcvars1 s in
      (Apx.Comp.MetaSubAnn (loc, cPsi', s') , fcvars2)

and index_copat_spine cvars vars fcvars sp = match sp with
  | Ext.Comp.CopatNil loc -> (Apx.Comp.CopatNil loc, fcvars)
  | Ext.Comp.CopatApp (loc, name, sp') ->
      let (sp'', fcvars') = index_copat_spine cvars vars fcvars sp' in
        (Apx.Comp.CopatApp (loc, CompDest.index_of_name name, sp''), fcvars')
  | Ext.Comp.CopatMeta (loc, metaobj, sp') ->
      let (metaobj', fcvars') = index_meta_obj cvars fcvars metaobj in
      let (sp'', fcvars'') = index_copat_spine cvars vars fcvars' sp' in
        (Apx.Comp.CopatMeta (loc, metaobj', sp''), fcvars'')

and index_pattern cvars ((fvs, closed) as fcvars) fvars pat = match pat with
  | Ext.Comp.PatTrue loc -> (Apx.Comp.PatTrue loc, fcvars, fvars)
  | Ext.Comp.PatFalse loc -> (Apx.Comp.PatFalse loc, fcvars, fvars)
  | Ext.Comp.PatVar (loc, x) ->
      begin try
	let _x = Var.index_of_name fvars x in
	  raise (Error (loc, PatVarNotUnique))
      with Not_found ->
	let fvars' = Var.extend fvars (Var.mk_entry x) in
	  (Apx.Comp.PatFVar (loc, x), fcvars, fvars')
	    (* (Apx.Comp.PatVar (loc, name, offset), fcvars, fvars') *)
      end
  | Ext.Comp.PatPair (loc, pat1, pat2) ->
      let (pat1, fcvars1, fvars1) = index_pattern cvars fcvars fvars pat1 in
      let (pat2, fcvars2, fvars2) = index_pattern cvars fcvars1 fvars1 pat2 in
	(Apx.Comp.PatPair (loc, pat1, pat2), fcvars2, fvars2)
  | Ext.Comp.PatConst (loc, c, pat_spine) ->
      let cid = begin try CompConst.index_of_name c
                with
		    Not_found -> raise (Error (loc, UnboundName c))
                end in
      let (pat_spine', fcvars', fvars')  = index_pat_spine cvars fcvars fvars pat_spine in
	(Apx.Comp.PatConst (loc, cid, pat_spine'), fcvars', fvars')

  | Ext.Comp.PatMetaObj (loc, mO) ->
    let (mO', fcvars1) = index_pattern_mobj cvars fcvars mO in
      (Apx.Comp.PatMetaObj (loc, mO') , fcvars1, fvars)
  | Ext.Comp.PatEmpty (loc, cpsi) ->
      let (cPsi, _bvars, fcvars ) = index_dctx cvars (BVar.create ()) fcvars cpsi in
	(Apx.Comp.PatEmpty (loc, cPsi), fcvars, fvars)

  | Ext.Comp.PatAnn (loc, pat, tau) ->
      let (pat', fcvars', fvars') = index_pattern cvars fcvars fvars pat in
      let (tau', fcvars'') = index_comptyp cvars fcvars' tau in
	(Apx.Comp.PatAnn (loc, pat', tau') , fcvars'', fvars')

and index_pat_spine cvars fcvars fvars pat_spine = match pat_spine with
  | Ext.Comp.PatNil loc -> (Apx.Comp.PatNil loc, fcvars, fvars)
  | Ext.Comp.PatApp (loc, pat, pat_spine) ->
      let (pat', fcvars1, fvars1) = index_pattern cvars fcvars fvars pat in
      let (pat_spine', fcvars2, fvars2) = index_pat_spine cvars fcvars1 fvars1 pat_spine in
	(Apx.Comp.PatApp (loc, pat', pat_spine'), fcvars2, fvars2)


(* reindex pattern *)
and reindex_pattern fvars pat = match pat with
  | Apx.Comp.PatTrue loc -> Apx.Comp.PatTrue loc
  | Apx.Comp.PatFalse loc -> Apx.Comp.PatFalse loc
  | Apx.Comp.PatFVar (loc, x) ->
      (* all free variable names must be in fvars *)
      let offset = Var.index_of_name fvars x in
	Apx.Comp.PatVar (loc, x, offset)

  | Apx.Comp.PatPair (loc, pat1, pat2) ->
      let pat1 = reindex_pattern fvars pat1 in
      let pat2 = reindex_pattern fvars pat2 in
	Apx.Comp.PatPair (loc, pat1, pat2)
  | Apx.Comp.PatConst (loc, c, pat_spine) ->
      let pat_spine'  = reindex_pat_spine  fvars pat_spine in
	Apx.Comp.PatConst (loc, c, pat_spine')

  | Apx.Comp.PatMetaObj (loc, mO) -> pat

  | Apx.Comp.PatEmpty (loc, cpsi) -> pat

  | Apx.Comp.PatAnn (loc, pat, tau) ->
      let pat' = reindex_pattern fvars pat in
	Apx.Comp.PatAnn (loc, pat', tau)

and reindex_pat_spine fvars pat_spine = match pat_spine with
  | Apx.Comp.PatNil loc -> Apx.Comp.PatNil loc
  | Apx.Comp.PatApp (loc, pat, pat_spine) ->
      let pat' = reindex_pattern fvars pat in
      let pat_spine' = reindex_pat_spine fvars pat_spine in
	Apx.Comp.PatApp (loc, pat', pat_spine')

and index_branch cvars vars (fcvars, _ ) branch = match branch with
  | Ext.Comp.EmptyBranch (loc, cD, Ext.Comp.PatEmpty (loc', cpsi)) ->
    let empty_fcvars = [] in
    let fcvars' = begin match get_ctxvar cpsi with
                     | None -> empty_fcvars
                     | Some psi_name ->
                          FCV psi_name :: empty_fcvars
                    end in
    let (omega, cD', cvars1, fcvars1)  =
      index_mctx (CVar.create()) (fcvars', not term_closed) cD in
    let (cPsi', _bvars, fcvars2) = index_dctx cvars1 (BVar.create ()) fcvars1 cpsi in
      Apx.Comp.EmptyBranch (loc, cD', Apx.Comp.PatEmpty (loc', cPsi'))

  | Ext.Comp.EmptyBranch (loc, cD,
			  Ext.Comp.PatAnn (loc1, Ext.Comp.PatEmpty (loc2, cpsi), tau)) ->
    let empty_fcvars = [] in
    let fcvars' = begin match get_ctxvar cpsi with
                     | None -> empty_fcvars
                     | Some psi_name ->
                          FCV psi_name :: empty_fcvars
                    end in
    let (omega, cD', cvars1, fcvars1)  =
      index_mctx (CVar.create()) (fcvars', not term_closed) cD in
    let (cPsi', _bvars, fcvars2) = index_dctx cvars1 (BVar.create ()) fcvars1 cpsi in
    let (tau', fcvars1) = index_comptyp cvars1 fcvars2 tau in
      Apx.Comp.EmptyBranch(loc, cD',
			   Apx.Comp.PatAnn (loc1, Apx.Comp.PatEmpty (loc2, cPsi'), tau'))

  | Ext.Comp.Branch (loc, _cD, Ext.Comp.PatEmpty _ , _e) ->
      (dprint (fun () -> "[index_branch] PatEmpty " ) ;
      raise (Error (loc, CompEmptyPattBranch)))
  | Ext.Comp.Branch (loc, cD, Ext.Comp.PatMetaObj (loc', mO), e) ->
    let empty_fcvars = [] in
    let _ = dprint (fun () -> "index_branch") in
    (* computing fcvars' is unnecessary? -bp *)
    let fcvars' = begin match get_ctxvar_mobj mO with
                     | None -> empty_fcvars
                     | Some psi_name ->
                          FCV psi_name :: empty_fcvars
                    end in

    let (omega, cD', cvars1, fcvars1)  =
      index_mctx (CVar.create()) (fcvars', not term_closed) cD in
    let (mO', (fcvars2, _)) = index_pattern_mobj cvars1 fcvars1 mO in
    let _ = dprint (fun () -> "fcvars in pattern = " ^ fcvarsToString fcvars2) in
    let cvars_all  = CVar.append cvars1 cvars in
    let fcvars3    = List.append fcvars2 fcvars in
    let e'         = index_exp cvars_all vars (fcvars3, term_closed) e in
      Apx.Comp.Branch (loc, omega, cD', Apx.Comp.PatMetaObj (loc', mO'), e')

  | Ext.Comp.Branch (loc, cD, pat, e) ->
      let empty_fcvars = [] in
      let _ = dprint (fun () -> "index_branch - pat") in
      let (omega, cD', cvars1, fcvars1)  =
	index_mctx (CVar.create()) (empty_fcvars, not term_closed) cD in
      let (pat', fcvars2, fvars2) = index_pattern cvars1 fcvars1 (Var.create ())  pat in
      let _ = dprint (fun () -> "index_pattern done") in
      let cvars_all  = CVar.append cvars1 cvars in
      let vars_all  = Var.append fvars2 vars in
      let pat'' = reindex_pattern fvars2 pat' in
      let _ = dprint (fun () -> "reindex_pattern done") in
      let (fcv2, _ ) = fcvars2 in
      let _ = dprint (fun () -> "fcvars in pattern = " ^ fcvarsToString fcv2) in
      let fcv3      = List.append fcv2 fcvars in
      let e'        = index_exp cvars_all vars_all (fcv3, term_closed) e in
	Apx.Comp.Branch (loc, omega, cD', pat'', e')

(*
  | Ext.Comp.BranchBox (loc, cD, pat) ->
    (* Context Declarations are part of cD *)
    (* bp: collecting fcvars used for scope checking *)
    let empty_fcvars = [] in
    let (omega, delta', _ctx_vars', cvars', fcvars1)  =
      index_mctx (CVar.create()) empty_fcvars delta in
    let (pat', fcvars, fvars) =
      (* patterns should be linear in fvars; they may be non-linear in fcvars *)
      index_pattern  mvars' fcvars1 pat in
    let cvars_all        = CVar.append cvars' cvars in
      Apx.Comp.BranchBox (loc, delta', pat')
*)

  (* The subsequent two cases are only relevant for the old syntax;
     they are redundant in the new syntax *)
  | Ext.Comp.BranchBox(loc, delta, (psi1, pattern, Some (a, psi))) ->
    let _ = dprint (fun () -> "index_branch - OBSOLETE CASE IN NEW SYNTAX") in
    let empty_fcvars = [] in
    let fcvars' = begin match get_ctxvar psi1 with
                     | None -> empty_fcvars
                     | Some psi_name -> FCV psi_name :: empty_fcvars
                    end in

    let (omega, delta', cvars1, ((fcvs1, _ ) as fcvars1))  =
      index_mctx  cvars (fcvars', not term_closed) delta in
    let _ctxOpt1 =  begin match get_ctxvar psi1 with
                   | None -> None
                   | Some psi_name ->
		       if lookup_fv fcvs1 (FCV psi_name) then
			 Some (Apx.LF.CtxName psi_name)
		       else
			 raise (Error (loc, UnboundCtxName  psi_name))
                   end in
    let (psi1', bvars, fcvars2)  = index_dctx cvars1 (BVar.create ()) fcvars1 psi1 in
    let (m'opt, fcvars3)       = match pattern with
                                     | Ext.Comp.EmptyPattern -> (None, fcvars2)
                                     | Ext.Comp.NormalPattern (m, e) ->
                                         let (m', fcvars3) = index_term cvars1 bvars fcvars2 m in
                                           (Some m', fcvars3)
    in
    let (psi', _bvars, fcvars4)   = index_dctx cvars1 (BVar.create ()) fcvars3 psi in
    (* _bvars = bvars *)
    let (a', (fcvars5, _))        = index_typ cvars1 bvars fcvars4 a in

    let cvars_all        = CVar.append cvars1 cvars in

    let fcvars6 = List.append fcvars5 fcvars in

    let pattern' =
      match (pattern, m'opt) with
        | (Ext.Comp.EmptyPattern, None) -> Apx.Comp.EmptyPattern
        | (Ext.Comp.NormalPattern (_, e), Some m') ->
	    Apx.Comp.NormalPattern (m', index_exp cvars_all vars (fcvars6, term_closed) e)
    in
      Apx.Comp.BranchBox (loc, omega, delta', (psi1', pattern', Some (a', psi')))

  | Ext.Comp.BranchBox (loc, delta, (psi, pattern, None)) ->
    let _ = dprint (fun () -> "index_branch - OBSOLETE CASE IN NEW SYNTAX") in
    let empty_fcvars = [] in
    let _ = dprint (fun () -> "index_branch") in
    let fcvars' = begin match get_ctxvar psi with
                     | None -> empty_fcvars
                     | Some psi_name -> FCV psi_name :: empty_fcvars
                    end in

    let (omega, delta', cvars', ((fcvars1, _ ) as fcvs1))  =
      index_mctx cvars (fcvars', not term_closed) delta in
    (* let ctxOpt = begin match get_ctxvar psi with
                   | None -> None
                   | Some psi_name ->
		       if lookup_fv fcvars1 (FCV psi_name) then
			 Some (Apx.LF.CtxName psi_name)
		       else
			 raise (Error (loc, UnboundCtxName  psi_name))
                   end in
    *)
    let (psi1', bvars, fcvars2)    = index_dctx cvars' (BVar.create ()) fcvs1 psi in

      begin match pattern with
        | Ext.Comp.EmptyPattern ->
            Apx.Comp.BranchBox (loc, omega, delta', (psi1', Apx.Comp.EmptyPattern, None))

        | Ext.Comp.NormalPattern (m, e)  ->
            let (m', (fcvars3, _))     = index_term cvars' bvars fcvars2 m in
            let cvars_all        = CVar.append cvars' cvars in
            let fcvars4 = List.append fcvars3 fcvars in
            let e'               = index_exp cvars_all vars (fcvars4, term_closed) e in
              Apx.Comp.BranchBox (loc, omega, delta', (psi1', Apx.Comp.NormalPattern (m', e'), None))

      end
(*  | Ext.Comp.EmptyBranch (loc, delta, pat) ->
    let empty_fcvars = [] in
(*      if containsEmptyPat pat then  *)
    let (omega, delta', ctx_vars', mvars', fcvars1)  =
      index_mctx ctx_vars' (CVar.create()) empty_fcvars delta in
    let (pat', fcvars, fcvars) = index_pattern ctx_vars' mvars' (fcvars1 ,
                                                                empty_fcvars) pat
    in
*)


let comptypdef (cT, cK) =
  let cK' = index_compkind (CVar.create ())  ([], term_closed) cK in
  let rec unroll cK cvars = begin match cK with
    | Apx.Comp.Ctype _ -> cvars
    | Apx.Comp.PiKind (loc, Apx.LF.Decl(u, ctyp), cK) ->
        let cvars' = match ctyp with
                       | Apx.LF.MTyp _ -> CVar.extend cvars (CVar.mk_entry (CVar.MV u))
                       | Apx.LF.PTyp _ -> CVar.extend cvars (CVar.mk_entry (CVar.PV u))
                       | Apx.LF.CTyp _ -> CVar.extend cvars (CVar.mk_entry (CVar.CV u))
                       | Apx.LF.STyp _ -> CVar.extend cvars (CVar.mk_entry (CVar.SV u))
                      in
            unroll cK cvars'
   end in
   let (tau,_ ) = index_comptyp (unroll cK' (CVar.create ())) ([], term_closed) cT in
        (tau, cK')

let kind     = index_kind (CVar.create ()) (BVar.create ()) ([], term_closed)
let typ      = index_typ  (CVar.create ()) (BVar.create ()) ([], term_closed)
let schema   = index_schema
let compkind = index_compkind (CVar.create ())  ([], not term_closed)
let comptyp  tau =
  let (tau', _ ) = index_comptyp  (CVar.create ()) ([], not term_closed) tau in
    tau'

let exp      = fun vars -> fun e ->
(dprint (fun () -> "Indexing expression ... " );
 index_exp (CVar.create ()) vars ([], term_closed) e)
let exp'     = fun vars -> fun i -> index_exp' (CVar.create ()) vars ([], term_closed) i

let hexp = fun cvars vars e ->
  if Store.CVar.length cvars = 0 then
    exp vars e
  else
    index_exp cvars vars ([], not term_closed) e<|MERGE_RESOLUTION|>--- conflicted
+++ resolved
@@ -881,11 +881,7 @@
       begin try
         Apx.Comp.Var (loc, Var.index_of_name vars x)
       with Not_found -> try
-<<<<<<< HEAD
         Apx.Comp.Const (loc,Comp.index_of_name x)
-=======
-        Apx.Comp.Const (loc, Comp.index_of_name x)
->>>>>>> dc0a115a
       with Not_found -> try
         Apx.Comp.DataConst (loc, CompConst.index_of_name x)
       with Not_found -> try
