--- conflicted
+++ resolved
@@ -577,27 +577,21 @@
       implicit_arguments  : int; (* bp : this is misgleding with the current design where explicitly declared context variables
                                     are factored into implicit arguments *)
       kind                : Int.Comp.kind;
-<<<<<<< HEAD
       positivity          : Int.Sgn.positivity_flag;  (* flag for positivity and stratification checking *)
       mutable frozen      : bool;
       mutable constructors: Id.cid_comp_const list
-=======
-      frozen       : bool ref;
-      constructors: Id.cid_comp_const list ref
->>>>>>> dc0a115a
     }
 
     let mk_entry name kind implicit_arguments positivity =  {
       name               = name;
       implicit_arguments = implicit_arguments;
       kind               = kind;
-<<<<<<< HEAD
       positivity         = positivity;
       frozen             = false;
       constructors       = []
     }
 
-    (*  store : entry DynArray.t *)
+(*    (*  store : entry DynArray.t *)
     let store = DynArray.create ()
 
     (*  directory : (Id.name, Id.cid_type) Hashtbl.t *)
@@ -613,16 +607,11 @@
 	
 
     let get = DynArray.get store
-=======
-      frozen             = ref false;
-      constructors       = ref []
-    }
-
+*)
     let entry_list : (Id.cid_comp_typ list ref) DynArray.t = DynArray.create ()
 
     (*  store : (entry DynArray.t) DynArray.t *)
-    let store : (entry DynArray.t) DynArray.t = DynArray.create ()
-
+    let store : (entry DynArray.t) DynArray.t = DynArray.create () 
 
     (*  directory : ((Id.name, Id.cid_comp_typ) Hashtbl.t ) DynArray.t *)
     let directory : ((Id.name, Id.cid_comp_typ) Hashtbl.t) DynArray.t = DynArray.create ()
@@ -677,14 +666,13 @@
       {e with name = (Id.mk_name ~modules:m' (Id.SomeString e.name.Id.string_of_name))}
 
     let get_implicit_arguments c = (get c).implicit_arguments
->>>>>>> dc0a115a
 
     let freeze a =
-          (get a).frozen := true
+          (get a).frozen <- true
 
     let addConstructor c typ =
       let entry = get typ in
-        entry.constructors := c :: !(entry.constructors)
+        entry.constructors <- (c :: entry.constructors)
 
     let clear () =
       (DynArray.get entry_list !Modules.current) := [];
@@ -785,15 +773,7 @@
     let store : (entry DynArray.t) DynArray.t = DynArray.create ()
 
     (*  directory : (Id.name, Id.cid_type) Hashtbl.t *)
-<<<<<<< HEAD
-    let directory = Hashtbl.create 0
-
-    let index_of_name n = Hashtbl.find directory n
-
-    let add cid_ctyp entry =
-      let cid_comp_const = DynArray.length store in
-        DynArray.add store entry;
-=======
+
     let directory : ((Id.name, Id.cid_comp_const) Hashtbl.t) DynArray.t = DynArray.create ()
 
     let index_of_name : Id.name -> Id.cid_typ = fun (n : Id.name) ->
@@ -824,7 +804,7 @@
             DynArray.add directory x;
             x
           end in
->>>>>>> dc0a115a
+
         Hashtbl.replace directory entry.name cid_comp_const;
         CompTyp.addConstructor cid_comp_const cid_ctyp;
         cid_comp_const end
@@ -990,38 +970,22 @@
 
     type entry = {
       name               : Id.name;
+      implicit_arguments : int;
       typ                : Int.Comp.typ;
       prog               : Int.Comp.value;
       mut_rec            : Id.name list;
       total              : bool
     }
 
-    let mk_entry name typ total v name_list = {
+    let mk_entry name typ n total v name_list = {
       name               = name;
+      implicit_arguments = n;
       typ                = typ;
       prog               = v;
       mut_rec            = name_list;  (* names of functions with which n is mutually recursive *)
       total              = total
     }
 
-<<<<<<< HEAD
-    (*  store : entry DynArray.t *)
-    let store = DynArray.create ()
-
-    (*  directory : (Id.name, Id.cid_type) Hashtbl.t *)
-    let directory = Hashtbl.create 0
-
-    let index_of_name n = Hashtbl.find directory n
-
-    let get = DynArray.get store
-
-    let add f =
-      let cid_prog = DynArray.length store in
-      let e = f cid_prog in
-      DynArray.add store e;
-      Hashtbl.replace directory e.name cid_prog;
-      cid_prog
-=======
     let entry_list : ((Id.cid_prog * Loc.t) list ref) DynArray.t = DynArray.create ()
 
     let store : (entry DynArray.t) DynArray.t = DynArray.create ()
@@ -1089,7 +1053,6 @@
                 then Modules.correct l' else [] in
       let e = DynArray.get (DynArray.get store l) n in
       {e with name = (Id.mk_name ~modules:m' (Id.SomeString e.name.Id.string_of_name))}
->>>>>>> dc0a115a
 
     let clear () =
       DynArray.clear (DynArray.get store !(Modules.current));
