(** Approximate Syntax *)

(** Approximate LF Syntax *)
open Id
open Pragma

module Loc = Camlp4.PreCast.Loc
module Int = Synint

module LF = struct

  type depend =
    | No
    | Maybe

  type kind =
    | Typ
    | PiKind of (typ_decl * depend) * kind

  and typ_decl =
    | TypDecl of name * typ

  and ctyp =
    | MTyp of typ * dctx * depend
    | PTyp of typ * dctx * depend
    | STyp of dctx * dctx * depend
    | CTyp of cid_schema * depend

  and ctyp_decl =
    | Decl of name * ctyp
    | DeclOpt of name

  and typ =
    | Atom  of Loc.t * cid_typ * spine
    | PiTyp of (typ_decl * depend) * typ
    | Sigma of typ_rec

  and typ_rec =
    | SigmaLast of name option * typ
    | SigmaElem of name * typ * typ_rec

  and tuple =
    | Last of normal
    | Cons of normal * tuple

  and normal =
    | Lam  of Loc.t * name * normal
    | Root of Loc.t * head * spine
    | LFHole of Loc.t
    | Tuple of Loc.t * tuple
    | Ann of Loc.t * normal * typ

  and head =
    | BVar  of offset
    | Const of cid_term
    | MVar  of cvar * sub
    | Proj  of head * int
    | NamedProj  of head * name
    | Hole
    | PVar  of cvar * sub
    | FVar  of name
    | FMVar of name   * sub
    | FPVar of name   * sub

  and spine =
    | Nil
    | App of normal * spine

  and sub =
    | EmptySub
    | Id    of ctx_var
    | Dot   of front * sub
    | SVar  of cvar * sub
    | FSVar of name * sub

  and front =
    | Head of head
    | Obj  of normal

  and cvar =
    | Offset of offset
    | MInst  of Int.LF.normal * Int.LF.typ * Int.LF.dctx
    | PInst  of Int.LF.head * Int.LF.typ * Int.LF.dctx
    | SInst  of Int.LF.sub * Int.LF.dctx * Int.LF.dctx

  and dctx =
    | Null
    | CtxVar   of ctx_var
    | DDec     of dctx * typ_decl

  and ctx_var =
    | CtxName   of name
    | CtxOffset of offset

  and 'a ctx =
    | Empty
    | Dec of 'a ctx * 'a

  and mctx = ctyp_decl ctx

  and sch_elem =
    | SchElem of typ_decl ctx * typ_rec

  and schema =
    | Schema of sch_elem list

 and psi_hat = (Int.LF.ctx_var) option * offset


end


(** Approximate Computation Syntax *)
module Comp = struct

 type  kind =
   | Ctype of Loc.t
   | PiKind  of Loc.t * LF.ctyp_decl * kind

 type meta_typ =
   | MetaSchema of Loc.t * name
   | MetaTyp of Loc.t * LF.typ * LF.dctx 
   | MetaParamTyp of Loc.t * LF.typ * LF.dctx 
   | MetaSubTyp  of Loc.t * LF.dctx * LF.dctx

 type meta_obj =
   | MetaCtx of Loc.t * LF.dctx
   | MetaObj of Loc.t * LF.psi_hat * LF.normal
   | MetaObjAnn of Loc.t * LF.dctx * LF.normal
   | MetaParam of Loc.t * LF.psi_hat * LF.head
   | MetaSub of Loc.t * LF.psi_hat * LF.sub
   | MetaSubAnn of Loc.t * LF.dctx * LF.sub

 type meta_spine =
   | MetaNil
   | MetaApp of meta_obj * meta_spine

  type typ =
   | TypBase of Loc.t * cid_comp_typ * meta_spine
   | TypCobase of Loc.t * cid_comp_cotyp * meta_spine
   | TypDef of Loc.t * cid_comp_typ * meta_spine
   | TypBox of Loc.t * meta_typ
   | TypArr     of typ * typ
   | TypCross   of typ * typ
   | TypPiBox   of LF.ctyp_decl * typ
   | TypBool

  and exp_chk =
     | Syn    of Loc.t * exp_syn
     | Fun    of Loc.t * name * exp_chk         (* fn   f => e         *)
     | Cofun  of Loc.t * (copattern_spine * exp_chk) list         (* Cofun hd => e | tl => e' *)
     | MLam   of Loc.t * name * exp_chk         (* mlam f => e         *)
     | Pair   of Loc.t * exp_chk * exp_chk      (* (e1 , e2)           *)
     | LetPair of Loc.t * exp_syn * (name * name * exp_chk)
                                                (* let (x,y) = i in e  *)
     | Let    of Loc.t * exp_syn * (name * exp_chk)
                                                (* let x = i in e      *)
     | Box    of Loc.t * meta_obj               (* box (Psi hat. M)    *)
     | Case   of Loc.t * case_pragma * exp_syn * branch list
     | If      of Loc.t * exp_syn * exp_chk * exp_chk
     | Hole   of Loc.t

  and exp_syn =
     | Var    of Loc.t * offset                                     (* x              *)
     | FVar   of name                                       (* x              *)
<<<<<<< HEAD
     | DataConst of cid_comp_const                          (* c              *)
     | DataDest of cid_comp_dest                            (* c              *)
     | Const  of Loc.t * cid_prog                           (* c              *)
=======
     | DataConst of Loc.t * cid_comp_const                          (* c              *)
     | DataDest of Loc.t * cid_comp_dest                            (* c              *)
     | Const  of Loc.t * cid_prog                                   (* c              *)
>>>>>>> dc0a115a
     | Apply  of Loc.t * exp_syn * exp_chk                  (* i e            *)

     | MApp   of Loc.t * exp_syn * meta_obj                 (* i [Psi_hat. M] *)
     | BoxVal of Loc.t * meta_obj 
     | PairVal of Loc.t * exp_syn * exp_syn
     | Ann    of exp_chk * typ                              (* e : tau        *)
     | Equal  of Loc.t  * exp_syn * exp_syn
     | Boolean of Loc.t * bool

 and pattern =
   | PatEmpty   of Loc.t * LF.dctx
   | PatMetaObj of Loc.t * meta_obj
   | PatConst   of Loc.t * cid_comp_const * pattern_spine
   | PatFVar    of Loc.t * name
   | PatVar     of Loc.t * name * offset
   | PatPair    of Loc.t * pattern * pattern
   | PatTrue    of Loc.t
   | PatFalse   of Loc.t
   | PatAnn     of Loc.t * pattern * typ

 and pattern_spine =
   | PatNil of Loc.t
   | PatApp of Loc.t * pattern * pattern_spine

  and branch =
    | EmptyBranch of Loc.t * LF.ctyp_decl LF.ctx * pattern
    | Branch of Loc.t * LF.ctyp_decl LF.ctx * LF.ctyp_decl LF.ctx * pattern * exp_chk
    (* The following two are from the old implementation and will be removed eventually;
       and replaced by the more general notion of patterns and branches above;
       it remains currently so we can still use the old parser without modifications
       -bp *)
    | BranchBox of Loc.t * LF.ctyp_decl LF.ctx * LF.ctyp_decl LF.ctx
        * (LF.dctx * branch_pattern * (LF.typ * LF.dctx) option)

    | BranchSBox of Loc.t * LF.ctyp_decl LF.ctx * LF.ctyp_decl LF.ctx
        * (LF.dctx * LF.sub * LF.dctx option)
        * exp_chk

  (* the definition of branch_pattern will be removed and replaced by the more general notion of patterns;
     it remains currently so we can still use the old parser without modifications -bp *)
  and branch_pattern =
     | NormalPattern of LF.normal * exp_chk
     | EmptyPattern

  and copattern_spine =
    | CopatNil of Loc.t
    | CopatApp of Loc.t * cid_comp_dest * copattern_spine
    | CopatMeta of Loc.t * meta_obj * copattern_spine

end<|MERGE_RESOLUTION|>--- conflicted
+++ resolved
@@ -163,15 +163,9 @@
   and exp_syn =
      | Var    of Loc.t * offset                                     (* x              *)
      | FVar   of name                                       (* x              *)
-<<<<<<< HEAD
-     | DataConst of cid_comp_const                          (* c              *)
-     | DataDest of cid_comp_dest                            (* c              *)
-     | Const  of Loc.t * cid_prog                           (* c              *)
-=======
      | DataConst of Loc.t * cid_comp_const                          (* c              *)
      | DataDest of Loc.t * cid_comp_dest                            (* c              *)
      | Const  of Loc.t * cid_prog                                   (* c              *)
->>>>>>> dc0a115a
      | Apply  of Loc.t * exp_syn * exp_chk                  (* i e            *)
 
      | MApp   of Loc.t * exp_syn * meta_obj                 (* i [Psi_hat. M] *)
