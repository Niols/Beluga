
open Syntax

(* ********************************************************************************)
(* Pretty printing                                                                *)
module P = Pretty.Int.DefaultPrinter
module R = Store.Cid.DefaultRenderer
module RR = Store.Cid.NamedRenderer

let (dprint, dprnt) = Debug.makeFunctions (Debug.toFlags [11])
(* ********************************************************************************)

exception NotImplemented

type error =
  | CtxOverGeneral

exception Error of Syntax.Loc.t * error

let _ = Error.register_printer
  (fun (Error (loc, err)) ->
    Error.print_with_location loc (fun ppf ->
      match err with
        | CtxOverGeneral ->
          Format.fprintf ppf
            "context  in the body appears to be more general than the context supplied\n"
                                  ))

(* ********************************************************************************)
let rec lengthApxMCtx cD = match cD with
  | Apx.LF.Empty -> 0
  | Apx.LF.Dec (cD, _) -> 1 + lengthApxMCtx cD



(* -------------------------------------------------------------*)
(* EtaExpansion of approximate terms *)
let rec shiftApxTerm k m = begin match m with
  | Apx.LF.Lam (loc, x, m') -> Apx.LF.Lam(loc, x, shiftApxTerm (k+1) m')
  | Apx.LF.Root (loc, h , spine) ->
      let h' = shiftApxHead k h in
      let spine' = shiftApxSpine k spine in
        Apx.LF.Root(loc, h', spine')
end

and shiftApxHead k h = begin match h with
  | Apx.LF.BVar x -> Apx.LF.BVar (x+k)
  | Apx.LF.FMVar (u, s) -> Apx.LF.FMVar (u, shiftApxSub k s)
  | Apx.LF.FPVar (p, s) -> Apx.LF.FMVar (p, shiftApxSub k s)
  | Apx.LF.MVar (u, s) -> Apx.LF.MVar (u, shiftApxSub k s)
  | _ -> h
end

and shiftApxSpine k spine = begin match spine with
  | Apx.LF.Nil -> spine
  | Apx.LF.App (m, spine') ->
      let spine'' = shiftApxSpine k spine' in
        Apx.LF.App (shiftApxTerm k m, spine'')
end

and shiftApxSub k s = begin match s with
  | Apx.LF.EmptySub -> s
  | Apx.LF.Id _ -> s
  | Apx.LF.Dot(Apx.LF.Head h, s) ->
      let h' = shiftApxHead k h in
      let s' = shiftApxSub k s in
        Apx.LF.Dot (Apx.LF.Head h', s')
  | Apx.LF.Dot(Apx.LF.Obj m, s) ->
      let m' = shiftApxTerm k m in
      let s' = shiftApxSub k s in
        Apx.LF.Dot (Apx.LF.Obj m', s')
end


(* ******************************************************************* *)
(* Shift mvars in approximate expression by k *)
(* Apply modal substitution t to approximate term
   where cD1 contains all the free modal variables in m

   cnormApxExp e t  = e'

   if  cD1''      |- t <= cD @ delta  and
       cD @ delta |- e <= apx_exp
   the cD1''  |- |[t]|e <= apx_exp

*)

let rec cnormApxTerm cD delta m (cD'', t) = match m with
  | Apx.LF.Lam (loc, x, m') -> Apx.LF.Lam (loc, x, cnormApxTerm cD delta m' (cD'', t))

  | Apx.LF.Root (loc, h, s) ->
      let h' = cnormApxHead cD delta h (cD'', t) in
      let s' = cnormApxSpine cD delta s (cD'', t) in
        Apx.LF.Root (loc, h', s')
  | Apx.LF.Tuple (loc, tuple) ->
      Apx.LF.Tuple(loc, cnormApxTuple cD delta tuple (cD'', t))

and cnormApxTuple cD delta tuple (cD'', t) = match tuple with
  | Apx.LF.Last m -> Apx.LF.Last (cnormApxTerm cD delta m (cD'' , t))
  | Apx.LF.Cons (m, tuple) ->
      Apx.LF.Cons (cnormApxTerm cD delta m (cD'' , t),
                   cnormApxTuple cD delta tuple (cD'', t))

(*
   cD, delta ; cPsi |- h
   cD'' |- t <= cD, delta

*)
and cnormApxHead cD delta h (cD'', t) = match h with
  | Apx.LF.MVar (Apx.LF.Offset offset, s) ->
      let _ = dprint (fun () -> "[cnormApxHead] MVar " ^ (RR.render_cvar cD offset)) in
      let l_delta = lengthApxMCtx delta in
      let offset' = (offset - l_delta)  in
        if offset > l_delta then
          begin match Substitution.LF.applyMSub offset  t with
            | Int.LF.MV u ->
                Apx.LF.MVar (Apx.LF.Offset u, cnormApxSub cD delta s (cD'', t))
            | Int.LF.MObj (_phat, tM) ->
                let (_u, tP, cPhi) = Whnf.mctxMDec cD offset' in
                 (* Bug fix -- drop elements l_delta elements from t -bp, Aug 24, 2009
                    Given cD'' |- t : cD, l_delta
                    produce t' s.t. cD'' |- t' : cD   and t',t_delta = t

                    Must do the same for PVARs
                  *)
(*                let (tP, cPhi) = (Ctxsub.ctxnorm_typ (tP,), Ctxsub.ctxnorm_dctx (cPhi,)) in  *)
                let rec drop t l_delta = match (l_delta, t) with
                  | (0, t) -> t
                  | (k, Int.LF.MDot(_ , t') ) -> drop t' (k-1) in

                let t' = drop t l_delta in
		let _ = dprint (fun () -> "[cnormApxHead] l_delta " ^
				  string_of_int l_delta) in
		let _  = dprint (fun () -> "[cnormApxHead] MVar has type ") in
		let _  = dprint (fun () -> "              " ^
				   P.typToString cD cPhi (tP, Substitution.LF.id) ^ " [ " ^
				   P.dctxToString cD cPhi ^ " ]") in
		let _ = dprint (fun () -> "              tM / u = " ^
				  P.normalToString cD cPhi (tM, Substitution.LF.id)) in
		let _ = dprint (fun () -> "               cD (domain of cPhi) = "
				  ^ P.mctxToString cD) in
		let _ = dprint (fun () -> "[cnormApxHead] t = " ^
				  P.msubToString cD'' t) in
		let _ = dprint (fun () -> "[cnormApxHead] t' = " ^
				  P.msubToString cD'' t') in

                let (tP', cPhi')  = (Whnf.cnormTyp (tP, t'), Whnf.cnormDCtx  (cPhi, t')) in
		let _ = dprint (fun () -> "[cnormApxHead] done") in
                  Apx.LF.MVar (Apx.LF.MInst (tM, tP', cPhi'),
                               cnormApxSub cD delta s (cD'', t))
          end
        else
	  let _ = dprint (fun () -> "[cnormApxTerm] MVar offset = " ^
                  R.render_offset offset ) in
          Apx.LF.MVar (Apx.LF.Offset offset, cnormApxSub cD delta s (cD'', t))

  | Apx.LF.MVar (Apx.LF.MInst (tM, tP, cPhi), s) ->
      let tM' = Whnf.cnorm (tM,t) in
      (* let (tP, cPhi) = (Ctxsub.ctxnorm_typ (tP, cs) , Ctxsub.ctxnorm_dctx   (cPhi, cs)) in  *)
      let _  = dprint (fun () -> "[cnormApxHead] MVar MInst") in
      let (tP', cPhi')  = (Whnf.cnormTyp (tP, t), Whnf.cnormDCtx (cPhi, t)) in

      let s' = cnormApxSub cD delta s (cD'', t) in
        Apx.LF.MVar (Apx.LF.MInst (tM', tP', cPhi'), s')

  | Apx.LF.PVar (Apx.LF.Offset offset, s) ->
      let l_delta = lengthApxMCtx delta in
      let offset' = (offset - l_delta)  in
        if offset > l_delta then
          begin match Substitution.LF.applyMSub offset t with
            | Int.LF.MV offset' ->  Apx.LF.PVar (Apx.LF.Offset offset', cnormApxSub cD delta s (cD'', t))
            | Int.LF.PObj (_phat, h) ->
                let _ = dprint (fun () -> "[cnormApxTerm] ApplyMSub done -- resulted in PObj") in
                let (_ , tP, cPhi) = Whnf.mctxPDec cD offset' in
                  (* Bug fix -- drop elements l_delta elements from t -bp, Aug 24, 2009
                     Given cD'' |- t : cD, l_delta
                     produce t' s.t. cD'' |- t' : cD   and t',t_delta = t
                  *)
                let rec drop t l_delta = match (l_delta, t) with
                  | (0, t) -> t
                  | (k, Int.LF.MDot(_ , t') ) -> drop t' (k-1) in

                let t' = drop t l_delta in
<<<<<<< HEAD
                  Apx.LF.PVar (Apx.LF.PInst (h, Whnf.cnormTyp (tP,t'), Whnf.cnormDCtx (cPhi,t')), 
=======

                  Apx.LF.PVar (Apx.LF.PInst (h, Whnf.cnormTyp (tP,t'), Whnf.cnormDCtx (cPhi,t')),
>>>>>>> 4cd0b710
                               cnormApxSub cD delta s (cD'', t))
          end
        else
          Apx.LF.PVar (Apx.LF.Offset offset, cnormApxSub cD delta s (cD'', t))


  | Apx.LF.PVar (Apx.LF.PInst (h, tA, cPhi), s) ->
      let (tA', cPhi')  = (Whnf.cnormTyp (tA, t), Whnf.cnormDCtx (cPhi, t)) in
      let s' = cnormApxSub cD delta s (cD'', t) in
      let h' = begin match h with
               | Int.LF.BVar _ -> h
               | Int.LF.PVar (Int.LF.Offset q, s1) ->
                   begin match Substitution.LF.applyMSub q t with
                     | Int.LF.MV q' ->
                         let s1' = Whnf.cnormSub (s1, t) in
                           Int.LF.PVar (Int.LF.Offset q', s1')
                     | Int.LF.PObj (_hat, Int.LF.PVar (Int.LF.Offset q', s2)) ->
                         let s1' = Whnf.cnormSub (s1, t) in
                           Int.LF.PVar (Int.LF.Offset q', Substitution.LF.comp s1' s2)
                   end
               end in
        Apx.LF.PVar (Apx.LF.PInst (h', tA', cPhi'), s')

  | Apx.LF.FMVar(u, s) ->
      Apx.LF.FMVar(u, cnormApxSub cD delta s (cD'', t))

  | Apx.LF.FPVar(u, s) ->
      Apx.LF.FPVar(u, cnormApxSub cD delta s (cD'', t))

  | Apx.LF.Proj (Apx.LF.PVar (Apx.LF.Offset offset, s), j) ->
      let l_delta = lengthApxMCtx delta in
      let offset' = (offset - l_delta)  in
      let _ = dprint (fun () -> "[cnormApxTerm] Proj (PVar _ ) . " ^ string_of_int j ^ " : offset = " ^ string_of_int offset ) in
      let _ = dprint (fun () -> "[cnormApxTerm] Proj (PVar _ ) . " ^ string_of_int j ^ " : offset' = " ^ string_of_int offset' ) in
      let _ = dprint (fun () -> "[cnormApxTerm] l_delta = " ^ string_of_int l_delta ) in
      let _ = dprint (fun () -> "[cnormApxTerm] t = " ^ P.msubToString cD'' t ^ "\n") in
      let _ = dprint (fun () -> "[cnormApxTerm] (original) cD = " ^ P.mctxToString cD ^ "\n") in
        if offset > l_delta then
          begin match Substitution.LF.applyMSub offset t with
            | Int.LF.MV offset' ->
                Apx.LF.Proj(Apx.LF.PVar (Apx.LF.Offset offset',
                                         cnormApxSub cD delta s (cD'', t)),
                            j)
            | Int.LF.PObj (_phat, h) ->
                let _ = dprint (fun () -> "[cnormApxTerm] Proj - case: ApplyMSub done -- resulted in PObj  ") in

                let _ = dprint (fun () -> "[cnormApxTerm] offset' = " ^ string_of_int offset' ^ "\n") in
                let _ = dprint (fun () -> "[cnormApxTerm] offset = " ^ string_of_int offset ^ "\n") in
                let (_ , tP, cPhi) = Whnf.mctxPDec cD offset' in
                let _ = dprint (fun () -> "[cnormApxTerm] tP = " ^ P.typToString cD cPhi (tP, Substitution.LF.id) ^ "\n") in
                  (* Bug fix -- drop elements l_delta elements from t -bp, Aug 24, 2009
                     Given cD'' |- t : cD, l_delta
                     produce t' s.t. cD'' |- t' : cD   and t',t_delta = t
                  *)
                let rec drop t l_delta = match (l_delta, t) with
                  | (0, t) -> t
                  | (k, Int.LF.MDot(_ , t') ) -> drop t' (k-1) in

                let t' = drop t l_delta in
                  Apx.LF.Proj(Apx.LF.PVar (Apx.LF.PInst (h, Whnf.cnormTyp (tP,t'), Whnf.cnormDCtx (cPhi,t')),
                                           cnormApxSub cD delta s (cD'', t)),
                              j)

            | Int.LF.MObj (phat, tM) ->
                (dprint (fun () -> "[cnormApxTerm] MObj :" ^
                           P.normalToString cD (Context.hatToDCtx phat) (tM, Substitution.LF.id) ^ "\n") ;
                 raise (Error.Violation "MObj found -- expected PObj"))
          end
        else
          Apx.LF.Proj (Apx.LF.PVar (Apx.LF.Offset offset, cnormApxSub cD delta s (cD'', t)), j)

  | Apx.LF.Proj(Apx.LF.PVar (Apx.LF.PInst (h, tA, cPhi), s), j) ->
      let (tA', cPhi')  = (Whnf.cnormTyp (tA, t), Whnf.cnormDCtx (cPhi, t)) in
      let s' = cnormApxSub cD delta s (cD'', t) in
      let h' = begin match h with
               | Int.LF.BVar _ -> h
               | Int.LF.PVar (Int.LF.Offset q, s1) ->
                   begin match Substitution.LF.applyMSub q t with
                     | Int.LF.MV q' ->
                         let s1' = Whnf.cnormSub (s1, t) in
                           Int.LF.PVar (Int.LF.Offset q', s1')
                     | Int.LF.PObj (_phat, Int.LF.PVar (p,s')) ->
                         let s1' = Whnf.cnormSub (s1, t) in
                           Int.LF.PVar (p, s1')
                   end
               | Int.LF.PVar (Int.LF.PInst (_, {contents = _ }, _cPsi, _tA, _ ) as p ,s1) ->
                   Int.LF.PVar (p, Whnf.cnormSub (s1, t))

               end in
        Apx.LF.Proj(Apx.LF.PVar (Apx.LF.PInst (h', tA', cPhi'), s'), j)

  | _ -> h

and cnormApxSub cD delta s (cD'', t) = match s with
  | Apx.LF.EmptySub -> s
  | Apx.LF.Id ctx   ->
      begin match (ctx, t) with
          (* to be fixed -bp *)
        | Apx.LF.CtxOffset 1 , Int.LF.MDot (Int.LF.CObj(Int.LF.Null), _ ) -> Apx.LF.EmptySub
        | _ -> s
      end

  | Apx.LF.Dot (Apx.LF.Head h, s) ->
      let h' = cnormApxHead cD delta h (cD'', t) in
      let s' = cnormApxSub cD delta s (cD'', t) in
        Apx.LF.Dot (Apx.LF.Head h', s')
  | Apx.LF.Dot (Apx.LF.Obj m, s) ->
      let m' = cnormApxTerm cD delta m (cD'', t) in
      let s' = cnormApxSub cD delta s (cD'', t) in
        Apx.LF.Dot (Apx.LF.Obj m', s')


and cnormApxSpine cD delta s (cD'', t) = match s with
  | Apx.LF.Nil -> s
  | Apx.LF.App (m, s) ->
      let s' = cnormApxSpine cD delta s (cD'', t) in
      let m' = cnormApxTerm cD delta m (cD'', t) in
        Apx.LF.App (m' , s')

let rec cnormApxTyp cD delta a (cD'', t) = match a with
  | Apx.LF.Atom (loc, c, spine) ->
      Apx.LF.Atom (loc, c, cnormApxSpine cD delta spine (cD'', t))

  | Apx.LF.PiTyp ((t_decl, dep), a) ->
      let t_decl' = cnormApxTypDecl cD delta t_decl (cD'', t) in
      let a' = cnormApxTyp cD delta a (cD'', t) in
        Apx.LF.PiTyp ((t_decl', dep), a')

  | Apx.LF.Sigma typ_rec ->
      let typ_rec' = cnormApxTypRec cD delta typ_rec (cD'', t) in
        Apx.LF.Sigma typ_rec'

and cnormApxTypDecl cD delta t_decl cDt = match t_decl with
  | Apx.LF.TypDecl (x, a) ->
      Apx.LF.TypDecl(x, cnormApxTyp cD delta a cDt)

and cnormApxTypRec cD delta t_rec (cD'', t) = match t_rec with
  | Apx.LF.SigmaLast a -> Apx.LF.SigmaLast (cnormApxTyp cD delta a (cD'', t))
  | Apx.LF.SigmaElem (x, a, t_rec) ->
      let a' = cnormApxTyp cD delta a (cD'', t) in
      let t_rec' = cnormApxTypRec cD delta t_rec (cD'', t) in
        Apx.LF.SigmaElem (x, a', t_rec')

(* NOTE THERE IS A BUG IN OCAML: we are allowed to name _ cD !*)
let rec cnormApxDCtx loc cD delta psi ((_ , t) as cDt) = match psi with
  | Apx.LF.Null -> psi
  | Apx.LF.CtxVar (Apx.LF.CtxOffset offset) ->
      begin match Substitution.LF.applyMSub offset t with
        | Int.LF.CObj (Int.LF.CtxVar (Int.LF.CtxOffset psi0)) ->
            Apx.LF.CtxVar (Apx.LF.CtxOffset psi0)
        | Int.LF.CObj(Int.LF.Null) ->
            Apx.LF.Null
        | Int.LF.CObj(Int.LF.DDec _ ) ->
            raise (Error (loc, CtxOverGeneral))
            (* Apx.LF.CtxVar (Apx.LF.CInst cPsi) *)
	| Int.LF.MV offset -> Apx.LF.CtxVar (Apx.LF.CtxOffset  offset)
      end

  | Apx.LF.CtxVar (Apx.LF.CtxName x) -> psi

  | Apx.LF.DDec (psi, t_decl) ->
      let psi' = cnormApxDCtx loc cD delta psi cDt in
      let t_decl' = cnormApxTypDecl cD delta t_decl cDt in
        Apx.LF.DDec (psi', t_decl')


let rec cnormApxExp cD delta e (cD'', t) = match e with
  | Apx.Comp.Syn (loc, i)       -> Apx.Comp.Syn (loc, cnormApxExp' cD delta i (cD'', t))
  | Apx.Comp.Fun (loc, f, e)    ->
      (dprint (fun () -> "[cnormApxExp] Fun ");
      Apx.Comp.Fun (loc, f, cnormApxExp cD delta e (cD'', t)))
  | Apx.Comp.CtxFun (loc, g, e) ->
      (dprint (fun () -> "cnormApxExp -- CtxFun ") ;
      Apx.Comp.CtxFun (loc, g, cnormApxExp cD (Apx.LF.Dec(delta, Apx.LF.CDeclOpt g)) e
                         (Int.LF.Dec (cD'', Int.LF.CDeclOpt g), Whnf.mvar_dot1 t))
      )
  | Apx.Comp.MLam (loc, u, e)   ->
      (dprint (fun () -> "cnormApxExp -- MLam (or could be PLam)") ;
      Apx.Comp.MLam (loc, u, cnormApxExp cD (Apx.LF.Dec(delta, Apx.LF.MDeclOpt u)) e
                       (Int.LF.Dec (cD'', Int.LF.MDeclOpt u), Whnf.mvar_dot1 t)))
  | Apx.Comp.Pair (loc, e1, e2) ->
      let e1' = cnormApxExp cD delta e1 (cD'', t) in
      let e2' = cnormApxExp cD delta e2 (cD'', t) in
        Apx.Comp.Pair (loc, e1', e2')
  | Apx.Comp.LetPair (loc, i, (x,y, e)) ->
      let i' = cnormApxExp' cD delta i (cD'', t) in
      let e' = cnormApxExp  cD delta e (cD'', t) in
        Apx.Comp.LetPair (loc, i', (x,y, e'))

  | Apx.Comp.Let (loc, i, (x, e)) ->
      let i' = cnormApxExp' cD delta i (cD'', t) in
      let e' = cnormApxExp  cD delta e (cD'', t) in
        Apx.Comp.Let (loc, i', (x, e'))

  | Apx.Comp.Box(loc, phat, m) ->
      let _ = dprint (fun () -> "[cnormApxExp] BOX") in
      let phat' = Whnf.cnorm_psihat phat t in
      let _ = dprint (fun () ->
			let s = match phat' with
			  | (None, _ ) -> ""
			  | (Some (Int.LF.CtxName psi) , _ ) -> R.render_name  psi
			  | (Some (Int.LF.CtxOffset k) , _ ) -> R.render_offset   k in
			  "[cnormApxExp] phat' = " ^ s ) in
      Apx.Comp.Box (loc, phat', cnormApxTerm cD delta m (cD'', t))

  | Apx.Comp.SBox(loc, phat, s) ->
      let phat' = Whnf.cnorm_psihat phat t in
      Apx.Comp.SBox (loc, phat', cnormApxSub cD delta s (cD'', t))


  | Apx.Comp.Case (loc, prag, i, branch) ->
      let _  = dprint (fun () -> "[cnormApxExp] Case Scrutinee ... ") in
      let _ = dprint (fun () -> "[cnormApxExp] cD = " ^ P.mctxToString cD) in
      let e' = cnormApxExp' cD delta i (cD'', t) in
      let _  = dprint (fun () -> "[cnormApxExp] Case Scrutinee done") in
      let bs' = cnormApxBranches cD delta branch (cD'', t) in
      let _  = dprint (fun () -> "[cnormApxExp] Case Body done ") in
      let c   = Apx.Comp.Case (loc, prag, e', bs') in
	(dprint (fun () -> "[cnormApxExp] Case done");
	c)


  | Apx.Comp.If(loc, i, e1, e2) ->
      let i' =  cnormApxExp' cD delta i (cD'', t) in
      let e1' = cnormApxExp cD delta e1 (cD'', t) in
      let e2' = cnormApxExp cD delta e2 (cD'', t) in
        Apx.Comp.If(loc, i', e1', e2')

  | Apx.Comp.Hole (loc) -> Apx.Comp.Hole (loc)


and cnormApxExp' cD delta i cDt = match i with
  | Apx.Comp.Var _x -> i
  | Apx.Comp.DataConst _c -> (dprint (fun () -> "[cnormApxExp'] Const " ^
				       (R.render_cid_comp_const _c));
      i)
  | Apx.Comp.Const _c -> (dprint (fun () -> "[cnormApxExp'] Const " ^
				    R.render_cid_prog _c ); i)
  | Apx.Comp.PairVal (loc, i1, i2) ->
      let i1' = cnormApxExp' cD delta i1 cDt in
      let i2' = cnormApxExp' cD delta i2 cDt in
        Apx.Comp.PairVal (loc, i1', i2')
  | Apx.Comp.Apply (loc, i, e) ->
      let _ = dprint (fun () -> "[cnormApxExp'] Apply left arg ") in
      let i' = cnormApxExp' cD delta i cDt in
      let _ = dprint (fun () -> "[cnormApxExp'] Apply right arg ") in
      let e' = cnormApxExp cD delta e cDt in
        Apx.Comp.Apply (loc, i', e')
  | Apx.Comp.CtxApp (loc, i, psi) ->
        let i' = cnormApxExp' cD delta i cDt in
        let psi' = cnormApxDCtx loc cD delta psi cDt in
          Apx.Comp.CtxApp (loc, i', psi')

  | Apx.Comp.MApp (loc, i, Apx.Comp.MetaObj (loc', phat, m)) ->
      let _ = dprint (fun () -> "[cnormApxExp'] MApp ") in
      let _ = dprint (fun () -> "[cnormApxExp'] phat = " ^
			P.dctxToString cD (Context.hatToDCtx phat)) in
      let _ = dprint (fun () -> "[cnormApxExp'] cD = " ^ P.mctxToString cD) in
      let (_cD', t) = cDt in
      let _ = dprint (fun () -> "[cnormApxExp'] t = " ^ P.msubToString _cD' t) in

      let phat' = Whnf.cnorm_psihat phat t in
      let _ = dprint (fun () -> "[cnormApxExp'] MApp = cnorm_psihat done") in
      let i' = cnormApxExp' cD delta i cDt in
      let m' = cnormApxTerm cD delta m cDt in
        Apx.Comp.MApp (loc, i', Apx.Comp.MetaObj (loc', phat', m'))

  | Apx.Comp.MAnnApp (loc, i, (psi, m)) ->
      let _ = dprint (fun () -> "[cnormApxExp'] MAnnApp ") in
      let i' = cnormApxExp' cD delta i cDt in
      let psi' = cnormApxDCtx loc cD delta psi cDt in
      let m' = cnormApxTerm cD delta m cDt in
        Apx.Comp.MAnnApp (loc, i', (psi', m'))

  | Apx.Comp.BoxVal (loc, psi, m) ->
      let _    = dprint (fun () -> "[cnormApxExp'] BoxVal ") in
      let psi' = cnormApxDCtx loc cD delta psi cDt in
      let m'   = cnormApxTerm cD delta m cDt in
        Apx.Comp.BoxVal (loc, psi', m')

(*  | Apx.Comp.Ann (e, tau) ->
      let e' = cnormApxExp e cDt in
      let tau' = cnormApxCTyp tau cDt in
        Apx.Comp.Ann (e', tau')

*)

  | Apx.Comp.Boolean (loc, b) -> Apx.Comp.Boolean(loc, b)
  | Apx.Comp.Equal (loc, i1, i2) ->
    let i1' = cnormApxExp' cD delta i1 cDt in
    let i2' = cnormApxExp' cD delta i2 cDt in
      Apx.Comp.Equal (loc, i1', i2')


and cnormApxBranches cD delta branches cDt = match branches with
  | [] -> []
  | b::bs -> (cnormApxBranch cD delta b cDt)::(cnormApxBranches cD delta bs cDt)

and cnormApxBranch cD delta b (cD'', t) =
  let rec mvar_dot_apx t delta = match delta with
    | Apx.LF.Empty -> t
    | Apx.LF.Dec(delta', _ ) ->
        mvar_dot_apx (Whnf.mvar_dot1 t) delta'

  and append delta1 delta2 = match delta2 with
    | Apx.LF.Empty -> delta1

    | Apx.LF.Dec (delta2', dec) ->
      let delta1' = append delta1 delta2' in
        Apx.LF.Dec (delta1', dec)

  and append_mctx cD'' delta' = match delta' with
  | Apx.LF.Empty -> cD''

  | Apx.LF.Dec (delta2', Apx.LF.MDecl (x, _, _ )) ->
      let cD1'' = append_mctx cD'' delta2' in
        Int.LF.Dec (cD1'', Int.LF.MDeclOpt x)

  | Apx.LF.Dec (delta2', Apx.LF.PDecl (x, _, _ )) ->
      let cD1 = append_mctx cD'' delta2' in
        Int.LF.Dec (cD1, Int.LF.PDeclOpt x)

  in
    match b with
      | Apx.Comp.Branch (loc, omega, delta', Apx.Comp.PatMetaObj (loc', mO), e) ->
      (*   16/12/11 -bp
        let cs' = match apxget_ctxvar_mobj mO with None -> cs
                      | Some _ -> Ctxsub.cdot1 cs in *)
	  let _ = dprint (fun () -> "[cnormApxExp] Branch PatMetaObj cD = "
			    ^ P.mctxToString cD) in
          let e' = cnormApxExp cD (append delta delta') e (append_mctx cD'' delta',
                                                           mvar_dot_apx t delta') in
	  let _ = dprint (fun () -> "[cnormApxExp] Branch PatMetaObj done " ) in
            Apx.Comp.Branch (loc, omega, delta', Apx.Comp.PatMetaObj (loc', mO), e')

      | Apx.Comp.Branch (loc, omega, delta', pat, e) ->
	  let _ = dprint (fun () -> "[cnormApxExp] Branch Pattern cD = "
			    ^ P.mctxToString cD) in
          let e' = cnormApxExp cD (append delta delta') e (append_mctx cD'' delta',
                                                           mvar_dot_apx t delta') in
	  let _ = dprint (fun () -> "[cnormApxExp] Branch Pattern done " ) in
            Apx.Comp.Branch (loc, omega, delta', pat, e')


      | Apx.Comp.EmptyBranch (loc, delta', Apx.Comp.PatEmpty _ ) -> b

      | Apx.Comp.BranchBox (loc, omega, delta', (psi1, Apx.Comp.NormalPattern (m, e), Some (a, psi))) ->
          (* |omega| = k  --> shift cs by k ERROR bp *)
(*   16/12/11 -bp
          let cs' = match apxget_ctxvar psi1 with None -> cs
                                                | Some _ -> Ctxsub.cdot1 cs in
*)
          let e' = cnormApxExp cD (append delta delta') e (append_mctx cD'' delta',
                                                              mvar_dot_apx t delta')
          in
            Apx.Comp.BranchBox (loc, omega, delta', (psi1, Apx.Comp.NormalPattern (m, e'), Some (a, psi)))

      | Apx.Comp.BranchBox (loc, omega, delta', (psi, Apx.Comp.NormalPattern (r, e), None)) ->
          (* |omega| = k  --> shift cs by k ERROR bp *)
(*            16/12/11 -bp
           let cs' = match apxget_ctxvar psi with None -> cs
                                               | Some _ -> Ctxsub.cdot1 cs in *)
          let e' = cnormApxExp cD (append delta delta') e (append_mctx cD'' delta',
                                                              mvar_dot_apx t delta')
          in
            Apx.Comp.BranchBox (loc, omega, delta', (psi, Apx.Comp.NormalPattern (r, e'), None))

      | Apx.Comp.BranchBox (loc, omega, delta', (psi1, Apx.Comp.EmptyPattern, typ)) ->
          (* |omega| = k  --> shift cs by k ERROR bp *)
            Apx.Comp.BranchBox (loc, omega, delta', (psi1, Apx.Comp.EmptyPattern, typ))


(* ******************************************************************* *)
(* Collect FMVars and FPVars in a given LF object                      *)

let rec collectApxTerm fMVs  m = match m with
  | Apx.LF.Lam (_loc, _x, m') ->  collectApxTerm fMVs  m'

   (* We only allow free meta-variables of atomic type *)
  | Apx.LF.Root (_loc, Apx.LF.FMVar (u, s), Apx.LF.Nil) ->
       collectApxSub (u::fMVs)  s

  | Apx.LF.Root (_loc, h, s) ->
      let fMVs' = collectApxHead fMVs  h in
        collectApxSpine fMVs'  s

  | Apx.LF.Tuple (_loc, tuple) ->
       collectApxTuple fMVs  tuple

and collectApxTuple fMVs tuple = match tuple with
  | Apx.LF.Last m -> collectApxTerm fMVs  m
  | Apx.LF.Cons (m, tuple) ->
      let fMVs' = collectApxTerm fMVs  m in
        collectApxTuple fMVs' tuple

and collectApxHead fMVs h = match h with
  | Apx.LF.FPVar (p, s) ->
      collectApxSub (p::fMVs) s

  | Apx.LF.MVar (Apx.LF.Offset _offset, s) ->
      collectApxSub fMVs s

  | Apx.LF.PVar (Apx.LF.Offset _offset, s) ->
      collectApxSub fMVs s

  | Apx.LF.Proj(Apx.LF.FPVar (p, s), _k) ->
      collectApxSub (p::fMVs) s

  | _ -> fMVs

and collectApxSub fMVs s = match s with
  | Apx.LF.EmptySub -> fMVs
  | Apx.LF.Id (Apx.LF.CtxName psi)  -> psi :: fMVs
  | Apx.LF.Id _ -> fMVs
  | Apx.LF.Dot (Apx.LF.Head h, s) ->
      let fMVs' = collectApxHead fMVs h in
        collectApxSub fMVs' s

  | Apx.LF.Dot (Apx.LF.Obj m, s) ->
      let fMVs' = collectApxTerm fMVs m in
        collectApxSub fMVs' s

and collectApxSpine fMVs s = match s with
  | Apx.LF.Nil -> fMVs
  | Apx.LF.App (m, s) ->
      let fMVs' = collectApxSpine fMVs s in
        collectApxTerm fMVs' m

and collectApxTyp fMVs a = match a with
  | Apx.LF.Atom (_ , _ , spine) -> collectApxSpine fMVs spine
  | Apx.LF.PiTyp ((tdecl, _ ) , a) ->
      let fMVs' = collectApxTypDecl fMVs tdecl in
        collectApxTyp fMVs' a
  | Apx.LF.Sigma t_rec -> collectApxTypRec fMVs t_rec

and collectApxTypRec fMVs t_rec = match t_rec with
  | Apx.LF.SigmaLast a -> collectApxTyp fMVs a
  | Apx.LF.SigmaElem (_, a, t_rec) ->
      let fMVs' = collectApxTyp fMVs a in
        collectApxTypRec fMVs' t_rec

and collectApxTypDecl fMVs (Apx.LF.TypDecl (_ , a))=
  collectApxTyp fMVs a

and collectApxDCtx fMVs c_psi = match c_psi with
  | Apx.LF.Null -> fMVs
  | Apx.LF.CtxVar (Apx.LF.CtxName psi) -> (psi :: fMVs)
  | Apx.LF.CtxVar (Apx.LF.CtxOffset _) -> fMVs
  | Apx.LF.DDec (c_psi', t_decl) ->
      let fMVs' = collectApxDCtx fMVs c_psi' in
        collectApxTypDecl fMVs' t_decl

and collectApxHat fMVs phat = match phat with
  | (None, _ ) -> fMVs
  | (Some (Int.LF.CtxName psi) , _ ) -> psi :: fMVs
  | (Some _ , _ ) -> fMVs


and collectApxMCtx fMVs c_mctx = match c_mctx with
  | Apx.LF.Empty -> fMVs
  | Apx.LF.Dec (c_mctx', ct_decl) ->
      let fMVs' = collectApxMCtx fMVs c_mctx' in
        collectApxCTypDecl fMVs' ct_decl

and collectApxCTypDecl fMVs ct_decl = match ct_decl with
  | Apx.LF.MDecl ( _, a, c_psi) ->
      let fMVs' = collectApxDCtx fMVs c_psi in
        collectApxTyp fMVs' a

  | Apx.LF.PDecl ( _, a, c_psi) ->
      let fMVs' = collectApxDCtx fMVs c_psi in
        collectApxTyp fMVs' a

and collectApxMetaObj fMVs mO = match mO with
  | Apx.Comp.MetaCtx (_loc, cPsi) ->
      collectApxDCtx fMVs cPsi
  | Apx.Comp.MetaObj (_loc, phat, tR) ->
      let fMVh = collectApxHat fMVs phat  in
      collectApxTerm fMVh tR
  | Apx.Comp.MetaObjAnn (_loc, cPsi, tR) ->
      let fMVd = collectApxDCtx fMVs cPsi in
        collectApxTerm fMVd tR

and collectApxMetaSpine fMVs mS = match mS with
  | Apx.Comp.MetaNil -> fMVs
  | Apx.Comp.MetaApp (mO, mS) ->
      let fMVs1 = collectApxMetaObj fMVs mO in
	collectApxMetaSpine fMVs1 mS

let rec collectApxTyp fMVd tA = match tA with
  | Apx.LF.Atom (loc, c, tS) ->
      collectApxSpine fMVd tS
  | Apx.LF.PiTyp ((Apx.LF.TypDecl (x, tA),_ ), tB) ->
      let fMVd1 = collectApxTyp fMVd tA in
	collectApxTyp fMVd1 tB
  | Apx.LF.Sigma trec ->
       collectApxTypRec fMVd trec

and collectApxTypRec fMVd trec = match trec with
  | Apx.LF.SigmaLast tA -> collectApxTyp fMVd tA
  | Apx.LF.SigmaElem (_, tA, trec) ->
      let fMVd1 = collectApxTyp fMVd tA in
	collectApxTypRec fMVd1 trec

let rec collectApxCDecl fMVd cdecl = match cdecl with
  | Apx.LF.MDecl (_, tA, cPsi) ->
      let fMVd1 = collectApxDCtx fMVd cPsi in
	collectApxTyp fMVd1 tA
  | Apx.LF.PDecl (_, tA, cPsi) ->
      let fMVd1 = collectApxDCtx fMVd cPsi in
	collectApxTyp fMVd1 tA
  | Apx.LF.CDecl (_, w) -> fMVd

let rec collectApxCompTyp fMVd tau = match tau with
  | Apx.Comp.TypArr (tau1, tau2) ->
      let fMVd1 = collectApxCompTyp fMVd tau1 in
	collectApxCompTyp fMVd1 tau2
  | Apx.Comp.TypCross (tau1, tau2) ->
      let fMVd1 = collectApxCompTyp fMVd tau1 in
	collectApxCompTyp fMVd1 tau2
  | Apx.Comp.TypCtxPi (_, tau) ->
      collectApxCompTyp fMVd tau
  | Apx.Comp.TypPiBox (cdecl, tau) ->
      let fMVd1 = collectApxCDecl fMVd cdecl in
	collectApxCompTyp fMVd1 tau
  | Apx.Comp.TypBox (loc, tA, cPsi) ->
      (let fMVd1 = collectApxTyp fMVd tA in
	 collectApxDCtx fMVd1 cPsi )
  | Apx.Comp.TypBool -> fMVd
  | Apx.Comp.TypBase (_loc, _c, mS) ->
      collectApxMetaSpine fMVd mS

let rec collectApxPattern fMVd pat = match pat with
  | Apx.Comp.PatEmpty (_ , cPsi) ->
      collectApxDCtx fMVd cPsi
  | Apx.Comp.PatMetaObj (loc, mO) ->
      collectApxMetaObj fMVd mO
  | Apx.Comp.PatConst (loc, c, pat_spine) ->
      collectApxPatSpine fMVd pat_spine
  | Apx.Comp.PatVar (loc, n, offset) -> fMVd
  | Apx.Comp.PatPair (loc, pat1, pat2) ->
      let fMVs1 = collectApxPattern fMVd pat1 in
	collectApxPattern fMVs1 pat2
  | Apx.Comp.PatAnn (loc, pat, tau) ->
      let fMVd1 = collectApxCompTyp fMVd tau in
	collectApxPattern fMVd1 pat
  | Apx.Comp.PatTrue loc -> fMVd
  | Apx.Comp.PatFalse loc -> fMVd

and collectApxPatSpine fMVd pat_spine = match pat_spine with
  | Apx.Comp.PatNil _ -> fMVd
  | Apx.Comp.PatApp (loc, pat, pat_spine) ->
      let fMVs1 = collectApxPattern fMVd pat in
	collectApxPatSpine fMVs1 pat_spine

(* Replace FMVars with appropriate de Bruijn index
 * If a FMVar (of FPVar) occurs in fMVs do not replace it
 * since it is bound in some inner branch of a case-expression
 *
 *)
let rec fmvApxTerm fMVs cD ((l_cd1, l_delta, k) as d_param) m =   match m with
  | Apx.LF.Lam (loc, x, m') -> Apx.LF.Lam (loc, x, fmvApxTerm fMVs cD d_param  m')

   (* We only allow free meta-variables of atomic type *)
  | Apx.LF.Root (loc, Apx.LF.FMVar (u, s), Apx.LF.Nil) ->
      let s' = fmvApxSub fMVs cD d_param  s in
      if List.mem u fMVs then
          Apx.LF.Root (loc, Apx.LF.FMVar (u, s'), Apx.LF.Nil)
      else
        begin try
          let _ = dprint (fun () -> "[fmvApxTerm] Looking up position of " ^ R.render_name u ^ "\n") in
          let (offset, (_tP, _cPhi)) = Whnf.mctxMVarPos cD u in
	  let _ = dprint (fun () -> "[fmvApxTerm] " ^ R.render_name u
                               ^ " has  position " ^ R.render_offset (offset+k))  in
            Apx.LF.Root (loc, Apx.LF.MVar (Apx.LF.Offset (offset+k), s'), Apx.LF.Nil)
        with Whnf.Fmvar_not_found -> (dprint (fun () -> "[fmvApxTerm]  Error.UnboundName") ;
                                      raise (Index.Error (loc, Index.UnboundName u)))
        end

  | Apx.LF.Root (loc, h, s) ->
      let h' = fmvApxHead fMVs cD d_param  h in
      let s' = fmvApxSpine fMVs cD d_param  s in
        Apx.LF.Root (loc, h', s')

  | Apx.LF.Tuple (loc, tuple) ->
      Apx.LF.Tuple(loc, fmvApxTuple fMVs cD d_param  tuple)

and fmvApxTuple fMVs cD ((l_cd1, l_delta, k) as d_param)   tuple = match tuple with
  | Apx.LF.Last m -> Apx.LF.Last (fmvApxTerm fMVs cD d_param   m)
  | Apx.LF.Cons (m, tuple) ->
      Apx.LF.Cons (fmvApxTerm fMVs cD d_param   m,
                   fmvApxTuple fMVs cD d_param  tuple)

and fmvApxHead fMVs cD ((l_cd1, l_delta, k) as d_param)  h = match h with
  (* free meta-variables / parameter variables *)
  | Apx.LF.FPVar (p, s) ->
      let s' = fmvApxSub fMVs cD d_param  s in
      if List.mem p fMVs then
        Apx.LF.FPVar (p, s')
      else
        let (offset, (_tA, _cPhi)) = Whnf.mctxPVarPos cD p  in
          Apx.LF.PVar (Apx.LF.Offset (offset+k), s')

  | Apx.LF.FMVar (u, s) ->
      let s' = fmvApxSub fMVs cD d_param  s in
      if List.mem u fMVs then
        Apx.LF.FMVar (u, s')
      else
        let (offset, (_tA, _cPhi)) = Whnf.mctxMVarPos cD u  in
          Apx.LF.MVar (Apx.LF.Offset (offset+k), s')

  | Apx.LF.Proj (Apx.LF.FPVar (p,s), j) ->
      let s' = fmvApxSub fMVs cD d_param  s in
        if List.mem p fMVs then
          Apx.LF.Proj (Apx.LF.FPVar (p, s'), j)
        else
          let (offset, (_tA, _cPhi)) = Whnf.mctxPVarPos cD p  in
            Apx.LF.Proj(Apx.LF.PVar (Apx.LF.Offset (offset + k), s'), j)


  (* bound meta-variables / parameters *)
  | Apx.LF.MVar (Apx.LF.Offset offset, s) ->
      let s' = fmvApxSub fMVs cD d_param  s in
        if offset > (l_delta+k) then
          Apx.LF.MVar (Apx.LF.Offset (offset+ l_cd1), s')
        else
          Apx.LF.MVar (Apx.LF.Offset offset, s')

  | Apx.LF.PVar (Apx.LF.Offset offset, s) ->
      let s' = fmvApxSub fMVs cD d_param  s in
        if offset > (l_delta+k) then
          Apx.LF.PVar (Apx.LF.Offset (offset + l_cd1), s')
        else
          Apx.LF.PVar (Apx.LF.Offset offset, s')

  | Apx.LF.Proj (Apx.LF.PVar (Apx.LF.Offset offset,s), j) ->
      let s' = fmvApxSub fMVs cD d_param  s in
        if offset > (l_delta+k) then
          Apx.LF.Proj (Apx.LF.PVar (Apx.LF.Offset (offset + l_cd1), s'), j)
        else
          Apx.LF.Proj (Apx.LF.PVar (Apx.LF.Offset offset, s'), j)


  (* approx. terms may already contain valid LF objects due to
     applying the refinement substitution eagerly to the body of
     case-expressions
     Mon Sep  7 14:08:00 2009 -bp
  *)

  | Apx.LF.MVar (Apx.LF.MInst (tM, tP, cPhi), s) ->
      let s' = fmvApxSub fMVs cD d_param  s in
        (* mvar_dot t cD = t'

           if cD1 |- t <= .
           then cD1, cD |- t' <=  cD
        *)
      let rec mvar_dot t l_delta = match l_delta with
        | 0 -> t
        | l_delta' ->
            mvar_dot (Whnf.mvar_dot1 t) (l_delta' - 1)
      in
      (* cD',cD0 ; cPhi |- tM <= tP   where cD',cD0 = cD
             cD1, cD0   |- mvar_dot (MShift l_cd1) cD0 <= cD0
         cD',cD1,cD0    |- mvar_dot (MShift l_cd1) cD0 <= cD', cD0
       *)
      let r      = mvar_dot (Int.LF.MShift l_cd1) (l_delta+k) in
      let (tM',tP',cPhi') = (Whnf.cnorm (tM, r), Whnf.cnormTyp(tP, r), Whnf.cnormDCtx (cPhi, r)) in
        Apx.LF.MVar (Apx.LF.MInst (tM',tP',cPhi') , s')

  | Apx.LF.PVar (Apx.LF.PInst (h, tA, cPhi), s) ->
      let s' = fmvApxSub fMVs cD d_param  s in
      let rec mvar_dot t l_delta = match l_delta with
        | 0 -> t
        | l_delta' ->
            mvar_dot (Whnf.mvar_dot1 t) (l_delta' - 1)
      in
      (* cD',cD0 ; cPhi |- h => tA   where cD',cD0 = cD
             cD1, cD0   |- mvar_dot (MShift l_cd1) cD0 <= cD0
         cD',cD1,cD0    |- mvar_dot (MShift l_cd1) cD0 <= cD', cD0
       *)
      let r      = mvar_dot (Int.LF.MShift l_cd1) (l_delta + k) in
      let h'     = begin match h with
                   | Int.LF.BVar _k -> h
                   | Int.LF.PVar (Int.LF.Offset k ,s1) ->
                       let s1' =  Whnf.cnormSub (s1, r) in
                         begin match Substitution.LF.applyMSub k r with
                           | Int.LF.MV k' -> Int.LF.PVar (Int.LF.Offset k' ,s1')
                               (* other cases are impossible *)
                         end
                   end in
        Apx.LF.PVar (Apx.LF.PInst (h', Whnf.cnormTyp (tA,r), Whnf.cnormDCtx (cPhi,r)), s')

  | Apx.LF.Proj (Apx.LF.PVar (Apx.LF.PInst (h, tA, cPhi), s), j) ->
      (* let _ = Printf.printf "fmvApx PVar MInst ?\n" in  *)
      let s' = fmvApxSub fMVs cD d_param  s in
      let rec mvar_dot t l_delta = match l_delta with
        | 0 -> t
        | l_delta' ->
            mvar_dot (Whnf.mvar_dot1 t) (l_delta' - 1)
      in
      (* cD',cD0 ; cPhi |- h => tA   where cD',cD0 = cD
             cD1, cD0   |- mvar_dot (MShift l_cd1) cD0 <= cD0
         cD',cD1,cD0    |- mvar_dot (MShift l_cd1) cD0 <= cD', cD0
       *)
      let r      = mvar_dot (Int.LF.MShift l_cd1) (l_delta + k) in
      let h'     = begin match h with
                   | Int.LF.BVar _k -> h
                   | Int.LF.PVar (Int.LF.Offset k ,s1) ->
                       let s1' =  Whnf.cnormSub (s1, r) in
                         begin match Substitution.LF.applyMSub k r with
                           | Int.LF.MV k' -> Int.LF.PVar (Int.LF.Offset k' ,s1')
                               (* other cases are impossible *)
                         end
                   (* | Int.LF.PVar (Int.LF.PInst (_, {contents = Some h1} , _cPsi, _tA, _ ), s1) ->
                       Int.LF.PVar (h1, Whnf.cnormMSub (s1, r)) *)

                   | Int.LF.PVar (Int.LF.PInst (_, {contents = _ }, _cPsi, _tA, _ ) as p ,s1) ->
                       Int.LF.PVar (p, Whnf.cnormSub (s1, r))
                   end in
        Apx.LF.Proj (Apx.LF.PVar (Apx.LF.PInst (h', Whnf.cnormTyp (tA,r), Whnf.cnormDCtx (cPhi,r)), s'), j)

  | _ ->  h

and fmvApxSub fMVs cD ((l_cd1, l_delta, k) as d_param)  s = match s with
  | Apx.LF.EmptySub -> s
  | Apx.LF.Id (Apx.LF.CtxOffset offset) ->
      if offset > (l_delta + k) then
        Apx.LF.Id(Apx.LF.CtxOffset (offset + l_cd1))
      else s
  | Apx.LF.Id ctx_var -> s

  | Apx.LF.Dot (Apx.LF.Head h, s) ->
      let h' = fmvApxHead fMVs cD d_param  h in
      let s' = fmvApxSub fMVs cD d_param  s in
        Apx.LF.Dot (Apx.LF.Head h', s')
  | Apx.LF.Dot (Apx.LF.Obj m, s) ->
      let m' = fmvApxTerm fMVs cD d_param  m in
      let s' = fmvApxSub fMVs cD d_param  s in
        Apx.LF.Dot (Apx.LF.Obj m', s')


and fmvApxSpine fMVs cD ((l_cd1, l_delta, k) as d_param)  s = match s with
  | Apx.LF.Nil -> s
  | Apx.LF.App (m, s) ->
      let s' = fmvApxSpine fMVs cD d_param  s in
      let m' = fmvApxTerm fMVs cD d_param  m in
        Apx.LF.App (m' , s')

let rec fmvApxTyp fMVs cD ((l_cd1, l_delta, k) as d_param)  a = match a with
  | Apx.LF.Atom (loc, c, spine) ->
      Apx.LF.Atom (loc, c, fmvApxSpine fMVs cD d_param  spine)

  | Apx.LF.PiTyp ((t_decl, dep), a) ->
      let t_decl' = fmvApxTypDecl fMVs cD d_param  t_decl in
      let a' = fmvApxTyp fMVs cD d_param  a in
        Apx.LF.PiTyp ((t_decl', dep), a')

  | Apx.LF.Sigma typ_rec ->
      let typ_rec' = fmvApxTypRec fMVs cD d_param  typ_rec in
        Apx.LF.Sigma typ_rec'

and fmvApxTypDecl fMVs cD ((l_cd1, l_delta, k) as d_param)  t_decl = match t_decl with
  | Apx.LF.TypDecl (x, a) ->
      Apx.LF.TypDecl(x, fmvApxTyp fMVs cD d_param  a)

and fmvApxTypRec fMVs cD ((l_cd1, l_delta, k) as d_param)  t_rec = match t_rec with
  | Apx.LF.SigmaLast a -> Apx.LF.SigmaLast (fmvApxTyp fMVs cD d_param  a)
  | Apx.LF.SigmaElem (x, a, t_rec) ->
      let a' = fmvApxTyp fMVs cD d_param  a in
      let t_rec' = fmvApxTypRec fMVs cD d_param  t_rec in
        Apx.LF.SigmaElem (x, a', t_rec')

let rec fmvApxDCtx loc fMVs cD ((l_cd1, l_delta, k) as d_param) psi = match psi with
  | Apx.LF.Null -> psi
  | Apx.LF.CtxVar (Apx.LF.CtxOffset offset) ->
      let _ = dprint (fun () -> "[fmvApxDCtx] CtxOffset " ^ R.render_offset offset) in
      if offset > (l_delta + k) then
	let _ = dprint (fun () -> "[fmvApxDCtx] New CtxOffset " ^
			  R.render_offset (offset + l_cd1)) in
        Apx.LF.CtxVar(Apx.LF.CtxOffset (offset + l_cd1))
      else psi

  | Apx.LF.CtxVar (Apx.LF.CtxName x) ->
      if List.mem x fMVs then
	psi
      else
	begin try
	  let (offset, _w) = Whnf.mctxCVarPos cD x  in
	  let _ = dprint (fun () -> "[fmvApxDCtx] CtxName " ^ R.render_name x ^
			    " with CtxOffset " ^ R.render_offset offset) in
(*	  let _ = dprint (fun () -> "[fmvApxDCtx] in cD " ^ P.mctxToString cD) in
	  let _ = dprint (fun () -> "[fmvApxDCtx] l_cd1 " ^ string_of_int l_cd1) in
	  let _ = dprint (fun () -> "[fmvApxDCtx] l_delta " ^ string_of_int l_delta) in
	  let _ = dprint (fun () -> "[fmvApxDCtx] k " ^ string_of_int k) in *)
	    Apx.LF.CtxVar (Apx.LF.CtxOffset (offset + k))
	with Whnf.Fmvar_not_found ->
	  raise (Index.Error (loc, Index.UnboundCtxName x))
	end

  | Apx.LF.DDec (psi, t_decl) ->
      let psi' = fmvApxDCtx loc fMVs cD d_param  psi in
      let t_decl' = fmvApxTypDecl fMVs cD d_param  t_decl in
        Apx.LF.DDec (psi', t_decl')

let rec fmvApxHat loc fMVs cD (l_cd1, l_delta, k) phat =
  begin match phat with
    | (Some (Int.LF.CtxOffset offset), d) ->
        if offset > (l_delta + k) then
         (Some (Int.LF.CtxOffset (offset + l_cd1)), d)
        else phat
    | (Some (Int.LF.CtxName psi), d) ->
	if List.mem psi fMVs then
	  phat
	else
	  begin try
            let (offset, _) = Whnf.mctxCVarPos cD psi in
	    let _ = dprint (fun () -> "[fmvApxHat] CtxName " ^ R.render_name psi ^
			      " with " ^ R.render_offset offset ) in
              (Some (Int.LF.CtxOffset (offset)), d)
	  with Whnf.Fmvar_not_found ->
	    (Printf.printf "Unbound context variable %s"  (R.render_name psi);
	    raise (Index.Error (loc, Index.UnboundCtxName psi)))
	  end

    | _ -> phat
  end

let rec fmvApxExp fMVs cD ((l_cd1, l_delta, k) as d_param) e = match e with
  | Apx.Comp.Syn (loc, i)       -> Apx.Comp.Syn (loc, fmvApxExp' fMVs cD d_param  i)
  | Apx.Comp.Fun (loc, f, e)    ->
      Apx.Comp.Fun (loc, f, fmvApxExp fMVs cD d_param  e)
  | Apx.Comp.CtxFun (loc, g, e) ->
      Apx.Comp.CtxFun (loc, g, fmvApxExp fMVs cD (l_cd1, l_delta, (k+1)) e)
  | Apx.Comp.MLam (loc, u, e)   ->
      Apx.Comp.MLam (loc, u, fmvApxExp fMVs cD (l_cd1, l_delta, (k+1))  e)
  | Apx.Comp.Pair (loc, e1, e2) ->
      let e1' = fmvApxExp fMVs cD d_param  e1 in
      let e2' = fmvApxExp fMVs cD d_param  e2 in
        Apx.Comp.Pair (loc, e1', e2')
  | Apx.Comp.LetPair (loc, i, (x,y, e)) ->
      let i' = fmvApxExp' fMVs cD d_param  i in
      let e' = fmvApxExp  fMVs cD d_param  e in
        Apx.Comp.LetPair (loc, i', (x,y, e'))
  | Apx.Comp.Let (loc, i, (x, e)) ->
      let i' = fmvApxExp' fMVs cD d_param  i in
      let e' = fmvApxExp  fMVs cD d_param  e in
        Apx.Comp.Let (loc, i', (x, e'))

  | Apx.Comp.Box(loc, phat, m) ->
      Apx.Comp.Box (loc, fmvApxHat loc fMVs cD d_param phat, fmvApxTerm fMVs cD d_param  m)

  | Apx.Comp.SBox(loc, phat, s) ->
      Apx.Comp.SBox (loc, fmvApxHat loc fMVs cD d_param  phat, fmvApxSub fMVs cD d_param  s)

  | Apx.Comp.Case (loc, prag, i, branch) ->
      Apx.Comp.Case (loc, prag, fmvApxExp' fMVs cD d_param  i,
                          fmvApxBranches fMVs cD d_param  branch)
  | Apx.Comp.If (loc, i, e1, e2) ->
      let i' = fmvApxExp' fMVs cD d_param  i in
      let e1' = fmvApxExp  fMVs cD d_param  e1 in
      let e2' = fmvApxExp  fMVs cD d_param  e2 in
        Apx.Comp.If (loc, i', e1', e2')

  | Apx.Comp.Hole (loc) -> Apx.Comp.Hole (loc)


and fmvApxExp' fMVs cD ((l_cd1, l_delta, k) as d_param)  i = match i with
  | Apx.Comp.Var _x -> i
  | Apx.Comp.DataConst _c -> i
  | Apx.Comp.Const _c -> i
  | Apx.Comp.Apply (loc, i, e) ->
      let i' = fmvApxExp' fMVs cD d_param  i in
      let e' = fmvApxExp fMVs cD d_param  e in
        Apx.Comp.Apply (loc, i', e')
  | Apx.Comp.CtxApp (loc, i, psi) ->
      let i' = fmvApxExp' fMVs cD d_param  i in
      let psi' = fmvApxDCtx loc fMVs cD  d_param  psi  in
        Apx.Comp.CtxApp (loc, i', psi')

  | Apx.Comp.MApp (loc, i, Apx.Comp.MetaObj (loc', phat, m)) ->
      let i' = fmvApxExp' fMVs cD d_param  i in
      let m' = fmvApxTerm fMVs cD d_param  m in
        Apx.Comp.MApp (loc, i', Apx.Comp.MetaObj (loc', (fmvApxHat loc' fMVs cD d_param phat), m'))

  | Apx.Comp.MAnnApp (loc, i, (psi, m)) ->
      let i' = fmvApxExp' fMVs cD d_param  i in
      let psi' = fmvApxDCtx loc fMVs cD d_param  psi in
      let m' = fmvApxTerm fMVs cD d_param  m in
        Apx.Comp.MAnnApp (loc, i', (psi', m'))

  | Apx.Comp.BoxVal (loc, psi, m) ->
      let psi' = fmvApxDCtx loc fMVs cD d_param  psi in
      let m'   = fmvApxTerm fMVs cD d_param  m in
        Apx.Comp.BoxVal (loc, psi', m')

  | Apx.Comp.PairVal (loc, i1, i2) ->
      let i1' = fmvApxExp' fMVs cD d_param  i1 in
      let i2' = fmvApxExp' fMVs cD d_param  i2 in
        Apx.Comp.PairVal (loc, i1', i2')

(*  | Apx.Comp.Ann (e, tau) ->
      let e' = fmvApxExp e t in
      let tau' = fmvApxCTyp tau t in
        Apx.Comp.Ann (e', tau')

*)

  | Apx.Comp.Boolean (loc, b) -> Apx.Comp.Boolean (loc, b)
  | Apx.Comp.Equal (loc, i1, i2) ->
      let i1' = fmvApxExp' fMVs cD d_param  i1 in
      let i2' = fmvApxExp' fMVs cD d_param  i2 in
        Apx.Comp.Equal (loc, i1', i2')




and fmvApxBranches fMVs cD ((l_cd1, l_delta, k) as d_param)  branches = match branches with
  | [] -> []
  | b::bs -> (fmvApxBranch fMVs cD d_param  b)::(fmvApxBranches fMVs cD d_param  bs)

and fmvApxBranch fMVs cD (l_cd1, l_delta, k)  b =
   match b with
     | Apx.Comp.EmptyBranch (loc, delta, Apx.Comp.PatEmpty _ ) -> b
     | Apx.Comp.Branch (loc, omega, delta, Apx.Comp.PatMetaObj (loc', mO), e) ->
          let fMVd  = collectApxMCtx [] delta in
          let fMVb = collectApxMetaObj fMVd mO in
          let l    = lengthApxMCtx delta in
          let pat =  Apx.Comp.PatMetaObj (loc', mO) in
          let e' = fmvApxExp (fMVs@fMVb) cD (l_cd1, l_delta, (k+l))  e in
            Apx.Comp.Branch (loc, omega, delta, pat, e')

     | Apx.Comp.Branch (loc, omega, delta, pat, e) ->
          let fMVd  = collectApxMCtx [] delta in
          let fMVb  = collectApxPattern fMVd pat in
          let l    = lengthApxMCtx delta in
          let e' = fmvApxExp (fMVs@fMVb) cD (l_cd1, l_delta, (k+l))  e in
            Apx.Comp.Branch (loc, omega, delta, pat, e')

     | Apx.Comp.BranchBox (loc, omega, delta, (psi1, Apx.Comp.EmptyPattern, Some (a, psi))) ->
          let fMVd  = collectApxMCtx [] delta in
          let fMVb' = fMVd in
          let fMVb1  = collectApxDCtx fMVb' psi in
          let _fMVb  = collectApxTyp fMVb1 a in
            Apx.Comp.BranchBox (loc, omega, delta, (psi1, Apx.Comp.EmptyPattern, Some (a, psi)))

      | Apx.Comp.BranchBox (loc, omega, delta, (psi, Apx.Comp.EmptyPattern, None))  ->
          let fMVd  = collectApxMCtx [] delta in
          let fMVb' = fMVd in
          let _fMVb  = collectApxDCtx fMVb' psi in
            Apx.Comp.BranchBox (loc, omega, delta, (psi, Apx.Comp.EmptyPattern, None))

      | Apx.Comp.BranchBox (loc, omega, delta, (psi1, Apx.Comp.NormalPattern (m, e), Some (a, psi))) ->
          let fMVd  = collectApxMCtx [] delta in
          let fMVb' = collectApxTerm fMVd m in
          let fMVb1  = collectApxDCtx fMVb' psi in
          let fMVb  = collectApxTyp fMVb1 a in
          let l    = lengthApxMCtx delta in
          let e' = fmvApxExp (fMVs@fMVb) cD (l_cd1, l_delta, (k+l)) e in
            Apx.Comp.BranchBox (loc, omega, delta, (psi1, Apx.Comp.NormalPattern (m, e'), Some (a, psi)))

      | Apx.Comp.BranchBox (loc, omega, delta, (psi, Apx.Comp.NormalPattern (r, e), None))  ->
          let fMVd  = collectApxMCtx [] delta in
          let fMVb' = collectApxTerm fMVd r in
          let fMVb  = collectApxDCtx fMVb' psi in
          let l    = lengthApxMCtx delta in
          let e' = fmvApxExp (fMVs@fMVb) cD (l_cd1, l_delta, (k+l)) e in
            Apx.Comp.BranchBox (loc, omega, delta, (psi, Apx.Comp.NormalPattern (r, e'), None))

<|MERGE_RESOLUTION|>--- conflicted
+++ resolved
@@ -181,12 +181,7 @@
                   | (k, Int.LF.MDot(_ , t') ) -> drop t' (k-1) in
 
                 let t' = drop t l_delta in
-<<<<<<< HEAD
                   Apx.LF.PVar (Apx.LF.PInst (h, Whnf.cnormTyp (tP,t'), Whnf.cnormDCtx (cPhi,t')), 
-=======
-
-                  Apx.LF.PVar (Apx.LF.PInst (h, Whnf.cnormTyp (tP,t'), Whnf.cnormDCtx (cPhi,t')),
->>>>>>> 4cd0b710
                                cnormApxSub cD delta s (cD'', t))
           end
         else
