--- conflicted
+++ resolved
@@ -23,27 +23,13 @@
       in
         try
           let sgn = Parser.parse_file ~name:file_name Parser.sgn_eoi in
-<<<<<<< HEAD
-(*             print_endline "\n## Parsing done ##\n" 
-               ; flush_all () ; *)
               printf "## Pretty Printing External Syntax: %s ##\n" file_name
             ; print_sgn Pretty.Ext.DefaultPrinter.ppr_sgn_decl sgn
-
             ; printf "\n## Pretty Printing Internal Syntax: %s ##\n" file_name
-
             ; printf "\n## Type Reconstruction ##\n"
             ; let int_decls = List.map Reconstruct.recSgnDecl sgn in
                 print_sgn Pretty.Int.DefaultPrinter.ppr_sgn_decl int_decls
               ; try
-=======
-            printf "## Pretty Printing External Syntax: %s ##\n" file_name;
-            print_sgn Pretty.Ext.DefaultPrinter.ppr_sgn_decl sgn;
-            printf "\n## Pretty Printing Internal Syntax: %s ##\n" file_name;
-            printf "\n## Type Reconstruction ##\n";
-            let int_decls = List.map Reconstruct.recSgnDecl sgn in
-              print_sgn Pretty.Int.DefaultPrinter.ppr_sgn_decl int_decls;
-              try
->>>>>>> 9a2199dd
                 (* Double Checking is done after reconstruction 
 
                   printf "\n## Double Checking ##"
