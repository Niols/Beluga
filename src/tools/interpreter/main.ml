--- conflicted
+++ resolved
@@ -25,14 +25,9 @@
           let sgn = Parser.parse_file ~name:file_name Parser.sgn_eoi in
               printf "## Pretty Printing External Syntax: %s ##\n" file_name
             ; print_sgn Pretty.Ext.DefaultPrinter.ppr_sgn_decl sgn
-<<<<<<< HEAD
 
-(*            ; printf "\n## Pretty Printing Internal Syntax: %s ##\n" file_name *)
             ; printf "\n## Type Reconstruction: %s ##\n" file_name
-=======
-            ; printf "\n## Pretty Printing Internal Syntax: %s ##\n" file_name
-            ; printf "\n## Type Reconstruction ##\n"
->>>>>>> 1983dc7c
+
             ; let int_decls = List.map Reconstruct.recSgnDecl sgn in
 print_string "XXXXXXXXXXXXXXXXXXXXXXXXXXXXXXXXXXXXXXXXXXXXXXXXXXXXXXXXXXXXXXXXXXXXXXXXx\n"
               ;  print_sgn Pretty.Int.DefaultPrinter.ppr_sgn_decl int_decls
@@ -44,7 +39,6 @@
                 ; Check.Sgn.check_sgn_decls int_decls
                 ; printf "\n## Double Checking Successful! ##\n\n" *)
                   (* clean up for the next file *)
-<<<<<<< HEAD
                   Store.clear () 
                 ; errors
                 with
@@ -52,7 +46,7 @@
                       Format.fprintf
                         Format.std_formatter
                         "\n!! Error during weak-head normalization !!\n\n%a\n@?\n"
-                        Pretty.Error.DefaultPrinter.Whnf.fmt_ppr err
+                        Pretty.Error.DefaultPrinter.fmt_ppr err
                       ; errors + 1
 
                   | Check.LF.Error err ->
@@ -62,27 +56,6 @@
                           "\n!! Error during Type-Checking !!\n\n%a\n\n@?"
                            Pretty.Error.DefaultPrinter.Check.fmt_ppr err; *)
                      ; errors + 1
-=======
-                Store.clear ();
-                errors
-              with
-                | Whnf.Error err ->
-                    Format.fprintf
-                      Format.std_formatter
-                      "\n!! Error during Weak-Head Normalization !!\n\n%a\n\n@?"
-                      Pretty.Error.DefaultPrinter.fmt_ppr err;
-                    print_newline ();
-                    errors + 1
-
-                | Check.LF.Error err ->
-                    printf "\n!! Error during Type-Checking !!\n\n%s\n\n" err;
-                    print_newline ();
-                    (* Format.fprintf
-                       Format.std_formatter
-                       "\n!! Error during Type-Checking !!\n\n%a\n\n@?"
-                       Pretty.Error.DefaultPrinter.Check.fmt_ppr err; *)
-                    errors + 1
->>>>>>> 1983dc7c
         with
           | Parser.Grammar.Loc.Exc_located (loc, Stream.Error exn) ->
               printf "Parse Error: \n\t%s\nLocation:\n\t" exn;
