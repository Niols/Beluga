open Core
open Format

module Options = struct
  let readline = ref true
  let emacs = ref false
  let debug = ref false
end

let whale ppf = fprintf ppf
";,,,,,,,,,,,,,,,,,'+++++++++++:,,,,,,,,,,,,,,,,,,,,,,,,,,,,,,,,,,,,,,,,,`@\n\
;,,,,,,,,,,,,,,:#'........```.,'#+;,,,,,,,,,,,,,,,,,,,,,,,,,,,,,,,,,,,,,`@\n\
;,,,,,,,,,,,,,+'..............````.'#',,,,,,,,,,,,,,,,,,,,,,,,,,,,,,,,,,`@\n\
;,,,,,,,,,,,,+,...................```.'+;,,,,,,,,,,,,,,,,,,,,,,,,,,,,,,,`@\n\
;,,,,,,,,,,,+:........................``,+',,,,,,,,,,,,,,,,,,,,,,,,,,,,,`@\n\
;,,,,,,,,,,,+.............................,+;,,,,,,,,,,,,,,,,,,,,,,,,,,,`@\n\
;,,,,,,,,,,+................................:++,,,,,,,,,,,,,,,,,,,,,,,,,`@\n\
;,,,,,,,,,,#...................................'++;,,,,,,,,,,,,,,,,,,,,,`@\n\
;,,,,,,,,,,#......................................,'+++;,,,,,,,,,,,,,,,,`@\n\
;,,,,,,,,,,#...........................................,;++++':,,,,,,,,,`@\n\
;,,,,,,,,,,#..................................................,;+++#+'::`@\n\
;,,,,,,,,,,#......................................................```.,;`@\n\
;,,,,,,,,,,+..........................................................`` @\n\
;,,,,,,,,,,#............................................................@\n\
;,,,,,,,,,,+............................................................@\n\
;,,,,,,,,,#.............................................................@\n\
;,,,,,,,,+''#######+;...................#'.............................@\n\
;,,,,,,,,#,..........+#,................##'.............................@\n\
;,,,,,,,,#.............;#'..............................................@\n\
;,,,,,,,,:'...............'+##+'........................................@\n\
;,,,,,,,,,+,............................................................@\n\
;,,,,,,,,,,#............................................................@\n\
;,,``,,,,,,::....,,...........`.`........`........`.......``.......``...@\n\
;`....`,,,.....`........`...``...``..``....`..``....`...`....`...`....`.@\n\
``````````````;;.`````````````.;;```````````````````````````````````````@\n\
``````````````;;.`````````````.;;```````````````````````````````````````@\n\
``````````````;;..:.````.::```.;;``,,``,,```,:`.,.``,::,````````````````@\n\
``````````````;;;;;;:``;;;;;.`.;;`.;;``;;``;;;;;;.`:;;;;;```````````````@\n\
``````````````;;;``;;`,;:``;;``;;`.;;``;;``;;``;;.`````;;```````````````@\n\
``````````````;;.``;;`;;;;;;;``;;`.;;``;;`.;;``;;.`.;;;;;.``````````````@\n\
``````````````;;,``;;`;;.``````;;`.;;``;;`.;;``;;.`;;``;;.``````````````@\n\
``````````````;;;.;;;`:;;``.:``;;``;;,;;;``;;;;;;.`;;`.;;.``````````````@\n\
``````````````;;;;;;```;;;;;;``;;``:;;;;;``.;;;;;.`;;;;;;.``````````````@\n\
%s`;;@\n\
%s;;;;;,@\n" 
("                                              ")
("                                           ")




let bailout msg =
  fprintf Format.err_formatter "%s\n" msg;
  exit 2

let usage () =
  let options =
      "    -help         this usage message\n"
    ^ "    (+|-)readline (enable|disable) readline support (requires rlwrap installed)\n"
    ^ "    -emacs        mode used to interact with emacs (not recommended in command line)\n"
    ^ "    +d            Pipe debugging information into '"^ !Debug.filename ^ ".out" ^ "'\n"
  in
    fprintf Format.err_formatter
      "Usage: %s [options]\noptions:\n%s"
      Sys.argv.(0) options;
    exit 2

let process_option arg rest = match arg with
  | "-help" -> usage ()
  | "+readline" -> Options.readline := true; rest
  | "-readline" -> Options.readline := false; rest
  | "-emacs" -> Options.emacs := true; Debug.chatter := 0; rest
  | "+d" -> Options.debug := true; Debug.pipeDebug := true; Debug.showAll (); Printexc.record_backtrace true; rest
  | _ -> usage ()

let rec process_options = function
  | [] -> []
  | arg :: rest ->
    let first = String.get arg 0 in
    if first = '-' || first = '+' then
      process_options (process_option arg rest)
    else
      (* reached end of options: return this and remaining arguments *)
      arg :: rest

let init_repl ppf =
  fprintf ppf "        Beluga (interactive) version %s@.@." Version.beluga_version;
  whale ppf;
  Sys.catch_break true

let rec loop ppf =
  begin
    try
      if !Options.emacs then ()
      else fprintf ppf "# ";
      pp_print_flush ppf ();
      let input = read_line () in
<<<<<<< HEAD
        match Command.is_command input with
          | `Cmd cmd ->
            Command.do_command ppf cmd
          | `Input input ->
              let sgn = Parser.parse_string ~name:"<interactive>" ~input:input Parser.sgn in
                Recsgn.recSgnDecls sgn
=======
      let sgn = Parser.parse_string ~name:"<interactive>" ~input:input Parser.sgn in
      ignore(Recsgn.recSgnDecls sgn)
>>>>>>> 41908f13
    with
      | End_of_file -> exit 0
      | Sys.Break -> fprintf ppf "Interrupted.@."
      | err ->
        output_string stderr (Printexc.to_string err);
        flush stderr
  end;
  loop ppf

let main () =
  let ppf = Format.std_formatter in
  let files = process_options (List.tl (Array.to_list Sys.argv)) in
  

  (* If readline wrapper exists, replace current process with a call
     to it and ask it to run us, wrapped. Line editing is then
     available. Otherwise don't bother. *)
  if !Options.readline && (not !Options.emacs) then begin
    try
      let args = if !Options.debug then ("+d"::files) else files in
      Unix.execvp "ledit" (Array.append [| "ledit"; Sys.executable_name; "-readline" |] (Array.of_list args))
    with Unix.Unix_error _ -> ()
  end;

  if List.length files = 1 then
    try
      let arg = List.hd files in
      let sgn = Parser.parse_file ~name:arg Parser.sgn in
      Recsgn.recSgnDecls sgn;
      fprintf ppf "The file has been successfully loaded.\n"
    with
    |Failure _ -> fprintf ppf "Please provide the file name\n" ;
  else begin if List.length files > 1 then fprintf ppf "Please supply only 1 file" end;

  if !Options.debug && Sys.file_exists (!Debug.filename ^ ".out") then begin
    let x = ref 1 in
    while Sys.file_exists (!Debug.filename ^ "(" ^ (string_of_int !x) ^ ").out") do
      incr x
    done ;
    Debug.filename := (!Debug.filename ^ "(" ^ (string_of_int !x) ^ ")") ;
  end;

  init_repl ppf;
  Command.print_usage ppf ;
  loop ppf

let _ = Format.set_margin 80
let _ = main ()<|MERGE_RESOLUTION|>--- conflicted
+++ resolved
@@ -85,7 +85,7 @@
 
 let init_repl ppf =
   fprintf ppf "        Beluga (interactive) version %s@.@." Version.beluga_version;
-  whale ppf;
+  if not !Options.emacs then whale ppf;
   Sys.catch_break true
 
 let rec loop ppf =
@@ -95,17 +95,14 @@
       else fprintf ppf "# ";
       pp_print_flush ppf ();
       let input = read_line () in
-<<<<<<< HEAD
         match Command.is_command input with
           | `Cmd cmd ->
             Command.do_command ppf cmd
           | `Input input ->
               let sgn = Parser.parse_string ~name:"<interactive>" ~input:input Parser.sgn in
-                Recsgn.recSgnDecls sgn
-=======
-      let sgn = Parser.parse_string ~name:"<interactive>" ~input:input Parser.sgn in
-      ignore(Recsgn.recSgnDecls sgn)
->>>>>>> 41908f13
+              let sgn' = Recsgn.recSgnDecls sgn in
+              if !Debug.chatter <> 0 then
+                List.iter (fun x -> let _ = Pretty.Int.DefaultPrinter.ppr_sgn_decl x in ()) sgn'
     with
       | End_of_file -> exit 0
       | Sys.Break -> fprintf ppf "Interrupted.@."
@@ -134,7 +131,9 @@
     try
       let arg = List.hd files in
       let sgn = Parser.parse_file ~name:arg Parser.sgn in
-      Recsgn.recSgnDecls sgn;
+      let sgn' = Recsgn.recSgnDecls sgn in
+        if !Debug.chatter <> 0 then
+          List.iter (fun x -> let _ = Pretty.Int.DefaultPrinter.ppr_sgn_decl x in ()) sgn';
       fprintf ppf "The file has been successfully loaded.\n"
     with
     |Failure _ -> fprintf ppf "Please provide the file name\n" ;
